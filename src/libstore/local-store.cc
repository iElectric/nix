#include "local-store.hh"
#include "globals.hh"
#include "archive.hh"
#include "pathlocks.hh"
#include "worker-protocol.hh"
#include "derivations.hh"
#include "nar-info.hh"
#include "references.hh"
#include "callback.hh"
#include "topo-sort.hh"

#include <iostream>
#include <algorithm>
#include <cstring>

#include <sys/types.h>
#include <sys/stat.h>
#include <sys/select.h>
#include <sys/time.h>
#include <unistd.h>
#include <utime.h>
#include <fcntl.h>
#include <errno.h>
#include <stdio.h>
#include <time.h>
#include <grp.h>

#if __linux__
#include <sched.h>
#include <sys/statvfs.h>
#include <sys/mount.h>
#include <sys/ioctl.h>
#include <sys/xattr.h>
#endif

#ifdef __CYGWIN__
#include <windows.h>
#endif

#include <sqlite3.h>


namespace nix {

struct LocalStore::State::Stmts {
    /* Some precompiled SQLite statements. */
    SQLiteStmt RegisterValidPath;
    SQLiteStmt UpdatePathInfo;
    SQLiteStmt AddReference;
    SQLiteStmt QueryPathInfo;
    SQLiteStmt QueryReferences;
    SQLiteStmt QueryReferrers;
    SQLiteStmt InvalidatePath;
    SQLiteStmt AddDerivationOutput;
    SQLiteStmt RegisterRealisedOutput;
    SQLiteStmt QueryValidDerivers;
    SQLiteStmt QueryDerivationOutputs;
    SQLiteStmt QueryRealisedOutput;
    SQLiteStmt QueryAllRealisedOutputs;
    SQLiteStmt QueryPathFromHashPart;
    SQLiteStmt QueryValidPaths;
};

int getSchema(Path schemaPath)
{
    int curSchema = 0;
    if (pathExists(schemaPath)) {
        string s = readFile(schemaPath);
        auto n = string2Int<int>(s);
        if (!n)
            throw Error("'%1%' is corrupt", schemaPath);
        curSchema = *n;
    }
    return curSchema;
}

void migrateCASchema(SQLite& db, Path schemaPath, AutoCloseFD& lockFd)
{
    const int nixCASchemaVersion = 1;
    int curCASchema = getSchema(schemaPath);
    if (curCASchema != nixCASchemaVersion) {
        if (curCASchema > nixCASchemaVersion) {
            throw Error("current Nix store ca-schema is version %1%, but I only support %2%",
                 curCASchema, nixCASchemaVersion);
        }

        if (!lockFile(lockFd.get(), ltWrite, false)) {
            printInfo("waiting for exclusive access to the Nix store for ca drvs...");
            lockFile(lockFd.get(), ltWrite, true);
        }

        if (curCASchema == 0) {
            static const char schema[] =
              #include "ca-specific-schema.sql.gen.hh"
                ;
            db.exec(schema);
        }
        writeFile(schemaPath, fmt("%d", nixCASchemaVersion));
        lockFile(lockFd.get(), ltRead, true);
    }
}

LocalStore::LocalStore(const Params & params)
    : StoreConfig(params)
    , LocalFSStoreConfig(params)
    , LocalStoreConfig(params)
    , Store(params)
    , LocalFSStore(params)
    , realStoreDir_{this, false, rootDir != "" ? rootDir + "/nix/store" : storeDir, "real",
        "physical path to the Nix store"}
    , realStoreDir(realStoreDir_)
    , dbDir(stateDir + "/db")
    , linksDir(realStoreDir + "/.links")
    , reservedPath(dbDir + "/reserved")
    , schemaPath(dbDir + "/schema")
    , trashDir(realStoreDir + "/trash")
    , tempRootsDir(stateDir + "/temproots")
    , fnTempRoots(fmt("%s/%d", tempRootsDir, getpid()))
    , locksHeld(tokenizeString<PathSet>(getEnv("NIX_HELD_LOCKS").value_or("")))
{
    auto state(_state.lock());
    state->stmts = std::make_unique<State::Stmts>();

    /* Create missing state directories if they don't already exist. */
    createDirs(realStoreDir);
    makeStoreWritable();
    createDirs(linksDir);
    Path profilesDir = stateDir + "/profiles";
    createDirs(profilesDir);
    createDirs(tempRootsDir);
    createDirs(dbDir);
    Path gcRootsDir = stateDir + "/gcroots";
    if (!pathExists(gcRootsDir)) {
        createDirs(gcRootsDir);
        createSymlink(profilesDir, gcRootsDir + "/profiles");
    }

    for (auto & perUserDir : {profilesDir + "/per-user", gcRootsDir + "/per-user"}) {
        createDirs(perUserDir);
        if (chmod(perUserDir.c_str(), 0755) == -1)
            throw SysError("could not set permissions on '%s' to 755", perUserDir);
    }

    createUser(getUserName(), getuid());

    /* Optionally, create directories and set permissions for a
       multi-user install. */
    if (getuid() == 0 && settings.buildUsersGroup != "") {
        mode_t perm = 01775;

        struct group * gr = getgrnam(settings.buildUsersGroup.get().c_str());
        if (!gr)
            printError("warning: the group '%1%' specified in 'build-users-group' does not exist", settings.buildUsersGroup);
        else {
            struct stat st;
            if (stat(realStoreDir.c_str(), &st))
                throw SysError("getting attributes of path '%1%'", realStoreDir);

            if (st.st_uid != 0 || st.st_gid != gr->gr_gid || (st.st_mode & ~S_IFMT) != perm) {
                if (chown(realStoreDir.c_str(), 0, gr->gr_gid) == -1)
                    throw SysError("changing ownership of path '%1%'", realStoreDir);
                if (chmod(realStoreDir.c_str(), perm) == -1)
                    throw SysError("changing permissions on path '%1%'", realStoreDir);
            }
        }
    }

    /* Ensure that the store and its parents are not symlinks. */
    if (!settings.allowSymlinkedStore) {
        Path path = realStoreDir;
        struct stat st;
        while (path != "/") {
            st = lstat(path);
            if (S_ISLNK(st.st_mode))
                throw Error(
                        "the path '%1%' is a symlink; "
                        "this is not allowed for the Nix store and its parent directories",
                        path);
            path = dirOf(path);
        }
    }

    /* We can't open a SQLite database if the disk is full.  Since
       this prevents the garbage collector from running when it's most
       needed, we reserve some dummy space that we can free just
       before doing a garbage collection. */
    try {
        struct stat st;
        if (stat(reservedPath.c_str(), &st) == -1 ||
            st.st_size != settings.reservedSize)
        {
            AutoCloseFD fd = open(reservedPath.c_str(), O_WRONLY | O_CREAT | O_CLOEXEC, 0600);
            int res = -1;
#if HAVE_POSIX_FALLOCATE
            res = posix_fallocate(fd.get(), 0, settings.reservedSize);
#endif
            if (res == -1) {
                writeFull(fd.get(), string(settings.reservedSize, 'X'));
                [[gnu::unused]] auto res2 = ftruncate(fd.get(), settings.reservedSize);
            }
        }
    } catch (SysError & e) { /* don't care about errors */
    }

    /* Acquire the big fat lock in shared mode to make sure that no
       schema upgrade is in progress. */
    Path globalLockPath = dbDir + "/big-lock";
    globalLock = openLockFile(globalLockPath.c_str(), true);

    if (!lockFile(globalLock.get(), ltRead, false)) {
        printInfo("waiting for the big Nix store lock...");
        lockFile(globalLock.get(), ltRead, true);
    }

    /* Check the current database schema and if necessary do an
       upgrade.  */
    int curSchema = getSchema();
    if (curSchema > nixSchemaVersion)
        throw Error("current Nix store schema is version %1%, but I only support %2%",
             curSchema, nixSchemaVersion);

    else if (curSchema == 0) { /* new store */
        curSchema = nixSchemaVersion;
        openDB(*state, true);
        writeFile(schemaPath, (format("%1%") % nixSchemaVersion).str());
    }

    else if (curSchema < nixSchemaVersion) {
        if (curSchema < 5)
            throw Error(
                "Your Nix store has a database in Berkeley DB format,\n"
                "which is no longer supported. To convert to the new format,\n"
                "please upgrade Nix to version 0.12 first.");

        if (curSchema < 6)
            throw Error(
                "Your Nix store has a database in flat file format,\n"
                "which is no longer supported. To convert to the new format,\n"
                "please upgrade Nix to version 1.11 first.");

        if (!lockFile(globalLock.get(), ltWrite, false)) {
            printInfo("waiting for exclusive access to the Nix store...");
            lockFile(globalLock.get(), ltWrite, true);
        }

        /* Get the schema version again, because another process may
           have performed the upgrade already. */
        curSchema = getSchema();

        if (curSchema < 7) { upgradeStore7(); }

        openDB(*state, false);

        if (curSchema < 8) {
            SQLiteTxn txn(state->db);
            state->db.exec("alter table ValidPaths add column ultimate integer");
            state->db.exec("alter table ValidPaths add column sigs text");
            txn.commit();
        }

        if (curSchema < 9) {
            SQLiteTxn txn(state->db);
            state->db.exec("drop table FailedPaths");
            txn.commit();
        }

        if (curSchema < 10) {
            SQLiteTxn txn(state->db);
            state->db.exec("alter table ValidPaths add column ca text");
            txn.commit();
        }

        writeFile(schemaPath, (format("%1%") % nixSchemaVersion).str());

        lockFile(globalLock.get(), ltRead, true);
    }

    else openDB(*state, false);

    if (settings.isExperimentalFeatureEnabled("ca-derivations")) {
        migrateCASchema(state->db, dbDir + "/ca-schema", globalLock);
    }

    /* Prepare SQL statements. */
    state->stmts->RegisterValidPath.create(state->db,
        "insert into ValidPaths (path, hash, registrationTime, deriver, narSize, ultimate, sigs, ca) values (?, ?, ?, ?, ?, ?, ?, ?);");
    state->stmts->UpdatePathInfo.create(state->db,
        "update ValidPaths set narSize = ?, hash = ?, ultimate = ?, sigs = ?, ca = ? where path = ?;");
    state->stmts->AddReference.create(state->db,
        "insert or replace into Refs (referrer, reference) values (?, ?);");
    state->stmts->QueryPathInfo.create(state->db,
        "select id, hash, registrationTime, deriver, narSize, ultimate, sigs, ca from ValidPaths where path = ?;");
    state->stmts->QueryReferences.create(state->db,
        "select path from Refs join ValidPaths on reference = id where referrer = ?;");
    state->stmts->QueryReferrers.create(state->db,
        "select path from Refs join ValidPaths on referrer = id where reference = (select id from ValidPaths where path = ?);");
    state->stmts->InvalidatePath.create(state->db,
        "delete from ValidPaths where path = ?;");
    state->stmts->AddDerivationOutput.create(state->db,
        "insert or replace into DerivationOutputs (drv, id, path) values (?, ?, ?);");
    state->stmts->QueryValidDerivers.create(state->db,
        "select v.id, v.path from DerivationOutputs d join ValidPaths v on d.drv = v.id where d.path = ?;");
    state->stmts->QueryDerivationOutputs.create(state->db,
        "select id, path from DerivationOutputs where drv = ?;");
    // Use "path >= ?" with limit 1 rather than "path like '?%'" to
    // ensure efficient lookup.
    state->stmts->QueryPathFromHashPart.create(state->db,
        "select path from ValidPaths where path >= ? limit 1;");
    state->stmts->QueryValidPaths.create(state->db, "select path from ValidPaths");
    if (settings.isExperimentalFeatureEnabled("ca-derivations")) {
        state->stmts->RegisterRealisedOutput.create(state->db,
            R"(
                insert or replace into Realisations (drvPath, outputName, outputPath)
                values (?, ?, (select id from ValidPaths where path = ?))
                ;
            )");
        state->stmts->QueryRealisedOutput.create(state->db,
            R"(
                select Output.path from Realisations
                    inner join ValidPaths as Output on Output.id = Realisations.outputPath
                    where drvPath = ? and outputName = ?
                    ;
            )");
        state->stmts->QueryAllRealisedOutputs.create(state->db,
            R"(
                select outputName, Output.path from Realisations
                    inner join ValidPaths as Output on Output.id = Realisations.outputPath
                    where drvPath = ?
                    ;
            )");
    }
}


LocalStore::~LocalStore()
{
    std::shared_future<void> future;

    {
        auto state(_state.lock());
        if (state->gcRunning)
            future = state->gcFuture;
    }

    if (future.valid()) {
        printInfo("waiting for auto-GC to finish on exit...");
        future.get();
    }

    try {
        auto state(_state.lock());
        if (state->fdTempRoots) {
            state->fdTempRoots = -1;
            unlink(fnTempRoots.c_str());
        }
    } catch (...) {
        ignoreException();
    }
}


std::string LocalStore::getUri()
{
    return "local";
}


int LocalStore::getSchema()
{ return nix::getSchema(schemaPath); }

void LocalStore::openDB(State & state, bool create)
{
    if (access(dbDir.c_str(), R_OK | W_OK))
        throw SysError("Nix database directory '%1%' is not writable", dbDir);

    /* Open the Nix database. */
    string dbPath = dbDir + "/db.sqlite";
    auto & db(state.db);
    state.db = SQLite(dbPath, create);

#ifdef __CYGWIN__
    /* The cygwin version of sqlite3 has a patch which calls
       SetDllDirectory("/usr/bin") on init. It was intended to fix extension
       loading, which we don't use, and the effect of SetDllDirectory is
       inherited by child processes, and causes libraries to be loaded from
       /usr/bin instead of $PATH. This breaks quite a few things (e.g.
       checkPhase on openssh), so we set it back to default behaviour. */
    SetDllDirectoryW(L"");
#endif

    /* !!! check whether sqlite has been built with foreign key
       support */

    /* Whether SQLite should fsync().  "Normal" synchronous mode
       should be safe enough.  If the user asks for it, don't sync at
       all.  This can cause database corruption if the system
       crashes. */
    string syncMode = settings.fsyncMetadata ? "normal" : "off";
    db.exec("pragma synchronous = " + syncMode);

    /* Set the SQLite journal mode.  WAL mode is fastest, so it's the
       default. */
    string mode = settings.useSQLiteWAL ? "wal" : "truncate";
    string prevMode;
    {
        SQLiteStmt stmt;
        stmt.create(db, "pragma main.journal_mode;");
        if (sqlite3_step(stmt) != SQLITE_ROW)
            throwSQLiteError(db, "querying journal mode");
        prevMode = string((const char *) sqlite3_column_text(stmt, 0));
    }
    if (prevMode != mode &&
        sqlite3_exec(db, ("pragma main.journal_mode = " + mode + ";").c_str(), 0, 0, 0) != SQLITE_OK)
        throwSQLiteError(db, "setting journal mode");

    /* Increase the auto-checkpoint interval to 40000 pages.  This
       seems enough to ensure that instantiating the NixOS system
       derivation is done in a single fsync(). */
    if (mode == "wal" && sqlite3_exec(db, "pragma wal_autocheckpoint = 40000;", 0, 0, 0) != SQLITE_OK)
        throwSQLiteError(db, "setting autocheckpoint interval");

    /* Initialise the database schema, if necessary. */
    if (create) {
        static const char schema[] =
#include "schema.sql.gen.hh"
            ;
        db.exec(schema);
    }
}


/* To improve purity, users may want to make the Nix store a read-only
   bind mount.  So make the Nix store writable for this process. */
void LocalStore::makeStoreWritable()
{
#if __linux__
    if (getuid() != 0) return;
    /* Check if /nix/store is on a read-only mount. */
    struct statvfs stat;
    if (statvfs(realStoreDir.c_str(), &stat) != 0)
        throw SysError("getting info about the Nix store mount point");

    if (stat.f_flag & ST_RDONLY) {
        if (unshare(CLONE_NEWNS) == -1)
            throw SysError("setting up a private mount namespace");

        if (mount(0, realStoreDir.c_str(), "none", MS_REMOUNT | MS_BIND, 0) == -1)
            throw SysError("remounting %1% writable", realStoreDir);
    }
#endif
}


const time_t mtimeStore = 1; /* 1 second into the epoch */


static void canonicaliseTimestampAndPermissions(const Path & path, const struct stat & st)
{
    if (!S_ISLNK(st.st_mode)) {

        /* Mask out all type related bits. */
        mode_t mode = st.st_mode & ~S_IFMT;

        if (mode != 0444 && mode != 0555) {
            mode = (st.st_mode & S_IFMT)
                 | 0444
                 | (st.st_mode & S_IXUSR ? 0111 : 0);
            if (chmod(path.c_str(), mode) == -1)
                throw SysError("changing mode of '%1%' to %2$o", path, mode);
        }

    }

    if (st.st_mtime != mtimeStore) {
        struct timeval times[2];
        times[0].tv_sec = st.st_atime;
        times[0].tv_usec = 0;
        times[1].tv_sec = mtimeStore;
        times[1].tv_usec = 0;
#if HAVE_LUTIMES
        if (lutimes(path.c_str(), times) == -1)
            if (errno != ENOSYS ||
                (!S_ISLNK(st.st_mode) && utimes(path.c_str(), times) == -1))
#else
        if (!S_ISLNK(st.st_mode) && utimes(path.c_str(), times) == -1)
#endif
            throw SysError("changing modification time of '%1%'", path);
    }
}


void canonicaliseTimestampAndPermissions(const Path & path)
{
    canonicaliseTimestampAndPermissions(path, lstat(path));
}


static void canonicalisePathMetaData_(const Path & path, uid_t fromUid, InodesSeen & inodesSeen)
{
    checkInterrupt();

#if __APPLE__
    /* Remove flags, in particular UF_IMMUTABLE which would prevent
       the file from being garbage-collected. FIXME: Use
       setattrlist() to remove other attributes as well. */
    if (lchflags(path.c_str(), 0)) {
        if (errno != ENOTSUP)
            throw SysError("clearing flags of path '%1%'", path);
    }
#endif

    auto st = lstat(path);

    /* Really make sure that the path is of a supported type. */
    if (!(S_ISREG(st.st_mode) || S_ISDIR(st.st_mode) || S_ISLNK(st.st_mode)))
        throw Error("file '%1%' has an unsupported type", path);

#if __linux__
    /* Remove extended attributes / ACLs. */
    ssize_t eaSize = llistxattr(path.c_str(), nullptr, 0);

    if (eaSize < 0) {
        if (errno != ENOTSUP && errno != ENODATA)
            throw SysError("querying extended attributes of '%s'", path);
    } else if (eaSize > 0) {
        std::vector<char> eaBuf(eaSize);

        if ((eaSize = llistxattr(path.c_str(), eaBuf.data(), eaBuf.size())) < 0)
            throw SysError("querying extended attributes of '%s'", path);

        for (auto & eaName: tokenizeString<Strings>(std::string(eaBuf.data(), eaSize), std::string("\000", 1))) {
            /* Ignore SELinux security labels since these cannot be
               removed even by root. */
            if (eaName == "security.selinux") continue;
            if (lremovexattr(path.c_str(), eaName.c_str()) == -1)
                throw SysError("removing extended attribute '%s' from '%s'", eaName, path);
        }
     }
#endif

    /* Fail if the file is not owned by the build user.  This prevents
       us from messing up the ownership/permissions of files
       hard-linked into the output (e.g. "ln /etc/shadow $out/foo").
       However, ignore files that we chown'ed ourselves previously to
       ensure that we don't fail on hard links within the same build
       (i.e. "touch $out/foo; ln $out/foo $out/bar"). */
    if (fromUid != (uid_t) -1 && st.st_uid != fromUid) {
        if (S_ISDIR(st.st_mode) || !inodesSeen.count(Inode(st.st_dev, st.st_ino)))
            throw BuildError("invalid ownership on file '%1%'", path);
        mode_t mode = st.st_mode & ~S_IFMT;
        assert(S_ISLNK(st.st_mode) || (st.st_uid == geteuid() && (mode == 0444 || mode == 0555) && st.st_mtime == mtimeStore));
        return;
    }

    inodesSeen.insert(Inode(st.st_dev, st.st_ino));

    canonicaliseTimestampAndPermissions(path, st);

    /* Change ownership to the current uid.  If it's a symlink, use
       lchown if available, otherwise don't bother.  Wrong ownership
       of a symlink doesn't matter, since the owning user can't change
       the symlink and can't delete it because the directory is not
       writable.  The only exception is top-level paths in the Nix
       store (since that directory is group-writable for the Nix build
       users group); we check for this case below. */
    if (st.st_uid != geteuid()) {
#if HAVE_LCHOWN
        if (lchown(path.c_str(), geteuid(), getegid()) == -1)
#else
        if (!S_ISLNK(st.st_mode) &&
            chown(path.c_str(), geteuid(), getegid()) == -1)
#endif
            throw SysError("changing owner of '%1%' to %2%",
                path, geteuid());
    }

    if (S_ISDIR(st.st_mode)) {
        DirEntries entries = readDirectory(path);
        for (auto & i : entries)
            canonicalisePathMetaData_(path + "/" + i.name, fromUid, inodesSeen);
    }
}


void canonicalisePathMetaData(const Path & path, uid_t fromUid, InodesSeen & inodesSeen)
{
    canonicalisePathMetaData_(path, fromUid, inodesSeen);

    /* On platforms that don't have lchown(), the top-level path can't
       be a symlink, since we can't change its ownership. */
    auto st = lstat(path);

    if (st.st_uid != geteuid()) {
        assert(S_ISLNK(st.st_mode));
        throw Error("wrong ownership of top-level store path '%1%'", path);
    }
}


void canonicalisePathMetaData(const Path & path, uid_t fromUid)
{
    InodesSeen inodesSeen;
    canonicalisePathMetaData(path, fromUid, inodesSeen);
}


void LocalStore::checkDerivationOutputs(const StorePath & drvPath, const Derivation & drv)
{
    assert(drvPath.isDerivation());
    std::string drvName(drvPath.name());
    drvName = string(drvName, 0, drvName.size() - drvExtension.size());

    auto envHasRightPath = [&](const StorePath & actual, const std::string & varName)
    {
        auto j = drv.env.find(varName);
        if (j == drv.env.end() || parseStorePath(j->second) != actual)
            throw Error("derivation '%s' has incorrect environment variable '%s', should be '%s'",
                printStorePath(drvPath), varName, printStorePath(actual));
    };


    // Don't need the answer, but do this anyways to assert is proper
    // combination. The code below is more general and naturally allows
    // combinations that are currently prohibited.
    drv.type();

    std::optional<Hash> h;
    for (auto & i : drv.outputs) {
        std::visit(overloaded {
            [&](DerivationOutputInputAddressed doia) {
                if (!h) {
                    // somewhat expensive so we do lazily
                    auto temp = hashDerivationModulo(*this, drv, true);
                    h = std::get<Hash>(temp);
                }
                StorePath recomputed = makeOutputPath(i.first, *h, drvName);
                if (doia.path != recomputed)
                    throw Error("derivation '%s' has incorrect output '%s', should be '%s'",
                        printStorePath(drvPath), printStorePath(doia.path), printStorePath(recomputed));
                envHasRightPath(doia.path, i.first);
            },
            [&](DerivationOutputCAFixed dof) {
                StorePath path = makeFixedOutputPath(drvName, { dof.hash, {} });
                envHasRightPath(path, i.first);
            },
            [&](DerivationOutputCAFloating _) {
                /* Nothing to check */
            },
            [&](DerivationOutputDeferred) {
            },
        }, i.second.output);
    }
}


void LocalStore::registerDrvOutput(const Realisation & info)
{
    auto state(_state.lock());
    retrySQLite<void>([&]() {
        state->stmts->RegisterRealisedOutput.use()
            (info.id.strHash())
            (info.id.outputName)
            (printStorePath(info.outPath))
            .exec();
    });
}

void LocalStore::cacheDrvOutputMapping(State & state, const uint64_t deriver, const string & outputName, const StorePath & output)
{
    retrySQLite<void>([&]() {
        state.stmts->AddDerivationOutput.use()
            (deriver)
            (outputName)
            (printStorePath(output))
            .exec();
    });

}


uint64_t LocalStore::addValidPath(State & state,
    const ValidPathInfo & info, bool checkOutputs)
{
    if (info.ca.has_value() && !info.isContentAddressed(*this))
        throw Error("cannot add path '%s' to the Nix store because it claims to be content-addressed but isn't",
            printStorePath(info.path));

    state.stmts->RegisterValidPath.use()
        (printStorePath(info.path))
        (info.narHash.to_string(Base16, true))
        (info.registrationTime == 0 ? time(0) : info.registrationTime)
        (info.deriver ? printStorePath(*info.deriver) : "", (bool) info.deriver)
        (info.narSize, info.narSize != 0)
        (info.ultimate ? 1 : 0, info.ultimate)
        (concatStringsSep(" ", info.sigs), !info.sigs.empty())
        (renderContentAddress(info.ca), (bool) info.ca)
        .exec();
    uint64_t id = state.db.getLastInsertedRowId();

    /* If this is a derivation, then store the derivation outputs in
       the database.  This is useful for the garbage collector: it can
       efficiently query whether a path is an output of some
       derivation. */
    if (info.path.isDerivation()) {
        auto drv = readInvalidDerivation(info.path);

        /* Verify that the output paths in the derivation are correct
           (i.e., follow the scheme for computing output paths from
           derivations).  Note that if this throws an error, then the
           DB transaction is rolled back, so the path validity
           registration above is undone. */
        if (checkOutputs) checkDerivationOutputs(info.path, drv);

        for (auto & i : drv.outputsAndOptPaths(*this)) {
            /* Floating CA derivations have indeterminate output paths until
               they are built, so don't register anything in that case */
            if (i.second.second)
                cacheDrvOutputMapping(state, id, i.first, *i.second.second);
        }
    }

    {
        auto state_(Store::state.lock());
        state_->pathInfoCache.upsert(std::string(info.path.hashPart()),
            PathInfoCacheValue{ .value = std::make_shared<const ValidPathInfo>(info) });
    }

    return id;
}


void LocalStore::queryPathInfoUncached(const StorePath & path,
    Callback<std::shared_ptr<const ValidPathInfo>> callback) noexcept
{
    try {
        callback(retrySQLite<std::shared_ptr<const ValidPathInfo>>([&]() {
            auto state(_state.lock());
            return queryPathInfoInternal(*state, path);
        }));

    } catch (...) { callback.rethrow(); }
}


std::shared_ptr<const ValidPathInfo> LocalStore::queryPathInfoInternal(State & state, const StorePath & path)
{
    /* Get the path info. */
    auto useQueryPathInfo(state.stmts->QueryPathInfo.use()(printStorePath(path)));

    if (!useQueryPathInfo.next())
        return std::shared_ptr<ValidPathInfo>();

    auto id = useQueryPathInfo.getInt(0);

    auto narHash = Hash::dummy;
    try {
        narHash = Hash::parseAnyPrefixed(useQueryPathInfo.getStr(1));
    } catch (BadHash & e) {
        throw Error("invalid-path entry for '%s': %s", printStorePath(path), e.what());
    }

    auto info = std::make_shared<ValidPathInfo>(path, narHash);

    info->id = id;

    info->registrationTime = useQueryPathInfo.getInt(2);

    auto s = (const char *) sqlite3_column_text(state.stmts->QueryPathInfo, 3);
    if (s) info->deriver = parseStorePath(s);

    /* Note that narSize = NULL yields 0. */
    info->narSize = useQueryPathInfo.getInt(4);

    info->ultimate = useQueryPathInfo.getInt(5) == 1;

    s = (const char *) sqlite3_column_text(state.stmts->QueryPathInfo, 6);
    if (s) info->sigs = tokenizeString<StringSet>(s, " ");

<<<<<<< HEAD
            while (useQueryReferences.next()) {
                info->insertReferencePossiblyToSelf(
                    parseStorePath(useQueryReferences.getStr(0)));
            }
=======
    s = (const char *) sqlite3_column_text(state.stmts->QueryPathInfo, 7);
    if (s) info->ca = parseContentAddressOpt(s);
>>>>>>> c189031e

    /* Get the references. */
    auto useQueryReferences(state.stmts->QueryReferences.use()(info->id));

    while (useQueryReferences.next())
        info->references.insert(parseStorePath(useQueryReferences.getStr(0)));

    return info;
}


/* Update path info in the database. */
void LocalStore::updatePathInfo(State & state, const ValidPathInfo & info)
{
    state.stmts->UpdatePathInfo.use()
        (info.narSize, info.narSize != 0)
        (info.narHash.to_string(Base16, true))
        (info.ultimate ? 1 : 0, info.ultimate)
        (concatStringsSep(" ", info.sigs), !info.sigs.empty())
        (renderContentAddress(info.ca), (bool) info.ca)
        (printStorePath(info.path))
        .exec();
}


uint64_t LocalStore::queryValidPathId(State & state, const StorePath & path)
{
    auto use(state.stmts->QueryPathInfo.use()(printStorePath(path)));
    if (!use.next())
        throw InvalidPath("path '%s' is not valid", printStorePath(path));
    return use.getInt(0);
}


bool LocalStore::isValidPath_(State & state, const StorePath & path)
{
    return state.stmts->QueryPathInfo.use()(printStorePath(path)).next();
}


bool LocalStore::isValidPathUncached(const StorePath & path)
{
    return retrySQLite<bool>([&]() {
        auto state(_state.lock());
        return isValidPath_(*state, path);
    });
}


StorePathSet LocalStore::queryValidPaths(const StorePathSet & paths, SubstituteFlag maybeSubstitute)
{
    StorePathSet res;
    for (auto & i : paths)
        if (isValidPath(i)) res.insert(i);
    return res;
}


StorePathSet LocalStore::queryAllValidPaths()
{
    return retrySQLite<StorePathSet>([&]() {
        auto state(_state.lock());
        auto use(state->stmts->QueryValidPaths.use());
        StorePathSet res;
        while (use.next()) res.insert(parseStorePath(use.getStr(0)));
        return res;
    });
}


void LocalStore::queryReferrers(State & state, const StorePath & path, StorePathSet & referrers)
{
    auto useQueryReferrers(state.stmts->QueryReferrers.use()(printStorePath(path)));

    while (useQueryReferrers.next())
        referrers.insert(parseStorePath(useQueryReferrers.getStr(0)));
}


void LocalStore::queryReferrers(const StorePath & path, StorePathSet & referrers)
{
    return retrySQLite<void>([&]() {
        auto state(_state.lock());
        queryReferrers(*state, path, referrers);
    });
}


StorePathSet LocalStore::queryValidDerivers(const StorePath & path)
{
    return retrySQLite<StorePathSet>([&]() {
        auto state(_state.lock());

        auto useQueryValidDerivers(state->stmts->QueryValidDerivers.use()(printStorePath(path)));

        StorePathSet derivers;
        while (useQueryValidDerivers.next())
            derivers.insert(parseStorePath(useQueryValidDerivers.getStr(1)));

        return derivers;
    });
}


std::map<std::string, std::optional<StorePath>>
LocalStore::queryPartialDerivationOutputMap(const StorePath & path_)
{
    auto path = path_;
    auto outputs = retrySQLite<std::map<std::string, std::optional<StorePath>>>([&]() {
        auto state(_state.lock());
        std::map<std::string, std::optional<StorePath>> outputs;
        uint64_t drvId;
        drvId = queryValidPathId(*state, path);
        auto use(state->stmts->QueryDerivationOutputs.use()(drvId));
        while (use.next())
            outputs.insert_or_assign(
                use.getStr(0), parseStorePath(use.getStr(1)));

        return outputs;
    });

    if (!settings.isExperimentalFeatureEnabled("ca-derivations"))
        return outputs;

    auto drv = readInvalidDerivation(path);
    auto drvHashes = staticOutputHashes(*this, drv);
    for (auto& [outputName, hash] : drvHashes) {
        auto realisation = queryRealisation(DrvOutput{hash, outputName});
        if (realisation)
            outputs.insert_or_assign(outputName, realisation->outPath);
        else
            outputs.insert({outputName, std::nullopt});
    }

    return outputs;
}

std::optional<StorePath> LocalStore::queryPathFromHashPart(const std::string & hashPart)
{
    if (hashPart.size() != StorePath::HashLen) throw Error("invalid hash part");

    Path prefix = storeDir + "/" + hashPart;

    return retrySQLite<std::optional<StorePath>>([&]() -> std::optional<StorePath> {
        auto state(_state.lock());

        auto useQueryPathFromHashPart(state->stmts->QueryPathFromHashPart.use()(prefix));

        if (!useQueryPathFromHashPart.next()) return {};

        const char * s = (const char *) sqlite3_column_text(state->stmts->QueryPathFromHashPart, 0);
        if (s && prefix.compare(0, prefix.size(), s, prefix.size()) == 0)
            return parseStorePath(s);
        return {};
    });
}


StorePathSet LocalStore::querySubstitutablePaths(const StorePathSet & paths)
{
    if (!settings.useSubstitutes) return StorePathSet();

    StorePathSet remaining;
    for (auto & i : paths)
        remaining.insert(i);

    StorePathSet res;

    for (auto & sub : getDefaultSubstituters()) {
        if (remaining.empty()) break;
        if (sub->storeDir != storeDir) continue;
        if (!sub->wantMassQuery) continue;

        auto valid = sub->queryValidPaths(remaining);

        StorePathSet remaining2;
        for (auto & path : remaining)
            if (valid.count(path))
                res.insert(path);
            else
                remaining2.insert(path);

        std::swap(remaining, remaining2);
    }

    return res;
}


void LocalStore::querySubstitutablePathInfos(const StorePathCAMap & paths, SubstitutablePathInfos & infos)
{
    if (!settings.useSubstitutes) return;
    for (auto & sub : getDefaultSubstituters()) {
        for (auto & path : paths) {
            auto subPath(path.first);

            // recompute store path so that we can use a different store root
            if (path.second) {
                subPath = makeFixedOutputPathFromCA({
                    .name = std::string { path.first.name() },
                    .info = caWithoutRefs(*path.second),
                });
                if (sub->storeDir == storeDir)
                    assert(subPath == path.first);
                if (subPath != path.first)
                    debug("replaced path '%s' with '%s' for substituter '%s'", printStorePath(path.first), sub->printStorePath(subPath), sub->getUri());
            } else if (sub->storeDir != storeDir) continue;

            debug("checking substituter '%s' for path '%s'", sub->getUri(), sub->printStorePath(subPath));
            try {
                auto info = sub->queryPathInfo(subPath);

                if (sub->storeDir != storeDir && !(info->isContentAddressed(*sub) && info->references.empty()))
                    continue;

                auto narInfo = std::dynamic_pointer_cast<const NarInfo>(
                    std::shared_ptr<const ValidPathInfo>(info));
                infos.insert_or_assign(path.first, SubstitutablePathInfo{
                    info->references,
                    info->hasSelfReference,
                    info->deriver,
                    narInfo ? narInfo->fileSize : 0,
                    info->narSize,
                });
            } catch (InvalidPath &) {
            } catch (SubstituterDisabled &) {
            } catch (Error & e) {
                if (settings.tryFallback)
                    logError(e.info());
                else
                    throw;
            }
        }
    }
}


void LocalStore::registerValidPath(const ValidPathInfo & info)
{
    registerValidPaths({{info.path, info}});
}


void LocalStore::registerValidPaths(const ValidPathInfos & infos)
{
    /* SQLite will fsync by default, but the new valid paths may not
       be fsync-ed.  So some may want to fsync them before registering
       the validity, at the expense of some speed of the path
       registering operation. */
    if (settings.syncBeforeRegistering) sync();

    return retrySQLite<void>([&]() {
        auto state(_state.lock());

        SQLiteTxn txn(state->db);
        StorePathSet paths;

        for (auto & [_, i] : infos) {
            assert(i.narHash.type == htSHA256);
            if (isValidPath_(*state, i.path))
                updatePathInfo(*state, i);
            else
                addValidPath(*state, i, false);
            paths.insert(i.path);
        }

        for (auto & [_, i] : infos) {
            auto referrer = queryValidPathId(*state, i.path);
<<<<<<< HEAD
            for (auto & j : i.referencesPossiblyToSelf())
                state->stmtAddReference.use()(referrer)(queryValidPathId(*state, j)).exec();
=======
            for (auto & j : i.references)
                state->stmts->AddReference.use()(referrer)(queryValidPathId(*state, j)).exec();
>>>>>>> c189031e
        }

        /* Check that the derivation outputs are correct.  We can't do
           this in addValidPath() above, because the references might
           not be valid yet. */
        for (auto & [_, i] : infos)
            if (i.path.isDerivation()) {
                // FIXME: inefficient; we already loaded the derivation in addValidPath().
                checkDerivationOutputs(i.path,
                    readInvalidDerivation(i.path));
            }

        /* Do a topological sort of the paths.  This will throw an
           error if a cycle is detected and roll back the
           transaction.  Cycles can only occur when a derivation
           has multiple outputs. */
        topoSort(paths,
            {[&](const StorePath & path) {
                auto i = infos.find(path);
                return i == infos.end() ? StorePathSet() : i->second.references;
            }},
            {[&](const StorePath & path, const StorePath & parent) {
                return BuildError(
                    "cycle detected in the references of '%s' from '%s'",
                    printStorePath(path),
                    printStorePath(parent));
            }});

        txn.commit();
    });
}


/* Invalidate a path.  The caller is responsible for checking that
   there are no referrers. */
void LocalStore::invalidatePath(State & state, const StorePath & path)
{
    debug("invalidating path '%s'", printStorePath(path));

    state.stmts->InvalidatePath.use()(printStorePath(path)).exec();

    /* Note that the foreign key constraints on the Refs table take
       care of deleting the references entries for `path'. */

    {
        auto state_(Store::state.lock());
        state_->pathInfoCache.erase(std::string(path.hashPart()));
    }
}

const PublicKeys & LocalStore::getPublicKeys()
{
    auto state(_state.lock());
    if (!state->publicKeys)
        state->publicKeys = std::make_unique<PublicKeys>(getDefaultPublicKeys());
    return *state->publicKeys;
}

bool LocalStore::pathInfoIsTrusted(const ValidPathInfo & info)
{
    return requireSigs && !info.checkSignatures(*this, getPublicKeys());
}

void LocalStore::addToStore(const ValidPathInfo & info, Source & source,
    RepairFlag repair, CheckSigsFlag checkSigs)
{
    if (checkSigs && pathInfoIsTrusted(info))
        throw Error("cannot add path '%s' because it lacks a valid signature", printStorePath(info.path));

    addTempRoot(info.path);

    if (repair || !isValidPath(info.path)) {

        PathLocks outputLock;

        auto realPath = Store::toRealPath(info.path);

        /* Lock the output path.  But don't lock if we're being called
           from a build hook (whose parent process already acquired a
           lock on this path). */
        if (!locksHeld.count(printStorePath(info.path)))
            outputLock.lockPaths({realPath});

        if (repair || !isValidPath(info.path)) {

            deletePath(realPath);

            // text hashing has long been allowed to have non-self-references because it is used for drv files.
            if (info.ca.has_value() && !info.references.empty() && !(std::holds_alternative<TextHash>(*info.ca) && !info.hasSelfReference))
                settings.requireExperimentalFeature("ca-references");

            /* While restoring the path from the NAR, compute the hash
               of the NAR. */
            std::unique_ptr<AbstractHashSink> hashSink;
            if (!info.ca.has_value() || !info.hasSelfReference)
                hashSink = std::make_unique<HashSink>(htSHA256);
            else
                hashSink = std::make_unique<HashModuloSink>(htSHA256, std::string(info.path.hashPart()));

            TeeSource wrapperSource { source, *hashSink };

            restorePath(realPath, wrapperSource);

            auto hashResult = hashSink->finish();

            if (hashResult.first != info.narHash)
                throw Error("hash mismatch importing path '%s';\n  specified: %s\n  got:       %s",
                    printStorePath(info.path), info.narHash.to_string(Base32, true), hashResult.first.to_string(Base32, true));

            if (hashResult.second != info.narSize)
                throw Error("size mismatch importing path '%s';\n  specified: %s\n  got:       %s",
                    printStorePath(info.path), info.narSize, hashResult.second);

            autoGC();

            canonicalisePathMetaData(realPath, -1);

            optimisePath(realPath); // FIXME: combine with hashPath()

            registerValidPath(info);
        }

        outputLock.setDeletion(true);
    }
}


StorePath LocalStore::addToStoreFromDump(Source & source0, const string & name,
    FileIngestionMethod method, HashType hashAlgo, RepairFlag repair)
{
    /* For computing the store path. */
    auto hashSink = std::make_unique<HashSink>(hashAlgo);
    TeeSource source { source0, *hashSink };

    /* Read the source path into memory, but only if it's up to
       narBufferSize bytes. If it's larger, write it to a temporary
       location in the Nix store. If the subsequently computed
       destination store path is already valid, we just delete the
       temporary path. Otherwise, we move it to the destination store
       path. */
    bool inMemory = false;

    std::string dump;

    /* Fill out buffer, and decide whether we are working strictly in
       memory based on whether we break out because the buffer is full
       or the original source is empty */
    while (dump.size() < settings.narBufferSize) {
        auto oldSize = dump.size();
        constexpr size_t chunkSize = 65536;
        auto want = std::min(chunkSize, settings.narBufferSize - oldSize);
        dump.resize(oldSize + want);
        auto got = 0;
        try {
            got = source.read(dump.data() + oldSize, want);
        } catch (EndOfFile &) {
            inMemory = true;
            break;
        }
        dump.resize(oldSize + got);
    }

    std::unique_ptr<AutoDelete> delTempDir;
    Path tempPath;

    if (!inMemory) {
        /* Drain what we pulled so far, and then keep on pulling */
        StringSource dumpSource { dump };
        ChainSource bothSource { dumpSource, source };

        auto tempDir = createTempDir(realStoreDir, "add");
        delTempDir = std::make_unique<AutoDelete>(tempDir);
        tempPath = tempDir + "/x";

        if (method == FileIngestionMethod::Recursive)
            restorePath(tempPath, bothSource);
        else
            writeFile(tempPath, bothSource);

        dump.clear();
    }

    auto [hash, size] = hashSink->finish();

    auto desc = StorePathDescriptor {
        name,
        FixedOutputInfo {
            {
                .method = method,
                .hash = hash,
            },
            {},
        },
    };

    auto dstPath = makeFixedOutputPathFromCA(desc);

    addTempRoot(dstPath);

    if (repair || !isValidPath(dstPath)) {

        /* The first check above is an optimisation to prevent
           unnecessary lock acquisition. */

        auto realPath = Store::toRealPath(dstPath);

        PathLocks outputLock({realPath});

        if (repair || !isValidPath(dstPath)) {

            deletePath(realPath);

            autoGC();

            if (inMemory) {
                StringSource dumpSource { dump };
                /* Restore from the NAR in memory. */
                if (method == FileIngestionMethod::Recursive)
                    restorePath(realPath, dumpSource);
                else
                    writeFile(realPath, dumpSource);
            } else {
                /* Move the temporary path we restored above. */
                if (rename(tempPath.c_str(), realPath.c_str()))
                    throw Error("renaming '%s' to '%s'", tempPath, realPath);
            }

            /* For computing the nar hash. In recursive SHA-256 mode, this
               is the same as the store hash, so no need to do it again. */
            auto narHash = std::pair { hash, size };
            if (method != FileIngestionMethod::Recursive || hashAlgo != htSHA256) {
                HashSink narSink { htSHA256 };
                dumpPath(realPath, narSink);
                narHash = narSink.finish();
            }

            canonicalisePathMetaData(realPath, -1); // FIXME: merge into restorePath

            optimisePath(realPath);

            ValidPathInfo info { *this, std::move(desc), narHash.first };
            info.narSize = narHash.second;
            registerValidPath(info);
        }

        outputLock.setDeletion(true);
    }

    return dstPath;
}


StorePath LocalStore::addTextToStore(const string & name, const string & s,
    const StorePathSet & references, RepairFlag repair)
{
    auto hash = hashString(htSHA256, s);
    auto dstPath = makeTextPath(name, TextInfo {
        { .hash = hash },
        references,
    });

    addTempRoot(dstPath);

    if (repair || !isValidPath(dstPath)) {

        auto realPath = Store::toRealPath(dstPath);

        PathLocks outputLock({realPath});

        if (repair || !isValidPath(dstPath)) {

            deletePath(realPath);

            autoGC();

            writeFile(realPath, s);

            canonicalisePathMetaData(realPath, -1);

            StringSink sink;
            dumpString(s, sink);
            auto narHash = hashString(htSHA256, *sink.s);

            optimisePath(realPath);

            ValidPathInfo info { dstPath, narHash };
            info.narSize = sink.s->size();
            info.references = references;
            info.ca = TextHash { .hash = hash };
            registerValidPath(info);
        }

        outputLock.setDeletion(true);
    }

    return dstPath;
}


/* Create a temporary directory in the store that won't be
   garbage-collected. */
Path LocalStore::createTempDirInStore()
{
    Path tmpDir;
    do {
        /* There is a slight possibility that `tmpDir' gets deleted by
           the GC between createTempDir() and addTempRoot(), so repeat
           until `tmpDir' exists. */
        tmpDir = createTempDir(realStoreDir);
        addTempRoot(parseStorePath(tmpDir));
    } while (!pathExists(tmpDir));
    return tmpDir;
}


void LocalStore::invalidatePathChecked(const StorePath & path)
{
    retrySQLite<void>([&]() {
        auto state(_state.lock());

        SQLiteTxn txn(state->db);

        if (isValidPath_(*state, path)) {
            StorePathSet referrers; queryReferrers(*state, path, referrers);
            referrers.erase(path); /* ignore self-references */
            if (!referrers.empty())
                throw PathInUse("cannot delete path '%s' because it is in use by %s",
                    printStorePath(path), showPaths(referrers));
            invalidatePath(*state, path);
        }

        txn.commit();
    });
}


bool LocalStore::verifyStore(bool checkContents, RepairFlag repair)
{
    printInfo(format("reading the Nix store..."));

    bool errors = false;

    /* Acquire the global GC lock to get a consistent snapshot of
       existing and valid paths. */
    AutoCloseFD fdGCLock = openGCLock(ltWrite);

    StringSet store;
    for (auto & i : readDirectory(realStoreDir)) store.insert(i.name);

    /* Check whether all valid paths actually exist. */
    printInfo("checking path existence...");

    StorePathSet validPaths;
    PathSet done;

    fdGCLock = -1;

    for (auto & i : queryAllValidPaths())
        verifyPath(printStorePath(i), store, done, validPaths, repair, errors);

    /* Optionally, check the content hashes (slow). */
    if (checkContents) {

        printInfo("checking link hashes...");

        for (auto & link : readDirectory(linksDir)) {
            printMsg(lvlTalkative, "checking contents of '%s'", link.name);
            Path linkPath = linksDir + "/" + link.name;
            string hash = hashPath(htSHA256, linkPath).first.to_string(Base32, false);
            if (hash != link.name) {
                printError("link '%s' was modified! expected hash '%s', got '%s'",
                    linkPath, link.name, hash);
                if (repair) {
                    if (unlink(linkPath.c_str()) == 0)
                        printInfo("removed link '%s'", linkPath);
                    else
                        throw SysError("removing corrupt link '%s'", linkPath);
                } else {
                    errors = true;
                }
            }
        }

        printInfo("checking store hashes...");

        Hash nullHash(htSHA256);

        for (auto & i : validPaths) {
            try {
                auto info = std::const_pointer_cast<ValidPathInfo>(std::shared_ptr<const ValidPathInfo>(queryPathInfo(i)));

                /* Check the content hash (optionally - slow). */
                printMsg(lvlTalkative, "checking contents of '%s'", printStorePath(i));

                std::unique_ptr<AbstractHashSink> hashSink;
                if (!info->ca || !info->hasSelfReference)
                    hashSink = std::make_unique<HashSink>(info->narHash.type);
                else
                    hashSink = std::make_unique<HashModuloSink>(info->narHash.type, std::string(info->path.hashPart()));

                dumpPath(Store::toRealPath(i), *hashSink);
                auto current = hashSink->finish();

                if (info->narHash != nullHash && info->narHash != current.first) {
                    printError("path '%s' was modified! expected hash '%s', got '%s'",
                        printStorePath(i), info->narHash.to_string(Base32, true), current.first.to_string(Base32, true));
                    if (repair) repairPath(i); else errors = true;
                } else {

                    bool update = false;

                    /* Fill in missing hashes. */
                    if (info->narHash == nullHash) {
                        printInfo("fixing missing hash on '%s'", printStorePath(i));
                        info->narHash = current.first;
                        update = true;
                    }

                    /* Fill in missing narSize fields (from old stores). */
                    if (info->narSize == 0) {
                        printInfo("updating size field on '%s' to %s", printStorePath(i), current.second);
                        info->narSize = current.second;
                        update = true;
                    }

                    if (update) {
                        auto state(_state.lock());
                        updatePathInfo(*state, *info);
                    }

                }

            } catch (Error & e) {
                /* It's possible that the path got GC'ed, so ignore
                   errors on invalid paths. */
                if (isValidPath(i))
                    logError(e.info());
                else
                    warn(e.msg());
                errors = true;
            }
        }
    }

    return errors;
}


void LocalStore::verifyPath(const Path & pathS, const StringSet & store,
    PathSet & done, StorePathSet & validPaths, RepairFlag repair, bool & errors)
{
    checkInterrupt();

    if (!done.insert(pathS).second) return;

    if (!isStorePath(pathS)) {
        printError("path '%s' is not in the Nix store", pathS);
        return;
    }

    auto path = parseStorePath(pathS);

    if (!store.count(std::string(path.to_string()))) {
        /* Check any referrers first.  If we can invalidate them
           first, then we can invalidate this path as well. */
        bool canInvalidate = true;
        StorePathSet referrers; queryReferrers(path, referrers);
        for (auto & i : referrers)
            if (i != path) {
                verifyPath(printStorePath(i), store, done, validPaths, repair, errors);
                if (validPaths.count(i))
                    canInvalidate = false;
            }

        if (canInvalidate) {
            printInfo("path '%s' disappeared, removing from database...", pathS);
            auto state(_state.lock());
            invalidatePath(*state, path);
        } else {
            printError("path '%s' disappeared, but it still has valid referrers!", pathS);
            if (repair)
                try {
                    repairPath(path);
                } catch (Error & e) {
                    logWarning(e.info());
                    errors = true;
                }
            else errors = true;
        }

        return;
    }

    validPaths.insert(std::move(path));
}


unsigned int LocalStore::getProtocol()
{
    return PROTOCOL_VERSION;
}


#if defined(FS_IOC_SETFLAGS) && defined(FS_IOC_GETFLAGS) && defined(FS_IMMUTABLE_FL)

static void makeMutable(const Path & path)
{
    checkInterrupt();

    auto st = lstat(path);

    if (!S_ISDIR(st.st_mode) && !S_ISREG(st.st_mode)) return;

    if (S_ISDIR(st.st_mode)) {
        for (auto & i : readDirectory(path))
            makeMutable(path + "/" + i.name);
    }

    /* The O_NOFOLLOW is important to prevent us from changing the
       mutable bit on the target of a symlink (which would be a
       security hole). */
    AutoCloseFD fd = open(path.c_str(), O_RDONLY | O_NOFOLLOW | O_CLOEXEC);
    if (fd == -1) {
        if (errno == ELOOP) return; // it's a symlink
        throw SysError("opening file '%1%'", path);
    }

    unsigned int flags = 0, old;

    /* Silently ignore errors getting/setting the immutable flag so
       that we work correctly on filesystems that don't support it. */
    if (ioctl(fd, FS_IOC_GETFLAGS, &flags)) return;
    old = flags;
    flags &= ~FS_IMMUTABLE_FL;
    if (old == flags) return;
    if (ioctl(fd, FS_IOC_SETFLAGS, &flags)) return;
}

/* Upgrade from schema 6 (Nix 0.15) to schema 7 (Nix >= 1.3). */
void LocalStore::upgradeStore7()
{
    if (getuid() != 0) return;
    printInfo("removing immutable bits from the Nix store (this may take a while)...");
    makeMutable(realStoreDir);
}

#else

void LocalStore::upgradeStore7()
{
}

#endif


void LocalStore::vacuumDB()
{
    auto state(_state.lock());
    state->db.exec("vacuum");
}


void LocalStore::addSignatures(const StorePath & storePath, const StringSet & sigs)
{
    retrySQLite<void>([&]() {
        auto state(_state.lock());

        SQLiteTxn txn(state->db);

        auto info = std::const_pointer_cast<ValidPathInfo>(queryPathInfoInternal(*state, storePath));

        info->sigs.insert(sigs.begin(), sigs.end());

        updatePathInfo(*state, *info);

        txn.commit();
    });
}


void LocalStore::signPathInfo(ValidPathInfo & info)
{
    // FIXME: keep secret keys in memory.

    auto secretKeyFiles = settings.secretKeyFiles;

    for (auto & secretKeyFile : secretKeyFiles.get()) {
        SecretKey secretKey(readFile(secretKeyFile));
        info.sign(*this, secretKey);
    }
}


void LocalStore::createUser(const std::string & userName, uid_t userId)
{
    for (auto & dir : {
        fmt("%s/profiles/per-user/%s", stateDir, userName),
        fmt("%s/gcroots/per-user/%s", stateDir, userName)
    }) {
        createDirs(dir);
        if (chmod(dir.c_str(), 0755) == -1)
            throw SysError("changing permissions of directory '%s'", dir);
        if (chown(dir.c_str(), userId, getgid()) == -1)
            throw SysError("changing owner of directory '%s'", dir);
    }
}

std::optional<const Realisation> LocalStore::queryRealisation(
    const DrvOutput& id) {
    typedef std::optional<const Realisation> Ret;
    return retrySQLite<Ret>([&]() -> Ret {
        auto state(_state.lock());
        auto use(state->stmts->QueryRealisedOutput.use()(id.strHash())(
            id.outputName));
        if (!use.next())
            return std::nullopt;
        auto outputPath = parseStorePath(use.getStr(0));
        return Ret{
            Realisation{.id = id, .outPath = outputPath}};
    });
}
}  // namespace nix<|MERGE_RESOLUTION|>--- conflicted
+++ resolved
@@ -776,21 +776,15 @@
     s = (const char *) sqlite3_column_text(state.stmts->QueryPathInfo, 6);
     if (s) info->sigs = tokenizeString<StringSet>(s, " ");
 
-<<<<<<< HEAD
-            while (useQueryReferences.next()) {
-                info->insertReferencePossiblyToSelf(
-                    parseStorePath(useQueryReferences.getStr(0)));
-            }
-=======
     s = (const char *) sqlite3_column_text(state.stmts->QueryPathInfo, 7);
     if (s) info->ca = parseContentAddressOpt(s);
->>>>>>> c189031e
 
     /* Get the references. */
     auto useQueryReferences(state.stmts->QueryReferences.use()(info->id));
 
     while (useQueryReferences.next())
-        info->references.insert(parseStorePath(useQueryReferences.getStr(0)));
+        info->insertReferencePossiblyToSelf(
+            parseStorePath(useQueryReferences.getStr(0)));
 
     return info;
 }
@@ -1053,13 +1047,8 @@
 
         for (auto & [_, i] : infos) {
             auto referrer = queryValidPathId(*state, i.path);
-<<<<<<< HEAD
             for (auto & j : i.referencesPossiblyToSelf())
-                state->stmtAddReference.use()(referrer)(queryValidPathId(*state, j)).exec();
-=======
-            for (auto & j : i.references)
                 state->stmts->AddReference.use()(referrer)(queryValidPathId(*state, j)).exec();
->>>>>>> c189031e
         }
 
         /* Check that the derivation outputs are correct.  We can't do
