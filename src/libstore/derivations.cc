--- conflicted
+++ resolved
@@ -8,27 +8,9 @@
 
 namespace nix {
 
-<<<<<<< HEAD
 std::string FileSystemHash::printMethodAlgo() const {
-    return makeFileIngestionPrefix(method) + printHashType(hash.type);
-=======
-
-void DerivationOutput::parseHashInfo(FileIngestionMethod & recursive, Hash & hash) const
-{
-    recursive = FileIngestionMethod::Flat;
-    string algo = hashAlgo;
-
-    if (string(algo, 0, 2) == "r:") {
-        recursive = FileIngestionMethod::Recursive;
-        algo = string(algo, 2);
-    }
-
-    HashType hashType = parseHashType(algo);
-
-    hash = Hash(this->hash, hashType);
->>>>>>> 15abb2aa
-}
-
+    return makeFileIngestionPrefix(method) + printHashType(*hash.type);
+}
 
 const StorePath & BasicDerivation::findOutput(const string & id) const
 {
@@ -138,8 +120,6 @@
             hashAlgo = string(hashAlgo, 2);
         }
         const HashType hashType = parseHashType(hashAlgo);
-        if (hashType == htUnknown)
-            throw Error("unknown hash hashAlgorithm '%s'", hashAlgo);
         fsh = FileSystemHash {
             std::move(method),
             Hash(hash, hashType),
@@ -438,8 +418,6 @@
             hashAlgo = string(hashAlgo, 2);
         }
         const HashType hashType = parseHashType(hashAlgo);
-        if (hashType == htUnknown)
-            throw Error("unknown hash hashAlgorithm '%s'", hashAlgo);
         fsh = FileSystemHash {
             std::move(method),
             Hash(hash, hashType),
