--- conflicted
+++ resolved
@@ -7,24 +7,6 @@
 #include "istringstream_nocopy.hh"
 
 namespace nix {
-
-<<<<<<< HEAD
-BasicDerivation::BasicDerivation(const BasicDerivation & other)
-    : platform(other.platform)
-    , builder(other.builder)
-    , args(other.args)
-    , env(other.env)
-{
-    for (auto & i : other.outputs)
-        outputs.insert_or_assign(i.first,
-            DerivationOutput(i.second.path.clone(), std::optional<FileSystemHash>(i.second.hash)));
-    for (auto & i : other.inputSrcs)
-        inputSrcs.insert(i.clone());
-=======
-std::string FileSystemHash::printMethodAlgo() const {
-    return makeFileIngestionPrefix(method) + printHashType(*hash.type);
->>>>>>> 669c3992
-}
 
 const StorePath & BasicDerivation::findOutput(const string & id) const
 {
@@ -126,15 +108,9 @@
     expect(str, ","); const auto hash = parseString(str);
     expect(str, ")");
 
-<<<<<<< HEAD
-    auto method = FileIngestionMethod::Flat;
-    std::optional<FileSystemHash> fsh;
-    if (hashAlgo != "") {
-=======
     std::optional<FileSystemHash> fsh;
     if (hashAlgo != "") {
         auto method = FileIngestionMethod::Flat;
->>>>>>> 669c3992
         if (string(hashAlgo, 0, 2) == "r:") {
             method = FileIngestionMethod::Recursive;
             hashAlgo = string(hashAlgo, 2);
@@ -146,14 +122,10 @@
         };
     }
 
-<<<<<<< HEAD
-    return DerivationOutput(std::move(path), std::move(fsh));
-=======
     return DerivationOutput {
         .path = std::move(path),
         .hash = std::move(fsh),
     };
->>>>>>> 669c3992
 }
 
 
@@ -166,12 +138,8 @@
     /* Parse the list of outputs. */
     while (!endOfList(str)) {
         expect(str, "("); std::string id = parseString(str);
-<<<<<<< HEAD
-        drv.outputs.emplace(id, parseDerivationOutput(store, str));
-=======
         auto output = parseDerivationOutput(store, str);
         drv.outputs.emplace(std::move(id), std::move(output));
->>>>>>> 669c3992
     }
 
     /* Parse the list of input derivations. */
@@ -299,11 +267,7 @@
         s += ','; printUnquotedString(s, maskOutputs ? "" : store.printStorePath(i.second.path));
         s += ','; printUnquotedString(s, i.second.hash ? i.second.hash->printMethodAlgo() : "");
         s += ','; printUnquotedString(s,
-<<<<<<< HEAD
             i.second.hash ? i.second.hash->hash.to_string(Base::Base16, false) : "");
-=======
-            i.second.hash ? i.second.hash->hash.to_string(Base16, false) : "");
->>>>>>> 669c3992
         s += ')';
     }
 
@@ -391,15 +355,9 @@
     /* Return a fixed hash for fixed-output derivations. */
     if (drv.isFixedOutput()) {
         DerivationOutputs::const_iterator i = drv.outputs.begin();
-<<<<<<< HEAD
-        return hashString(HashType::SHA256, "fixed:out:"
-            + i->second.hash->printMethodAlgo() + ":"
-            + i->second.hash->hash.to_string(Base::Base16, false) + ":"
-=======
         return hashString(htSHA256, "fixed:out:"
             + i->second.hash->printMethodAlgo() + ":"
             + i->second.hash->hash.to_string(Base16, false) + ":"
->>>>>>> 669c3992
             + store.printStorePath(i->second.path));
     }
 
@@ -413,10 +371,10 @@
             h = drvHashes.insert_or_assign(i.first, hashDerivationModulo(store,
                 store.readDerivation(i.first), false)).first;
         }
-        inputs2.insert_or_assign(h->second.to_string(Base::Base16, false), i.second);
-    }
-
-    return hashString(HashType::SHA256, drv.unparse(store, maskOutputs, &inputs2));
+        inputs2.insert_or_assign(h->second.to_string(Base16, false), i.second);
+    }
+
+    return hashString(htSHA256, drv.unparse(store, maskOutputs, &inputs2));
 }
 
 
@@ -448,34 +406,20 @@
     auto hashAlgo = readString(in);
     const auto hash = readString(in);
 
-<<<<<<< HEAD
-    auto method = FileIngestionMethod::Flat;
-    std::optional<FileSystemHash> fsh;
-    if (hashAlgo != "") {
-=======
     std::optional<FileSystemHash> fsh;
     if (hashAlgo != "") {
         auto method = FileIngestionMethod::Flat;
->>>>>>> 669c3992
         if (string(hashAlgo, 0, 2) == "r:") {
             method = FileIngestionMethod::Recursive;
             hashAlgo = string(hashAlgo, 2);
         }
-<<<<<<< HEAD
-        HashType hashType = parseHashType(hashAlgo);
-=======
         const HashType hashType = parseHashType(hashAlgo);
->>>>>>> 669c3992
         fsh = FileSystemHash {
             std::move(method),
             Hash(hash, hashType),
         };
     }
 
-<<<<<<< HEAD
-    return DerivationOutput(std::move(path), std::move(fsh));
-}
-=======
     return DerivationOutput {
         .path = std::move(path),
         .hash = std::move(fsh),
@@ -490,7 +434,6 @@
     return names;
 }
 
->>>>>>> 669c3992
 
 Source & readDerivation(Source & in, const Store & store, BasicDerivation & drv)
 {
@@ -499,11 +442,7 @@
     for (size_t n = 0; n < nr; n++) {
         auto name = readString(in);
         auto output = readDerivationOutput(in, store);
-<<<<<<< HEAD
-        drv.outputs.emplace(name, output);
-=======
         drv.outputs.emplace(std::move(name), std::move(output));
->>>>>>> 669c3992
     }
 
     drv.inputSrcs = readStorePaths<StorePathSet>(store, in);
@@ -528,11 +467,7 @@
         out << i.first
             << store.printStorePath(i.second.path)
             << i.second.hash->printMethodAlgo()
-<<<<<<< HEAD
             << i.second.hash->hash.to_string(Base::Base16, false);
-=======
-            << i.second.hash->hash.to_string(Base16, false);
->>>>>>> 669c3992
     writeStorePaths(store, out, drv.inputSrcs);
     out << drv.platform << drv.builder << drv.args;
     out << drv.env.size();
@@ -544,7 +479,7 @@
 std::string hashPlaceholder(const std::string & outputName)
 {
     // FIXME: memoize?
-    return "/" + hashString(HashType::SHA256, "nix-output:" + outputName).to_string(Base::Base32, false);
+    return "/" + hashString(htSHA256, "nix-output:" + outputName).to_string(Base32, false);
 }
 
 
