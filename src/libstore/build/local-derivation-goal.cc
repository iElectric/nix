#include "local-derivation-goal.hh"
#include "hook-instance.hh"
#include "worker.hh"
#include "builtins.hh"
#include "builtins/buildenv.hh"
#include "references.hh"
#include "finally.hh"
#include "util.hh"
#include "archive.hh"
#include "json.hh"
#include "compression.hh"
#include "daemon.hh"
#include "worker-protocol.hh"
#include "topo-sort.hh"
#include "callback.hh"

#include <regex>
#include <queue>

#include <sys/un.h>
#include <fcntl.h>
#include <termios.h>
#include <unistd.h>
#include <sys/mman.h>
#include <sys/utsname.h>
#include <sys/resource.h>
#include <sys/socket.h>

#if HAVE_STATVFS
#include <sys/statvfs.h>
#endif

/* Includes required for chroot support. */
#if __linux__
#include <sys/ioctl.h>
#include <net/if.h>
#include <netinet/ip.h>
#include <sys/personality.h>
#include <sys/mman.h>
#include <sched.h>
#include <sys/param.h>
#include <sys/mount.h>
#include <sys/syscall.h>
#if HAVE_SECCOMP
#include <seccomp.h>
#endif
#define pivot_root(new_root, put_old) (syscall(SYS_pivot_root, new_root, put_old))
#endif

#if __APPLE__
#include <spawn.h>
#include <sys/sysctl.h>
#endif

#include <pwd.h>
#include <grp.h>

#include <nlohmann/json.hpp>

namespace nix {

void handleDiffHook(
    uid_t uid, uid_t gid,
    const Path & tryA, const Path & tryB,
    const Path & drvPath, const Path & tmpDir)
{
    auto diffHook = settings.diffHook;
    if (diffHook != "" && settings.runDiffHook) {
        try {
            auto diffRes = runProgram(RunOptions {
                .program = diffHook,
                .searchPath = true,
                .args = {tryA, tryB, drvPath, tmpDir},
                .uid = uid,
                .gid = gid,
                .chdir = "/"
            });
            if (!statusOk(diffRes.first))
                throw ExecError(diffRes.first,
                    "diff-hook program '%1%' %2%",
                    diffHook,
                    statusToString(diffRes.first));

            if (diffRes.second != "")
                printError(chomp(diffRes.second));
        } catch (Error & error) {
            ErrorInfo ei = error.info();
            // FIXME: wrap errors.
            ei.msg = hintfmt("diff hook execution failed: %s", ei.msg.str());
            logError(ei);
        }
    }
}

const Path LocalDerivationGoal::homeDir = "/homeless-shelter";


LocalDerivationGoal::~LocalDerivationGoal()
{
    /* Careful: we should never ever throw an exception from a
       destructor. */
    try { deleteTmpDir(false); } catch (...) { ignoreException(); }
    try { killChild(); } catch (...) { ignoreException(); }
    try { stopDaemon(); } catch (...) { ignoreException(); }
}


inline bool LocalDerivationGoal::needsHashRewrite()
{
#if __linux__
    return !useChroot;
#else
    /* Darwin requires hash rewriting even when sandboxing is enabled. */
    return true;
#endif
}


LocalStore & LocalDerivationGoal::getLocalStore()
{
    auto p = dynamic_cast<LocalStore *>(&worker.store);
    assert(p);
    return *p;
}


void LocalDerivationGoal::killChild()
{
    if (pid != -1) {
        worker.childTerminated(this);

        if (buildUser) {
            /* If we're using a build user, then there is a tricky
               race condition: if we kill the build user before the
               child has done its setuid() to the build user uid, then
               it won't be killed, and we'll potentially lock up in
               pid.wait().  So also send a conventional kill to the
               child. */
            ::kill(-pid, SIGKILL); /* ignore the result */
            buildUser->kill();
            pid.wait();
        } else
            pid.kill();

        assert(pid == -1);
    }

    DerivationGoal::killChild();
}


void LocalDerivationGoal::tryLocalBuild() {
    unsigned int curBuilds = worker.getNrLocalBuilds();
    if (curBuilds >= settings.maxBuildJobs) {
        state = &DerivationGoal::tryToBuild;
        worker.waitForBuildSlot(shared_from_this());
        outputLocks.unlock();
        return;
    }

    /* If `build-users-group' is not empty, then we have to build as
       one of the members of that group. */
    if (settings.buildUsersGroup != "" && getuid() == 0) {
#if defined(__linux__) || defined(__APPLE__)
        if (!buildUser) buildUser = std::make_unique<UserLock>();

        if (buildUser->findFreeUser()) {
            /* Make sure that no other processes are executing under this
               uid. */
            buildUser->kill();
        } else {
            if (!actLock)
                actLock = std::make_unique<Activity>(*logger, lvlWarn, actBuildWaiting,
                    fmt("waiting for UID to build '%s'", yellowtxt(worker.store.printStorePath(drvPath))));
            worker.waitForAWhile(shared_from_this());
            return;
        }
#else
        /* Don't know how to block the creation of setuid/setgid
           binaries on this platform. */
        throw Error("build users are not supported on this platform for security reasons");
#endif
    }

    actLock.reset();

    try {

        /* Okay, we have to build. */
        startBuilder();

    } catch (BuildError & e) {
        outputLocks.unlock();
        buildUser.reset();
        worker.permanentFailure = true;
        done(BuildResult::InputRejected, e);
        return;
    }

    /* This state will be reached when we get EOF on the child's
       log pipe. */
    state = &DerivationGoal::buildDone;

    started();
}

static void chmod_(const Path & path, mode_t mode)
{
    if (chmod(path.c_str(), mode) == -1)
        throw SysError("setting permissions on '%s'", path);
}


/* Move/rename path 'src' to 'dst'. Temporarily make 'src' writable if
   it's a directory and we're not root (to be able to update the
   directory's parent link ".."). */
static void movePath(const Path & src, const Path & dst)
{
    auto st = lstat(src);

    bool changePerm = (geteuid() && S_ISDIR(st.st_mode) && !(st.st_mode & S_IWUSR));

    if (changePerm)
        chmod_(src, st.st_mode | S_IWUSR);

    if (rename(src.c_str(), dst.c_str()))
        throw SysError("renaming '%1%' to '%2%'", src, dst);

    if (changePerm)
        chmod_(dst, st.st_mode);
}


extern void replaceValidPath(const Path & storePath, const Path & tmpPath);


int LocalDerivationGoal::getChildStatus()
{
    return hook ? DerivationGoal::getChildStatus() : pid.kill();
}

void LocalDerivationGoal::closeReadPipes()
{
    if (hook) {
        DerivationGoal::closeReadPipes();
    } else
        builderOut.readSide = -1;
}


void LocalDerivationGoal::cleanupHookFinally()
{
    /* Release the build user at the end of this function. We don't do
       it right away because we don't want another build grabbing this
       uid and then messing around with our output. */
    buildUser.reset();
}


void LocalDerivationGoal::cleanupPreChildKill()
{
    sandboxMountNamespace = -1;
}


void LocalDerivationGoal::cleanupPostChildKill()
{
    /* When running under a build user, make sure that all processes
       running under that uid are gone.  This is to prevent a
       malicious user from leaving behind a process that keeps files
       open and modifies them after they have been chown'ed to
       root. */
    if (buildUser) buildUser->kill();

    /* Terminate the recursive Nix daemon. */
    stopDaemon();
}


bool LocalDerivationGoal::cleanupDecideWhetherDiskFull()
{
    bool diskFull = false;

    /* Heuristically check whether the build failure may have
       been caused by a disk full condition.  We have no way
       of knowing whether the build actually got an ENOSPC.
       So instead, check if the disk is (nearly) full now.  If
       so, we don't mark this build as a permanent failure. */
#if HAVE_STATVFS
    {
        auto & localStore = getLocalStore();
        uint64_t required = 8ULL * 1024 * 1024; // FIXME: make configurable
        struct statvfs st;
        if (statvfs(localStore.realStoreDir.get().c_str(), &st) == 0 &&
            (uint64_t) st.f_bavail * st.f_bsize < required)
            diskFull = true;
        if (statvfs(tmpDir.c_str(), &st) == 0 &&
            (uint64_t) st.f_bavail * st.f_bsize < required)
            diskFull = true;
    }
#endif

    deleteTmpDir(false);

    /* Move paths out of the chroot for easier debugging of
       build failures. */
    if (useChroot && buildMode == bmNormal)
        for (auto & [_, status] : initialOutputs) {
            if (!status.known) continue;
            if (buildMode != bmCheck && status.known->isValid()) continue;
            auto p = worker.store.printStorePath(status.known->path);
            if (pathExists(chrootRootDir + p))
                rename((chrootRootDir + p).c_str(), p.c_str());
        }

    return diskFull;
}


void LocalDerivationGoal::cleanupPostOutputsRegisteredModeCheck()
{
    deleteTmpDir(true);
}


void LocalDerivationGoal::cleanupPostOutputsRegisteredModeNonCheck()
{
    /* Delete unused redirected outputs (when doing hash rewriting). */
    for (auto & i : redirectedOutputs)
        deletePath(worker.store.Store::toRealPath(i.second));

    /* Delete the chroot (if we were using one). */
    autoDelChroot.reset(); /* this runs the destructor */

    cleanupPostOutputsRegisteredModeCheck();
}


int childEntry(void * arg)
{
    ((LocalDerivationGoal *) arg)->runChild();
    return 1;
}


static void linkOrCopy(const Path & from, const Path & to)
{
    if (link(from.c_str(), to.c_str()) == -1) {
        /* Hard-linking fails if we exceed the maximum link count on a
           file (e.g. 32000 of ext3), which is quite possible after a
           'nix-store --optimise'. FIXME: actually, why don't we just
           bind-mount in this case?

           It can also fail with EPERM in BeegFS v7 and earlier versions
           which don't allow hard-links to other directories */
        if (errno != EMLINK && errno != EPERM)
            throw SysError("linking '%s' to '%s'", to, from);
        copyPath(from, to);
    }
}


void LocalDerivationGoal::startBuilder()
{
    /* Right platform? */
    if (!parsedDrv->canBuildLocally(worker.store))
        throw Error("a '%s' with features {%s} is required to build '%s', but I am a '%s' with features {%s}",
            drv->platform,
            concatStringsSep(", ", parsedDrv->getRequiredSystemFeatures()),
            worker.store.printStorePath(drvPath),
            settings.thisSystem,
            concatStringsSep<StringSet>(", ", worker.store.systemFeatures));

#if __APPLE__
    additionalSandboxProfile = parsedDrv->getStringAttr("__sandboxProfile").value_or("");
#endif

    /* Are we doing a chroot build? */
    {
        auto noChroot = parsedDrv->getBoolAttr("__noChroot");
        if (settings.sandboxMode == smEnabled) {
            if (noChroot)
                throw Error("derivation '%s' has '__noChroot' set, "
                    "but that's not allowed when 'sandbox' is 'true'", worker.store.printStorePath(drvPath));
#if __APPLE__
            if (additionalSandboxProfile != "")
                throw Error("derivation '%s' specifies a sandbox profile, "
                    "but this is only allowed when 'sandbox' is 'relaxed'", worker.store.printStorePath(drvPath));
#endif
            useChroot = true;
        }
        else if (settings.sandboxMode == smDisabled)
            useChroot = false;
        else if (settings.sandboxMode == smRelaxed)
            useChroot = !(derivationIsImpure(derivationType)) && !noChroot;
    }

    auto & localStore = getLocalStore();
    if (localStore.storeDir != localStore.realStoreDir.get()) {
        #if __linux__
            useChroot = true;
        #else
            throw Error("building using a diverted store is not supported on this platform");
        #endif
    }

    /* Create a temporary directory where the build will take
       place. */
    tmpDir = createTempDir("", "nix-build-" + std::string(drvPath.name()), false, false, 0700);

    chownToBuilder(tmpDir);

    for (auto & [outputName, status] : initialOutputs) {
        /* Set scratch path we'll actually use during the build.

           If we're not doing a chroot build, but we have some valid
           output paths.  Since we can't just overwrite or delete
           them, we have to do hash rewriting: i.e. in the
           environment/arguments passed to the build, we replace the
           hashes of the valid outputs with unique dummy strings;
           after the build, we discard the redirected outputs
           corresponding to the valid outputs, and rewrite the
           contents of the new outputs to replace the dummy strings
           with the actual hashes. */
        auto scratchPath =
            !status.known
                ? makeFallbackPath(outputName)
            : !needsHashRewrite()
                /* Can always use original path in sandbox */
                ? status.known->path
            : !status.known->isPresent()
                /* If path doesn't yet exist can just use it */
                ? status.known->path
            : buildMode != bmRepair && !status.known->isValid()
                /* If we aren't repairing we'll delete a corrupted path, so we
                   can use original path */
                ? status.known->path
            :   /* If we are repairing or the path is totally valid, we'll need
                   to use a temporary path */
                makeFallbackPath(status.known->path);
        scratchOutputs.insert_or_assign(outputName, scratchPath);

        /* Substitute output placeholders with the scratch output paths.
           We'll use during the build. */
        inputRewrites[hashPlaceholder(outputName)] = worker.store.printStorePath(scratchPath);

        /* Additional tasks if we know the final path a priori. */
        if (!status.known) continue;
        auto fixedFinalPath = status.known->path;

        /* Additional tasks if the final and scratch are both known and
           differ. */
        if (fixedFinalPath == scratchPath) continue;

        /* Ensure scratch path is ours to use. */
        deletePath(worker.store.printStorePath(scratchPath));

        /* Rewrite and unrewrite paths */
        {
            std::string h1 { fixedFinalPath.hashPart() };
            std::string h2 { scratchPath.hashPart() };
            inputRewrites[h1] = h2;
        }

        redirectedOutputs.insert_or_assign(std::move(fixedFinalPath), std::move(scratchPath));
    }

    /* Construct the environment passed to the builder. */
    initEnv();

    writeStructuredAttrs();

    /* Handle exportReferencesGraph(), if set. */
    if (!parsedDrv->getStructuredAttrs()) {
        /* The `exportReferencesGraph' feature allows the references graph
           to be passed to a builder.  This attribute should be a list of
           pairs [name1 path1 name2 path2 ...].  The references graph of
           each `pathN' will be stored in a text file `nameN' in the
           temporary build directory.  The text files have the format used
           by `nix-store --register-validity'.  However, the deriver
           fields are left empty. */
        string s = get(drv->env, "exportReferencesGraph").value_or("");
        Strings ss = tokenizeString<Strings>(s);
        if (ss.size() % 2 != 0)
            throw BuildError("odd number of tokens in 'exportReferencesGraph': '%1%'", s);
        for (Strings::iterator i = ss.begin(); i != ss.end(); ) {
            string fileName = *i++;
            static std::regex regex("[A-Za-z_][A-Za-z0-9_.-]*");
            if (!std::regex_match(fileName, regex))
                throw Error("invalid file name '%s' in 'exportReferencesGraph'", fileName);

            auto storePathS = *i++;
            if (!worker.store.isInStore(storePathS))
                throw BuildError("'exportReferencesGraph' contains a non-store path '%1%'", storePathS);
            auto storePath = worker.store.toStorePath(storePathS).first;

            /* Write closure info to <fileName>. */
            writeFile(tmpDir + "/" + fileName,
                worker.store.makeValidityRegistration(
                    worker.store.exportReferences({storePath}, inputPaths), false, false));
        }
    }

    if (useChroot) {

        /* Allow a user-configurable set of directories from the
           host file system. */
        dirsInChroot.clear();

        for (auto i : settings.sandboxPaths.get()) {
            if (i.empty()) continue;
            bool optional = false;
            if (i[i.size() - 1] == '?') {
                optional = true;
                i.pop_back();
            }
            size_t p = i.find('=');
            if (p == string::npos)
                dirsInChroot[i] = {i, optional};
            else
                dirsInChroot[string(i, 0, p)] = {string(i, p + 1), optional};
        }
        dirsInChroot[tmpDirInSandbox] = tmpDir;

        /* Add the closure of store paths to the chroot. */
        StorePathSet closure;
        for (auto & i : dirsInChroot)
            try {
                if (worker.store.isInStore(i.second.source))
                    worker.store.computeFSClosure(worker.store.toStorePath(i.second.source).first, closure);
            } catch (InvalidPath & e) {
            } catch (Error & e) {
                e.addTrace({}, "while processing 'sandbox-paths'");
                throw;
            }
        for (auto & i : closure) {
            auto p = worker.store.printStorePath(i);
            dirsInChroot.insert_or_assign(p, p);
        }

        PathSet allowedPaths = settings.allowedImpureHostPrefixes;

        /* This works like the above, except on a per-derivation level */
        auto impurePaths = parsedDrv->getStringsAttr("__impureHostDeps").value_or(Strings());

        for (auto & i : impurePaths) {
            bool found = false;
            /* Note: we're not resolving symlinks here to prevent
               giving a non-root user info about inaccessible
               files. */
            Path canonI = canonPath(i);
            /* If only we had a trie to do this more efficiently :) luckily, these are generally going to be pretty small */
            for (auto & a : allowedPaths) {
                Path canonA = canonPath(a);
                if (canonI == canonA || isInDir(canonI, canonA)) {
                    found = true;
                    break;
                }
            }
            if (!found)
                throw Error("derivation '%s' requested impure path '%s', but it was not in allowed-impure-host-deps",
                    worker.store.printStorePath(drvPath), i);

            /* Allow files in __impureHostDeps to be missing; e.g.
               macOS 11+ has no /usr/lib/libSystem*.dylib */
            dirsInChroot[i] = {i, true};
        }

#if __linux__
        /* Create a temporary directory in which we set up the chroot
           environment using bind-mounts.  We put it in the Nix store
           to ensure that we can create hard-links to non-directory
           inputs in the fake Nix store in the chroot (see below). */
        chrootRootDir = worker.store.Store::toRealPath(drvPath) + ".chroot";
        deletePath(chrootRootDir);

        /* Clean up the chroot directory automatically. */
        autoDelChroot = std::make_shared<AutoDelete>(chrootRootDir);

        printMsg(lvlChatty, format("setting up chroot environment in '%1%'") % chrootRootDir);

        if (mkdir(chrootRootDir.c_str(), 0750) == -1)
            throw SysError("cannot create '%1%'", chrootRootDir);

        if (buildUser && chown(chrootRootDir.c_str(), 0, buildUser->getGID()) == -1)
            throw SysError("cannot change ownership of '%1%'", chrootRootDir);

        /* Create a writable /tmp in the chroot.  Many builders need
           this.  (Of course they should really respect $TMPDIR
           instead.) */
        Path chrootTmpDir = chrootRootDir + "/tmp";
        createDirs(chrootTmpDir);
        chmod_(chrootTmpDir, 01777);

        /* Create a /etc/passwd with entries for the build user and the
           nobody account.  The latter is kind of a hack to support
           Samba-in-QEMU. */
        createDirs(chrootRootDir + "/etc");

        /* Declare the build user's group so that programs get a consistent
           view of the system (e.g., "id -gn"). */
        writeFile(chrootRootDir + "/etc/group",
            fmt("root:x:0:\n"
                "nixbld:!:%1%:\n"
                "nogroup:x:65534:\n", sandboxGid()));

        /* Create /etc/hosts with localhost entry. */
        if (!(derivationIsImpure(derivationType)))
            writeFile(chrootRootDir + "/etc/hosts", "127.0.0.1 localhost\n::1 localhost\n");

        /* Make the closure of the inputs available in the chroot,
           rather than the whole Nix store.  This prevents any access
           to undeclared dependencies.  Directories are bind-mounted,
           while other inputs are hard-linked (since only directories
           can be bind-mounted).  !!! As an extra security
           precaution, make the fake Nix store only writable by the
           build user. */
        Path chrootStoreDir = chrootRootDir + worker.store.storeDir;
        createDirs(chrootStoreDir);
        chmod_(chrootStoreDir, 01775);

        if (buildUser && chown(chrootStoreDir.c_str(), 0, buildUser->getGID()) == -1)
            throw SysError("cannot change ownership of '%1%'", chrootStoreDir);

        for (auto & i : inputPaths) {
            auto p = worker.store.printStorePath(i);
            Path r = worker.store.toRealPath(p);
            if (S_ISDIR(lstat(r).st_mode))
                dirsInChroot.insert_or_assign(p, r);
            else
                linkOrCopy(r, chrootRootDir + p);
        }

        /* If we're repairing, checking or rebuilding part of a
           multiple-outputs derivation, it's possible that we're
           rebuilding a path that is in settings.dirsInChroot
           (typically the dependencies of /bin/sh).  Throw them
           out. */
        for (auto & i : drv->outputsAndOptPaths(worker.store)) {
            /* If the name isn't known a priori (i.e. floating
               content-addressed derivation), the temporary location we use
               should be fresh.  Freshness means it is impossible that the path
               is already in the sandbox, so we don't need to worry about
               removing it.  */
            if (i.second.second)
                dirsInChroot.erase(worker.store.printStorePath(*i.second.second));
        }

#elif __APPLE__
        /* We don't really have any parent prep work to do (yet?)
           All work happens in the child, instead. */
#else
        throw Error("sandboxing builds is not supported on this platform");
#endif
    }

    if (needsHashRewrite() && pathExists(homeDir))
        throw Error("home directory '%1%' exists; please remove it to assure purity of builds without sandboxing", homeDir);

    if (useChroot && settings.preBuildHook != "" && dynamic_cast<Derivation *>(drv.get())) {
        printMsg(lvlChatty, format("executing pre-build hook '%1%'")
            % settings.preBuildHook);
        auto args = useChroot ? Strings({worker.store.printStorePath(drvPath), chrootRootDir}) :
            Strings({ worker.store.printStorePath(drvPath) });
        enum BuildHookState {
            stBegin,
            stExtraChrootDirs
        };
        auto state = stBegin;
        auto lines = runProgram(settings.preBuildHook, false, args);
        auto lastPos = std::string::size_type{0};
        for (auto nlPos = lines.find('\n'); nlPos != string::npos;
                nlPos = lines.find('\n', lastPos)) {
            auto line = std::string{lines, lastPos, nlPos - lastPos};
            lastPos = nlPos + 1;
            if (state == stBegin) {
                if (line == "extra-sandbox-paths" || line == "extra-chroot-dirs") {
                    state = stExtraChrootDirs;
                } else {
                    throw Error("unknown pre-build hook command '%1%'", line);
                }
            } else if (state == stExtraChrootDirs) {
                if (line == "") {
                    state = stBegin;
                } else {
                    auto p = line.find('=');
                    if (p == string::npos)
                        dirsInChroot[line] = line;
                    else
                        dirsInChroot[string(line, 0, p)] = string(line, p + 1);
                }
            }
        }
    }

    /* Fire up a Nix daemon to process recursive Nix calls from the
       builder. */
    if (parsedDrv->getRequiredSystemFeatures().count("recursive-nix"))
        startDaemon();

    /* Run the builder. */
    printMsg(lvlChatty, "executing builder '%1%'", drv->builder);

    /* Create the log file. */
    Path logFile = openLogFile();

    /* Create a pipe to get the output of the builder. */
    //builderOut.create();

    builderOut.readSide = posix_openpt(O_RDWR | O_NOCTTY);
    if (!builderOut.readSide)
        throw SysError("opening pseudoterminal master");

    std::string slaveName(ptsname(builderOut.readSide.get()));

    if (buildUser) {
        if (chmod(slaveName.c_str(), 0600))
            throw SysError("changing mode of pseudoterminal slave");

        if (chown(slaveName.c_str(), buildUser->getUID(), 0))
            throw SysError("changing owner of pseudoterminal slave");
    }
#if __APPLE__
    else {
        if (grantpt(builderOut.readSide.get()))
            throw SysError("granting access to pseudoterminal slave");
    }
#endif

    #if 0
    // Mount the pt in the sandbox so that the "tty" command works.
    // FIXME: this doesn't work with the new devpts in the sandbox.
    if (useChroot)
        dirsInChroot[slaveName] = {slaveName, false};
    #endif

    if (unlockpt(builderOut.readSide.get()))
        throw SysError("unlocking pseudoterminal");

    builderOut.writeSide = open(slaveName.c_str(), O_RDWR | O_NOCTTY);
    if (!builderOut.writeSide)
        throw SysError("opening pseudoterminal slave");

    // Put the pt into raw mode to prevent \n -> \r\n translation.
    struct termios term;
    if (tcgetattr(builderOut.writeSide.get(), &term))
        throw SysError("getting pseudoterminal attributes");

    cfmakeraw(&term);

    if (tcsetattr(builderOut.writeSide.get(), TCSANOW, &term))
        throw SysError("putting pseudoterminal into raw mode");

    result.startTime = time(0);

    /* Fork a child to build the package. */
    ProcessOptions options;

#if __linux__
    if (useChroot) {
        /* Set up private namespaces for the build:

           - The PID namespace causes the build to start as PID 1.
             Processes outside of the chroot are not visible to those
             on the inside, but processes inside the chroot are
             visible from the outside (though with different PIDs).

           - The private mount namespace ensures that all the bind
             mounts we do will only show up in this process and its
             children, and will disappear automatically when we're
             done.

           - The private network namespace ensures that the builder
             cannot talk to the outside world (or vice versa).  It
             only has a private loopback interface. (Fixed-output
             derivations are not run in a private network namespace
             to allow functions like fetchurl to work.)

           - The IPC namespace prevents the builder from communicating
             with outside processes using SysV IPC mechanisms (shared
             memory, message queues, semaphores).  It also ensures
             that all IPC objects are destroyed when the builder
             exits.

           - The UTS namespace ensures that builders see a hostname of
             localhost rather than the actual hostname.

           We use a helper process to do the clone() to work around
           clone() being broken in multi-threaded programs due to
           at-fork handlers not being run. Note that we use
           CLONE_PARENT to ensure that the real builder is parented to
           us.
        */

        if (!(derivationIsImpure(derivationType)))
            privateNetwork = true;

        userNamespaceSync.create();

        options.allowVfork = false;

        Path maxUserNamespaces = "/proc/sys/user/max_user_namespaces";
        static bool userNamespacesEnabled =
            pathExists(maxUserNamespaces)
            && trim(readFile(maxUserNamespaces)) != "0";

        usingUserNamespace = userNamespacesEnabled;

        Pid helper = startProcess([&]() {

            /* Drop additional groups here because we can't do it
               after we've created the new user namespace.  FIXME:
               this means that if we're not root in the parent
               namespace, we can't drop additional groups; they will
               be mapped to nogroup in the child namespace. There does
               not seem to be a workaround for this. (But who can tell
               from reading user_namespaces(7)?)
               See also https://lwn.net/Articles/621612/. */
            if (getuid() == 0 && setgroups(0, 0) == -1)
                throw SysError("setgroups failed");

            size_t stackSize = 1 * 1024 * 1024;
            char * stack = (char *) mmap(0, stackSize,
                PROT_WRITE | PROT_READ, MAP_PRIVATE | MAP_ANONYMOUS | MAP_STACK, -1, 0);
            if (stack == MAP_FAILED) throw SysError("allocating stack");

            int flags = CLONE_NEWPID | CLONE_NEWNS | CLONE_NEWIPC | CLONE_NEWUTS | CLONE_PARENT | SIGCHLD;
            if (privateNetwork)
                flags |= CLONE_NEWNET;
            if (usingUserNamespace)
                flags |= CLONE_NEWUSER;

            pid_t child = clone(childEntry, stack + stackSize, flags, this);
            if (child == -1 && errno == EINVAL) {
                /* Fallback for Linux < 2.13 where CLONE_NEWPID and
                   CLONE_PARENT are not allowed together. */
                flags &= ~CLONE_NEWPID;
                child = clone(childEntry, stack + stackSize, flags, this);
            }
            if (usingUserNamespace && child == -1 && (errno == EPERM || errno == EINVAL)) {
                /* Some distros patch Linux to not allow unprivileged
                 * user namespaces. If we get EPERM or EINVAL, try
                 * without CLONE_NEWUSER and see if that works.
                 */
                usingUserNamespace = false;
                flags &= ~CLONE_NEWUSER;
                child = clone(childEntry, stack + stackSize, flags, this);
            }
            /* Otherwise exit with EPERM so we can handle this in the
               parent. This is only done when sandbox-fallback is set
               to true (the default). */
            if (child == -1 && (errno == EPERM || errno == EINVAL) && settings.sandboxFallback)
                _exit(1);
            if (child == -1) throw SysError("cloning builder process");

            writeFull(builderOut.writeSide.get(),
                fmt("%d %d\n", usingUserNamespace, child));
            _exit(0);
        }, options);

        int res = helper.wait();
        if (res != 0 && settings.sandboxFallback) {
            useChroot = false;
            initTmpDir();
            goto fallback;
        } else if (res != 0)
            throw Error("unable to start build process");

        userNamespaceSync.readSide = -1;

        /* Close the write side to prevent runChild() from hanging
           reading from this. */
        Finally cleanup([&]() {
            userNamespaceSync.writeSide = -1;
        });

        auto ss = tokenizeString<std::vector<std::string>>(readLine(builderOut.readSide.get()));
        assert(ss.size() == 2);
        usingUserNamespace = ss[0] == "1";
        pid = string2Int<pid_t>(ss[1]).value();

        if (usingUserNamespace) {
            /* Set the UID/GID mapping of the builder's user namespace
               such that the sandbox user maps to the build user, or to
               the calling user (if build users are disabled). */
            uid_t hostUid = buildUser ? buildUser->getUID() : getuid();
            uid_t hostGid = buildUser ? buildUser->getGID() : getgid();

            writeFile("/proc/" + std::to_string(pid) + "/uid_map",
                fmt("%d %d 1", sandboxUid(), hostUid));

            writeFile("/proc/" + std::to_string(pid) + "/setgroups", "deny");

            writeFile("/proc/" + std::to_string(pid) + "/gid_map",
                fmt("%d %d 1", sandboxGid(), hostGid));
        } else {
            debug("note: not using a user namespace");
            if (!buildUser)
                throw Error("cannot perform a sandboxed build because user namespaces are not enabled; check /proc/sys/user/max_user_namespaces");
        }

        /* Now that we now the sandbox uid, we can write
           /etc/passwd. */
        writeFile(chrootRootDir + "/etc/passwd", fmt(
                "root:x:0:0:Nix build user:%3%:/noshell\n"
                "nixbld:x:%1%:%2%:Nix build user:%3%:/noshell\n"
                "nobody:x:65534:65534:Nobody:/:/noshell\n",
                sandboxUid(), sandboxGid(), settings.sandboxBuildDir));

        /* Save the mount namespace of the child. We have to do this
           *before* the child does a chroot. */
        sandboxMountNamespace = open(fmt("/proc/%d/ns/mnt", (pid_t) pid).c_str(), O_RDONLY);
        if (sandboxMountNamespace.get() == -1)
            throw SysError("getting sandbox mount namespace");

        /* Signal the builder that we've updated its user namespace. */
        writeFull(userNamespaceSync.writeSide.get(), "1");

    } else
#endif
    {
    fallback:
        options.allowVfork = !buildUser && !drv->isBuiltin();
        pid = startProcess([&]() {
            runChild();
        }, options);
    }

    /* parent */
    pid.setSeparatePG(true);
    builderOut.writeSide = -1;
    worker.childStarted(shared_from_this(), {builderOut.readSide.get()}, true, true);

    /* Check if setting up the build environment failed. */
    std::vector<std::string> msgs;
    while (true) {
        string msg = [&]() {
            try {
                return readLine(builderOut.readSide.get());
            } catch (Error & e) {
                auto status = pid.wait();
                e.addTrace({}, "while waiting for the build environment for '%s' to initialize (%s, previous messages: %s)",
                    worker.store.printStorePath(drvPath),
                    statusToString(status),
                    concatStringsSep("|", msgs));
                throw;
            }
        }();
        if (string(msg, 0, 1) == "\2") break;
        if (string(msg, 0, 1) == "\1") {
            FdSource source(builderOut.readSide.get());
            auto ex = readError(source);
            ex.addTrace({}, "while setting up the build environment");
            throw;
        }
        debug("sandbox setup: " + msg);
        msgs.push_back(std::move(msg));
    }
}


void LocalDerivationGoal::initTmpDir() {
    /* In a sandbox, for determinism, always use the same temporary
       directory. */
#if __linux__
    tmpDirInSandbox = useChroot ? settings.sandboxBuildDir : tmpDir;
#else
    tmpDirInSandbox = tmpDir;
#endif

    /* In non-structured mode, add all bindings specified in the
       derivation via the environment, except those listed in the
       passAsFile attribute. Those are passed as file names pointing
       to temporary files containing the contents. Note that
       passAsFile is ignored in structure mode because it's not
       needed (attributes are not passed through the environment, so
       there is no size constraint). */
    if (!parsedDrv->getStructuredAttrs()) {

        StringSet passAsFile = tokenizeString<StringSet>(get(drv->env, "passAsFile").value_or(""));
        for (auto & i : drv->env) {
            if (passAsFile.find(i.first) == passAsFile.end()) {
                env[i.first] = i.second;
            } else {
                auto hash = hashString(htSHA256, i.first);
                string fn = ".attr-" + hash.to_string(Base32, false);
                Path p = tmpDir + "/" + fn;
                writeFile(p, rewriteStrings(i.second, inputRewrites));
                chownToBuilder(p);
                env[i.first + "Path"] = tmpDirInSandbox + "/" + fn;
            }
        }

    }

    /* For convenience, set an environment pointing to the top build
       directory. */
    env["NIX_BUILD_TOP"] = tmpDirInSandbox;

    /* Also set TMPDIR and variants to point to this directory. */
    env["TMPDIR"] = env["TEMPDIR"] = env["TMP"] = env["TEMP"] = tmpDirInSandbox;

    /* Explicitly set PWD to prevent problems with chroot builds.  In
       particular, dietlibc cannot figure out the cwd because the
       inode of the current directory doesn't appear in .. (because
       getdents returns the inode of the mount point). */
    env["PWD"] = tmpDirInSandbox;
}


void LocalDerivationGoal::initEnv()
{
    env.clear();

    /* Most shells initialise PATH to some default (/bin:/usr/bin:...) when
       PATH is not set.  We don't want this, so we fill it in with some dummy
       value. */
    env["PATH"] = "/path-not-set";

    /* Set HOME to a non-existing path to prevent certain programs from using
       /etc/passwd (or NIS, or whatever) to locate the home directory (for
       example, wget looks for ~/.wgetrc).  I.e., these tools use /etc/passwd
       if HOME is not set, but they will just assume that the settings file
       they are looking for does not exist if HOME is set but points to some
       non-existing path. */
    env["HOME"] = homeDir;

    /* Tell the builder where the Nix store is.  Usually they
       shouldn't care, but this is useful for purity checking (e.g.,
       the compiler or linker might only want to accept paths to files
       in the store or in the build directory). */
    env["NIX_STORE"] = worker.store.storeDir;

    /* The maximum number of cores to utilize for parallel building. */
    env["NIX_BUILD_CORES"] = (format("%d") % settings.buildCores).str();

    initTmpDir();

    /* Compatibility hack with Nix <= 0.7: if this is a fixed-output
       derivation, tell the builder, so that for instance `fetchurl'
       can skip checking the output.  On older Nixes, this environment
       variable won't be set, so `fetchurl' will do the check. */
    if (derivationIsFixed(derivationType)) env["NIX_OUTPUT_CHECKED"] = "1";

    /* *Only* if this is a fixed-output derivation, propagate the
       values of the environment variables specified in the
       `impureEnvVars' attribute to the builder.  This allows for
       instance environment variables for proxy configuration such as
       `http_proxy' to be easily passed to downloaders like
       `fetchurl'.  Passing such environment variables from the caller
       to the builder is generally impure, but the output of
       fixed-output derivations is by definition pure (since we
       already know the cryptographic hash of the output). */
    if (derivationIsImpure(derivationType)) {
        for (auto & i : parsedDrv->getStringsAttr("impureEnvVars").value_or(Strings()))
            env[i] = getEnv(i).value_or("");
    }

    /* Currently structured log messages piggyback on stderr, but we
       may change that in the future. So tell the builder which file
       descriptor to use for that. */
    env["NIX_LOG_FD"] = "2";

    /* Trigger colored output in various tools. */
    env["TERM"] = "xterm-256color";
}


void LocalDerivationGoal::writeStructuredAttrs()
{
    if (auto structAttrsJson = parsedDrv->prepareStructuredAttrs(worker.store, inputPaths)) {
        auto json = structAttrsJson.value();
        nlohmann::json rewritten;
        for (auto & [i, v] : json["outputs"].get<nlohmann::json::object_t>()) {
            /* The placeholder must have a rewrite, so we use it to cover both the
               cases where we know or don't know the output path ahead of time. */
            rewritten[i] = rewriteStrings(v, inputRewrites);
        }

        json["outputs"] = rewritten;

        auto jsonSh = writeStructuredAttrsShell(json);

        writeFile(tmpDir + "/.attrs.sh", rewriteStrings(jsonSh, inputRewrites));
        chownToBuilder(tmpDir + "/.attrs.sh");
        env["NIX_ATTRS_SH_FILE"] = tmpDir + "/.attrs.sh";
        writeFile(tmpDir + "/.attrs.json", rewriteStrings(json.dump(), inputRewrites));
        chownToBuilder(tmpDir + "/.attrs.json");
        env["NIX_ATTRS_JSON_FILE"] = tmpDir + "/.attrs.json";
    }
}


static StorePath pathPartOfReq(const DerivedPath & req)
{
    return std::visit(overloaded {
        [&](DerivedPath::Opaque bo) {
            return bo.path;
        },
        [&](DerivedPath::Built bfd)  {
            return bfd.drvPath;
        },
    }, req.raw());
}


bool LocalDerivationGoal::isAllowed(const DerivedPath & req)
{
    return this->isAllowed(pathPartOfReq(req));
}


struct RestrictedStoreConfig : virtual LocalFSStoreConfig
{
    using LocalFSStoreConfig::LocalFSStoreConfig;
    const std::string name() { return "Restricted Store"; }
};

/* A wrapper around LocalStore that only allows building/querying of
   paths that are in the input closures of the build or were added via
   recursive Nix calls. */
struct RestrictedStore : public virtual RestrictedStoreConfig, public virtual LocalFSStore
{
    ref<LocalStore> next;

    LocalDerivationGoal & goal;

    RestrictedStore(const Params & params, ref<LocalStore> next, LocalDerivationGoal & goal)
        : StoreConfig(params)
        , LocalFSStoreConfig(params)
        , RestrictedStoreConfig(params)
        , Store(params)
        , LocalFSStore(params)
        , next(next), goal(goal)
    { }

    Path getRealStoreDir() override
    { return next->realStoreDir; }

    std::string getUri() override
    { return next->getUri(); }

    StorePathSet queryAllValidPaths() override
    {
        StorePathSet paths;
        for (auto & p : goal.inputPaths) paths.insert(p);
        for (auto & p : goal.addedPaths) paths.insert(p);
        return paths;
    }

    void queryPathInfoUncached(const StorePath & path,
        Callback<std::shared_ptr<const ValidPathInfo>> callback) noexcept override
    {
        if (goal.isAllowed(path)) {
            try {
                /* Censor impure information. */
                auto info = std::make_shared<ValidPathInfo>(*next->queryPathInfo(path));
                info->deriver.reset();
                info->registrationTime = 0;
                info->ultimate = false;
                info->sigs.clear();
                callback(info);
            } catch (InvalidPath &) {
                callback(nullptr);
            }
        } else
            callback(nullptr);
    };

    void queryReferrers(const StorePath & path, StorePathSet & referrers) override
    { }

    std::map<std::string, std::optional<StorePath>> queryPartialDerivationOutputMap(const StorePath & path) override
    {
        if (!goal.isAllowed(path))
            throw InvalidPath("cannot query output map for unknown path '%s' in recursive Nix", printStorePath(path));
        return next->queryPartialDerivationOutputMap(path);
    }

    std::optional<StorePath> queryPathFromHashPart(const std::string & hashPart) override
    { throw Error("queryPathFromHashPart"); }

    StorePath addToStore(const string & name, const Path & srcPath,
        FileIngestionMethod method = FileIngestionMethod::Recursive, HashType hashAlgo = htSHA256,
        PathFilter & filter = defaultPathFilter, RepairFlag repair = NoRepair) override
    { throw Error("addToStore"); }

    void addToStore(const ValidPathInfo & info, Source & narSource,
        RepairFlag repair = NoRepair, CheckSigsFlag checkSigs = CheckSigs) override
    {
        next->addToStore(info, narSource, repair, checkSigs);
        goal.addDependency(info.path);
    }

    StorePath addTextToStore(const string & name, const string & s,
        const StorePathSet & references, RepairFlag repair = NoRepair) override
    {
        auto path = next->addTextToStore(name, s, references, repair);
        goal.addDependency(path);
        return path;
    }

    StorePath addToStoreFromDump(Source & dump, const string & name,
        FileIngestionMethod method = FileIngestionMethod::Recursive, HashType hashAlgo = htSHA256, RepairFlag repair = NoRepair) override
    {
        auto path = next->addToStoreFromDump(dump, name, method, hashAlgo, repair);
        goal.addDependency(path);
        return path;
    }

    void narFromPath(const StorePath & path, Sink & sink) override
    {
        if (!goal.isAllowed(path))
            throw InvalidPath("cannot dump unknown path '%s' in recursive Nix", printStorePath(path));
        LocalFSStore::narFromPath(path, sink);
    }

    void ensurePath(const StorePath & path) override
    {
        if (!goal.isAllowed(path))
            throw InvalidPath("cannot substitute unknown path '%s' in recursive Nix", printStorePath(path));
        /* Nothing to be done; 'path' must already be valid. */
    }

    void registerDrvOutput(const Realisation & info) override
    // XXX: This should probably be allowed as a no-op if the realisation
    // corresponds to an allowed derivation
    { throw Error("registerDrvOutput"); }

    std::optional<const Realisation> queryRealisation(const DrvOutput & id) override
    // XXX: This should probably be allowed if the realisation corresponds to
    // an allowed derivation
    {
        if (!goal.isAllowed(id))
            throw InvalidPath("cannot query an unknown output id '%s' in recursive Nix", id.to_string());
        return next->queryRealisation(id);
    }

    void buildPaths(const std::vector<DerivedPath> & paths, BuildMode buildMode, std::shared_ptr<Store> evalStore) override
    {
        assert(!evalStore);

        if (buildMode != bmNormal) throw Error("unsupported build mode");

        StorePathSet newPaths;
        std::set<Realisation> newRealisations;

        for (auto & req : paths) {
            if (!goal.isAllowed(req))
                throw InvalidPath("cannot build '%s' in recursive Nix because path is unknown", req.to_string(*next));
        }

        next->buildPaths(paths, buildMode);

        for (auto & path : paths) {
            auto p =  std::get_if<DerivedPath::Built>(&path);
            if (!p) continue;
            auto & bfd = *p;
            auto drv = readDerivation(bfd.drvPath);
            auto drvHashes = staticOutputHashes(*this, drv);
            auto outputs = next->queryDerivationOutputMap(bfd.drvPath);
            for (auto & [outputName, outputPath] : outputs)
                if (wantOutput(outputName, bfd.outputs)) {
                    newPaths.insert(outputPath);
                    if (settings.isExperimentalFeatureEnabled("ca-derivations")) {
                        auto thisRealisation = next->queryRealisation(
                            DrvOutput{drvHashes.at(outputName), outputName}
                        );
                        assert(thisRealisation);
                        newRealisations.insert(*thisRealisation);
                    }
                }
        }

        StorePathSet closure;
        next->computeFSClosure(newPaths, closure);
        for (auto & path : closure)
            goal.addDependency(path);
        for (auto & real : Realisation::closure(*next, newRealisations))
            goal.addedDrvOutputs.insert(real.id);
    }

    BuildResult buildDerivation(const StorePath & drvPath, const BasicDerivation & drv,
        BuildMode buildMode = bmNormal) override
    { unsupported("buildDerivation"); }

    void addTempRoot(const StorePath & path) override
    { }

    void addIndirectRoot(const Path & path) override
    { }

    Roots findRoots(bool censor) override
    { return Roots(); }

    void collectGarbage(const GCOptions & options, GCResults & results) override
    { }

    void addSignatures(const StorePath & storePath, const StringSet & sigs) override
    { unsupported("addSignatures"); }

    void queryMissing(const std::vector<DerivedPath> & targets,
        StorePathSet & willBuild, StorePathSet & willSubstitute, StorePathSet & unknown,
        uint64_t & downloadSize, uint64_t & narSize) override
    {
        /* This is slightly impure since it leaks information to the
           client about what paths will be built/substituted or are
           already present. Probably not a big deal. */

        std::vector<DerivedPath> allowed;
        for (auto & req : targets) {
            if (goal.isAllowed(req))
                allowed.emplace_back(req);
            else
                unknown.insert(pathPartOfReq(req));
        }

        next->queryMissing(allowed, willBuild, willSubstitute,
            unknown, downloadSize, narSize);
    }
};


void LocalDerivationGoal::startDaemon()
{
    settings.requireExperimentalFeature("recursive-nix");

    Store::Params params;
    params["path-info-cache-size"] = "0";
    params["store"] = worker.store.storeDir;
    params["root"] = getLocalStore().rootDir;
    params["state"] = "/no-such-path";
    params["log"] = "/no-such-path";
    auto store = make_ref<RestrictedStore>(params,
        ref<LocalStore>(std::dynamic_pointer_cast<LocalStore>(worker.store.shared_from_this())),
        *this);

    addedPaths.clear();

    auto socketName = ".nix-socket";
    Path socketPath = tmpDir + "/" + socketName;
    env["NIX_REMOTE"] = "unix://" + tmpDirInSandbox + "/" + socketName;

    daemonSocket = createUnixDomainSocket(socketPath, 0600);

    chownToBuilder(socketPath);

    daemonThread = std::thread([this, store]() {

        while (true) {

            /* Accept a connection. */
            struct sockaddr_un remoteAddr;
            socklen_t remoteAddrLen = sizeof(remoteAddr);

            AutoCloseFD remote = accept(daemonSocket.get(),
                (struct sockaddr *) &remoteAddr, &remoteAddrLen);
            if (!remote) {
                if (errno == EINTR) continue;
                if (errno == EINVAL) break;
                throw SysError("accepting connection");
            }

            closeOnExec(remote.get());

            debug("received daemon connection");

            auto workerThread = std::thread([store, remote{std::move(remote)}]() {
                FdSource from(remote.get());
                FdSink to(remote.get());
                try {
                    daemon::processConnection(store, from, to,
                        daemon::NotTrusted, daemon::Recursive,
                        [&](Store & store) { store.createUser("nobody", 65535); });
                    debug("terminated daemon connection");
                } catch (SysError &) {
                    ignoreException();
                }
            });

            daemonWorkerThreads.push_back(std::move(workerThread));
        }

        debug("daemon shutting down");
    });
}


void LocalDerivationGoal::stopDaemon()
{
    if (daemonSocket && shutdown(daemonSocket.get(), SHUT_RDWR) == -1)
        throw SysError("shutting down daemon socket");

    if (daemonThread.joinable())
        daemonThread.join();

    // FIXME: should prune worker threads more quickly.
    // FIXME: shutdown the client socket to speed up worker termination.
    for (auto & thread : daemonWorkerThreads)
        thread.join();
    daemonWorkerThreads.clear();

    daemonSocket = -1;
}


void LocalDerivationGoal::addDependency(const StorePath & path)
{
    if (isAllowed(path)) return;

    addedPaths.insert(path);

    /* If we're doing a sandbox build, then we have to make the path
       appear in the sandbox. */
    if (useChroot) {

        debug("materialising '%s' in the sandbox", worker.store.printStorePath(path));

        #if __linux__

            Path source = worker.store.Store::toRealPath(path);
            Path target = chrootRootDir + worker.store.printStorePath(path);
            debug("bind-mounting %s -> %s", target, source);

            if (pathExists(target))
                throw Error("store path '%s' already exists in the sandbox", worker.store.printStorePath(path));

            auto st = lstat(source);

            if (S_ISDIR(st.st_mode)) {

                /* Bind-mount the path into the sandbox. This requires
                   entering its mount namespace, which is not possible
                   in multithreaded programs. So we do this in a
                   child process.*/
                Pid child(startProcess([&]() {

                    if (setns(sandboxMountNamespace.get(), 0) == -1)
                        throw SysError("entering sandbox mount namespace");

                    createDirs(target);

                    if (mount(source.c_str(), target.c_str(), "", MS_BIND, 0) == -1)
                        throw SysError("bind mount from '%s' to '%s' failed", source, target);

                    _exit(0);
                }));

                int status = child.wait();
                if (status != 0)
                    throw Error("could not add path '%s' to sandbox", worker.store.printStorePath(path));

            } else
                linkOrCopy(source, target);

        #else
            throw Error("don't know how to make path '%s' (produced by a recursive Nix call) appear in the sandbox",
                worker.store.printStorePath(path));
        #endif

    }
}

void LocalDerivationGoal::chownToBuilder(const Path & path)
{
    if (!buildUser) return;
    if (chown(path.c_str(), buildUser->getUID(), buildUser->getGID()) == -1)
        throw SysError("cannot change ownership of '%1%'", path);
}


void setupSeccomp()
{
#if __linux__
    if (!settings.filterSyscalls) return;
#if HAVE_SECCOMP
    scmp_filter_ctx ctx;

    if (!(ctx = seccomp_init(SCMP_ACT_ALLOW)))
        throw SysError("unable to initialize seccomp mode 2");

    Finally cleanup([&]() {
        seccomp_release(ctx);
    });

    if (nativeSystem == "x86_64-linux" &&
        seccomp_arch_add(ctx, SCMP_ARCH_X86) != 0)
        throw SysError("unable to add 32-bit seccomp architecture");

    if (nativeSystem == "x86_64-linux" &&
        seccomp_arch_add(ctx, SCMP_ARCH_X32) != 0)
        throw SysError("unable to add X32 seccomp architecture");

    if (nativeSystem == "aarch64-linux" &&
        seccomp_arch_add(ctx, SCMP_ARCH_ARM) != 0)
        printError("unable to add ARM seccomp architecture; this may result in spurious build failures if running 32-bit ARM processes");

    /* Prevent builders from creating setuid/setgid binaries. */
    for (int perm : { S_ISUID, S_ISGID }) {
        if (seccomp_rule_add(ctx, SCMP_ACT_ERRNO(EPERM), SCMP_SYS(chmod), 1,
                SCMP_A1(SCMP_CMP_MASKED_EQ, (scmp_datum_t) perm, (scmp_datum_t) perm)) != 0)
            throw SysError("unable to add seccomp rule");

        if (seccomp_rule_add(ctx, SCMP_ACT_ERRNO(EPERM), SCMP_SYS(fchmod), 1,
                SCMP_A1(SCMP_CMP_MASKED_EQ, (scmp_datum_t) perm, (scmp_datum_t) perm)) != 0)
            throw SysError("unable to add seccomp rule");

        if (seccomp_rule_add(ctx, SCMP_ACT_ERRNO(EPERM), SCMP_SYS(fchmodat), 1,
                SCMP_A2(SCMP_CMP_MASKED_EQ, (scmp_datum_t) perm, (scmp_datum_t) perm)) != 0)
            throw SysError("unable to add seccomp rule");
    }

    /* Prevent builders from creating EAs or ACLs. Not all filesystems
       support these, and they're not allowed in the Nix store because
       they're not representable in the NAR serialisation. */
    if (seccomp_rule_add(ctx, SCMP_ACT_ERRNO(ENOTSUP), SCMP_SYS(setxattr), 0) != 0 ||
        seccomp_rule_add(ctx, SCMP_ACT_ERRNO(ENOTSUP), SCMP_SYS(lsetxattr), 0) != 0 ||
        seccomp_rule_add(ctx, SCMP_ACT_ERRNO(ENOTSUP), SCMP_SYS(fsetxattr), 0) != 0)
        throw SysError("unable to add seccomp rule");

    if (seccomp_attr_set(ctx, SCMP_FLTATR_CTL_NNP, settings.allowNewPrivileges ? 0 : 1) != 0)
        throw SysError("unable to set 'no new privileges' seccomp attribute");

    if (seccomp_load(ctx) != 0)
        throw SysError("unable to load seccomp BPF program");
#else
    throw Error(
        "seccomp is not supported on this platform; "
        "you can bypass this error by setting the option 'filter-syscalls' to false, but note that untrusted builds can then create setuid binaries!");
#endif
#endif
}


void LocalDerivationGoal::runChild()
{
    /* Warning: in the child we should absolutely not make any SQLite
       calls! */

    try { /* child */

        commonChildInit(builderOut);

        try {
            setupSeccomp();
        } catch (...) {
            if (buildUser) throw;
        }

        bool setUser = true;

        /* Make the contents of netrc available to builtin:fetchurl
           (which may run under a different uid and/or in a sandbox). */
        std::string netrcData;
        try {
            if (drv->isBuiltin() && drv->builder == "builtin:fetchurl")
                netrcData = readFile(settings.netrcFile);
        } catch (SysError &) { }

#if __linux__
        if (useChroot) {

            userNamespaceSync.writeSide = -1;

            if (drainFD(userNamespaceSync.readSide.get()) != "1")
                throw Error("user namespace initialisation failed");

            userNamespaceSync.readSide = -1;

            if (privateNetwork) {

                /* Initialise the loopback interface. */
                AutoCloseFD fd(socket(PF_INET, SOCK_DGRAM, IPPROTO_IP));
                if (!fd) throw SysError("cannot open IP socket");

                struct ifreq ifr;
                strcpy(ifr.ifr_name, "lo");
                ifr.ifr_flags = IFF_UP | IFF_LOOPBACK | IFF_RUNNING;
                if (ioctl(fd.get(), SIOCSIFFLAGS, &ifr) == -1)
                    throw SysError("cannot set loopback interface flags");
            }

            /* Set the hostname etc. to fixed values. */
            char hostname[] = "localhost";
            if (sethostname(hostname, sizeof(hostname)) == -1)
                throw SysError("cannot set host name");
            char domainname[] = "(none)"; // kernel default
            if (setdomainname(domainname, sizeof(domainname)) == -1)
                throw SysError("cannot set domain name");

            /* Make all filesystems private.  This is necessary
               because subtrees may have been mounted as "shared"
               (MS_SHARED).  (Systemd does this, for instance.)  Even
               though we have a private mount namespace, mounting
               filesystems on top of a shared subtree still propagates
               outside of the namespace.  Making a subtree private is
               local to the namespace, though, so setting MS_PRIVATE
               does not affect the outside world. */
            if (mount(0, "/", 0, MS_PRIVATE | MS_REC, 0) == -1)
                throw SysError("unable to make '/' private");

            /* Bind-mount chroot directory to itself, to treat it as a
               different filesystem from /, as needed for pivot_root. */
            if (mount(chrootRootDir.c_str(), chrootRootDir.c_str(), 0, MS_BIND, 0) == -1)
                throw SysError("unable to bind mount '%1%'", chrootRootDir);

            /* Bind-mount the sandbox's Nix store onto itself so that
               we can mark it as a "shared" subtree, allowing bind
               mounts made in *this* mount namespace to be propagated
               into the child namespace created by the
               unshare(CLONE_NEWNS) call below.

               Marking chrootRootDir as MS_SHARED causes pivot_root()
               to fail with EINVAL. Don't know why. */
            Path chrootStoreDir = chrootRootDir + worker.store.storeDir;

            if (mount(chrootStoreDir.c_str(), chrootStoreDir.c_str(), 0, MS_BIND, 0) == -1)
                throw SysError("unable to bind mount the Nix store", chrootStoreDir);

            if (mount(0, chrootStoreDir.c_str(), 0, MS_SHARED, 0) == -1)
                throw SysError("unable to make '%s' shared", chrootStoreDir);

            /* Set up a nearly empty /dev, unless the user asked to
               bind-mount the host /dev. */
            Strings ss;
            if (dirsInChroot.find("/dev") == dirsInChroot.end()) {
                createDirs(chrootRootDir + "/dev/shm");
                createDirs(chrootRootDir + "/dev/pts");
                ss.push_back("/dev/full");
                if (worker.store.systemFeatures.get().count("kvm") && pathExists("/dev/kvm"))
                    ss.push_back("/dev/kvm");
                ss.push_back("/dev/null");
                ss.push_back("/dev/random");
                ss.push_back("/dev/tty");
                ss.push_back("/dev/urandom");
                ss.push_back("/dev/zero");
                createSymlink("/proc/self/fd", chrootRootDir + "/dev/fd");
                createSymlink("/proc/self/fd/0", chrootRootDir + "/dev/stdin");
                createSymlink("/proc/self/fd/1", chrootRootDir + "/dev/stdout");
                createSymlink("/proc/self/fd/2", chrootRootDir + "/dev/stderr");
            }

            /* Fixed-output derivations typically need to access the
               network, so give them access to /etc/resolv.conf and so
               on. */
            if (derivationIsImpure(derivationType)) {
                // Only use nss functions to resolve hosts and
                // services. Don’t use it for anything else that may
                // be configured for this system. This limits the
                // potential impurities introduced in fixed-outputs.
                writeFile(chrootRootDir + "/etc/nsswitch.conf", "hosts: files dns\nservices: files\n");

                /* N.B. it is realistic that these paths might not exist. It
                   happens when testing Nix building fixed-output derivations
                   within a pure derivation. */
                for (auto & path : { "/etc/resolv.conf", "/etc/services", "/etc/hosts" })
                    if (pathExists(path))
                        ss.push_back(path);
            }

            for (auto & i : ss) dirsInChroot.emplace(i, i);

            /* Bind-mount all the directories from the "host"
               filesystem that we want in the chroot
               environment. */
            auto doBind = [&](const Path & source, const Path & target, bool optional = false) {
                debug("bind mounting '%1%' to '%2%'", source, target);
                struct stat st;
                if (stat(source.c_str(), &st) == -1) {
                    if (optional && errno == ENOENT)
                        return;
                    else
                        throw SysError("getting attributes of path '%1%'", source);
                }
                if (S_ISDIR(st.st_mode))
                    createDirs(target);
                else {
                    createDirs(dirOf(target));
                    writeFile(target, "");
                }
                if (mount(source.c_str(), target.c_str(), "", MS_BIND | MS_REC, 0) == -1)
                    throw SysError("bind mount from '%1%' to '%2%' failed", source, target);
            };

            for (auto & i : dirsInChroot) {
                if (i.second.source == "/proc") continue; // backwards compatibility
                doBind(i.second.source, chrootRootDir + i.first, i.second.optional);
            }

            /* Bind a new instance of procfs on /proc. */
            createDirs(chrootRootDir + "/proc");
            if (mount("none", (chrootRootDir + "/proc").c_str(), "proc", 0, 0) == -1)
                throw SysError("mounting /proc");

            /* Mount a new tmpfs on /dev/shm to ensure that whatever
               the builder puts in /dev/shm is cleaned up automatically. */
            if (pathExists("/dev/shm") && mount("none", (chrootRootDir + "/dev/shm").c_str(), "tmpfs", 0,
                    fmt("size=%s", settings.sandboxShmSize).c_str()) == -1)
                throw SysError("mounting /dev/shm");

            /* Mount a new devpts on /dev/pts.  Note that this
               requires the kernel to be compiled with
               CONFIG_DEVPTS_MULTIPLE_INSTANCES=y (which is the case
               if /dev/ptx/ptmx exists). */
            if (pathExists("/dev/pts/ptmx") &&
                !pathExists(chrootRootDir + "/dev/ptmx")
                && !dirsInChroot.count("/dev/pts"))
            {
                if (mount("none", (chrootRootDir + "/dev/pts").c_str(), "devpts", 0, "newinstance,mode=0620") == 0)
                {
                    createSymlink("/dev/pts/ptmx", chrootRootDir + "/dev/ptmx");

                    /* Make sure /dev/pts/ptmx is world-writable.  With some
                       Linux versions, it is created with permissions 0.  */
                    chmod_(chrootRootDir + "/dev/pts/ptmx", 0666);
                } else {
                    if (errno != EINVAL)
                        throw SysError("mounting /dev/pts");
                    doBind("/dev/pts", chrootRootDir + "/dev/pts");
                    doBind("/dev/ptmx", chrootRootDir + "/dev/ptmx");
                }
            }

            /* Unshare this mount namespace. This is necessary because
               pivot_root() below changes the root of the mount
               namespace. This means that the call to setns() in
               addDependency() would hide the host's filesystem,
               making it impossible to bind-mount paths from the host
               Nix store into the sandbox. Therefore, we save the
               pre-pivot_root namespace in
               sandboxMountNamespace. Since we made /nix/store a
               shared subtree above, this allows addDependency() to
               make paths appear in the sandbox. */
            if (unshare(CLONE_NEWNS) == -1)
                throw SysError("unsharing mount namespace");

            /* Do the chroot(). */
            if (chdir(chrootRootDir.c_str()) == -1)
                throw SysError("cannot change directory to '%1%'", chrootRootDir);

            if (mkdir("real-root", 0) == -1)
                throw SysError("cannot create real-root directory");

            if (pivot_root(".", "real-root") == -1)
                throw SysError("cannot pivot old root directory onto '%1%'", (chrootRootDir + "/real-root"));

            if (chroot(".") == -1)
                throw SysError("cannot change root directory to '%1%'", chrootRootDir);

            if (umount2("real-root", MNT_DETACH) == -1)
                throw SysError("cannot unmount real root filesystem");

            if (rmdir("real-root") == -1)
                throw SysError("cannot remove real-root directory");

            /* Switch to the sandbox uid/gid in the user namespace,
               which corresponds to the build user or calling user in
               the parent namespace. */
            if (setgid(sandboxGid()) == -1)
                throw SysError("setgid failed");
            if (setuid(sandboxUid()) == -1)
                throw SysError("setuid failed");

            setUser = false;
        }
#endif

        if (chdir(tmpDirInSandbox.c_str()) == -1)
            throw SysError("changing into '%1%'", tmpDir);

        /* Close all other file descriptors. */
        closeMostFDs({STDIN_FILENO, STDOUT_FILENO, STDERR_FILENO});

#if __linux__
        /* Change the personality to 32-bit if we're doing an
           i686-linux build on an x86_64-linux machine. */
        struct utsname utsbuf;
        uname(&utsbuf);
        if (drv->platform == "i686-linux" &&
            (settings.thisSystem == "x86_64-linux" ||
             (!strcmp(utsbuf.sysname, "Linux") && !strcmp(utsbuf.machine, "x86_64")))) {
            if (personality(PER_LINUX32) == -1)
                throw SysError("cannot set i686-linux personality");
        }

        /* Impersonate a Linux 2.6 machine to get some determinism in
           builds that depend on the kernel version. */
        if ((drv->platform == "i686-linux" || drv->platform == "x86_64-linux") && settings.impersonateLinux26) {
            int cur = personality(0xffffffff);
            if (cur != -1) personality(cur | 0x0020000 /* == UNAME26 */);
        }

        /* Disable address space randomization for improved
           determinism. */
        int cur = personality(0xffffffff);
        if (cur != -1) personality(cur | ADDR_NO_RANDOMIZE);
#endif

        /* Disable core dumps by default. */
        struct rlimit limit = { 0, RLIM_INFINITY };
        setrlimit(RLIMIT_CORE, &limit);

        // FIXME: set other limits to deterministic values?

        /* Fill in the environment. */
        Strings envStrs;
        for (auto & i : env)
            envStrs.push_back(rewriteStrings(i.first + "=" + i.second, inputRewrites));

        /* If we are running in `build-users' mode, then switch to the
           user we allocated above.  Make sure that we drop all root
           privileges.  Note that above we have closed all file
           descriptors except std*, so that's safe.  Also note that
           setuid() when run as root sets the real, effective and
           saved UIDs. */
        if (setUser && buildUser) {
            /* Preserve supplementary groups of the build user, to allow
               admins to specify groups such as "kvm".  */
            if (!buildUser->getSupplementaryGIDs().empty() &&
                setgroups(buildUser->getSupplementaryGIDs().size(),
                          buildUser->getSupplementaryGIDs().data()) == -1)
                throw SysError("cannot set supplementary groups of build user");

            if (setgid(buildUser->getGID()) == -1 ||
                getgid() != buildUser->getGID() ||
                getegid() != buildUser->getGID())
                throw SysError("setgid failed");

            if (setuid(buildUser->getUID()) == -1 ||
                getuid() != buildUser->getUID() ||
                geteuid() != buildUser->getUID())
                throw SysError("setuid failed");
        }

        /* Fill in the arguments. */
        Strings args;

        std::string builder = "invalid";

        if (drv->isBuiltin()) {
            ;
        }
#if __APPLE__
        else {
            /* This has to appear before import statements. */
            std::string sandboxProfile = "(version 1)\n";

            if (useChroot) {

                /* Lots and lots and lots of file functions freak out if they can't stat their full ancestry */
                PathSet ancestry;

                /* We build the ancestry before adding all inputPaths to the store because we know they'll
                   all have the same parents (the store), and there might be lots of inputs. This isn't
                   particularly efficient... I doubt it'll be a bottleneck in practice */
                for (auto & i : dirsInChroot) {
                    Path cur = i.first;
                    while (cur.compare("/") != 0) {
                        cur = dirOf(cur);
                        ancestry.insert(cur);
                    }
                }

                /* And we want the store in there regardless of how empty dirsInChroot. We include the innermost
                   path component this time, since it's typically /nix/store and we care about that. */
                Path cur = worker.store.storeDir;
                while (cur.compare("/") != 0) {
                    ancestry.insert(cur);
                    cur = dirOf(cur);
                }

                /* Add all our input paths to the chroot */
                for (auto & i : inputPaths) {
                    auto p = worker.store.printStorePath(i);
                    dirsInChroot[p] = p;
                }

                /* Violations will go to the syslog if you set this. Unfortunately the destination does not appear to be configurable */
                if (settings.darwinLogSandboxViolations) {
                    sandboxProfile += "(deny default)\n";
                } else {
                    sandboxProfile += "(deny default (with no-log))\n";
                }

                sandboxProfile += "(import \"sandbox-defaults.sb\")\n";

                if (derivationIsImpure(derivationType))
                    sandboxProfile += "(import \"sandbox-network.sb\")\n";

                /* Add the output paths we'll use at build-time to the chroot */
                sandboxProfile += "(allow file-read* file-write* process-exec\n";
                for (auto & [_, path] : scratchOutputs)
                    sandboxProfile += fmt("\t(subpath \"%s\")\n", worker.store.printStorePath(path));

                sandboxProfile += ")\n";

                /* Our inputs (transitive dependencies and any impurities computed above)

                   without file-write* allowed, access() incorrectly returns EPERM
                 */
                sandboxProfile += "(allow file-read* file-write* process-exec\n";
                for (auto & i : dirsInChroot) {
                    if (i.first != i.second.source)
                        throw Error(
                            "can't map '%1%' to '%2%': mismatched impure paths not supported on Darwin",
                            i.first, i.second.source);

                    string path = i.first;
                    struct stat st;
                    if (lstat(path.c_str(), &st)) {
                        if (i.second.optional && errno == ENOENT)
                            continue;
                        throw SysError("getting attributes of path '%s", path);
                    }
                    if (S_ISDIR(st.st_mode))
                        sandboxProfile += fmt("\t(subpath \"%s\")\n", path);
                    else
                        sandboxProfile += fmt("\t(literal \"%s\")\n", path);
                }
                sandboxProfile += ")\n";

                /* Allow file-read* on full directory hierarchy to self. Allows realpath() */
                sandboxProfile += "(allow file-read*\n";
                for (auto & i : ancestry) {
                    sandboxProfile += fmt("\t(literal \"%s\")\n", i);
                }
                sandboxProfile += ")\n";

                sandboxProfile += additionalSandboxProfile;
            } else
                sandboxProfile += "(import \"sandbox-minimal.sb\")\n";

            debug("Generated sandbox profile:");
            debug(sandboxProfile);

            Path sandboxFile = tmpDir + "/.sandbox.sb";

            writeFile(sandboxFile, sandboxProfile);

            bool allowLocalNetworking = parsedDrv->getBoolAttr("__darwinAllowLocalNetworking");

            /* The tmpDir in scope points at the temporary build directory for our derivation. Some packages try different mechanisms
               to find temporary directories, so we want to open up a broader place for them to dump their files, if needed. */
            Path globalTmpDir = canonPath(getEnv("TMPDIR").value_or("/tmp"), true);

            /* They don't like trailing slashes on subpath directives */
            if (globalTmpDir.back() == '/') globalTmpDir.pop_back();

            if (getEnv("_NIX_TEST_NO_SANDBOX") != "1") {
                builder = "/usr/bin/sandbox-exec";
                args.push_back("sandbox-exec");
                args.push_back("-f");
                args.push_back(sandboxFile);
                args.push_back("-D");
                args.push_back("_GLOBAL_TMP_DIR=" + globalTmpDir);
                args.push_back("-D");
                args.push_back("IMPORT_DIR=" + settings.nixDataDir + "/nix/sandbox/");
                if (allowLocalNetworking) {
                    args.push_back("-D");
                    args.push_back(string("_ALLOW_LOCAL_NETWORKING=1"));
                }
                args.push_back(drv->builder);
            } else {
                builder = drv->builder;
                args.push_back(std::string(baseNameOf(drv->builder)));
            }
        }
#else
        else {
            builder = drv->builder;
            args.push_back(std::string(baseNameOf(drv->builder)));
        }
#endif

        for (auto & i : drv->args)
            args.push_back(rewriteStrings(i, inputRewrites));

        /* Indicate that we managed to set up the build environment. */
        writeFull(STDERR_FILENO, string("\2\n"));

        /* Execute the program.  This should not return. */
        if (drv->isBuiltin()) {
            try {
                logger = makeJSONLogger(*logger);

                BasicDerivation & drv2(*drv);
                for (auto & e : drv2.env)
                    e.second = rewriteStrings(e.second, inputRewrites);

                if (drv->builder == "builtin:fetchurl")
                    builtinFetchurl(drv2, netrcData);
                else if (drv->builder == "builtin:buildenv")
                    builtinBuildenv(drv2);
                else if (drv->builder == "builtin:unpack-channel")
                    builtinUnpackChannel(drv2);
                else
                    throw Error("unsupported builtin function '%1%'", string(drv->builder, 8));
                _exit(0);
            } catch (std::exception & e) {
                writeFull(STDERR_FILENO, e.what() + std::string("\n"));
                _exit(1);
            }
        }

#if __APPLE__
        posix_spawnattr_t attrp;

        if (posix_spawnattr_init(&attrp))
            throw SysError("failed to initialize builder");

        if (posix_spawnattr_setflags(&attrp, POSIX_SPAWN_SETEXEC))
            throw SysError("failed to initialize builder");

        if (drv->platform == "aarch64-darwin") {
            // Unset kern.curproc_arch_affinity so we can escape Rosetta
            int affinity = 0;
            sysctlbyname("kern.curproc_arch_affinity", NULL, NULL, &affinity, sizeof(affinity));

            cpu_type_t cpu = CPU_TYPE_ARM64;
            posix_spawnattr_setbinpref_np(&attrp, 1, &cpu, NULL);
        } else if (drv->platform == "x86_64-darwin") {
            cpu_type_t cpu = CPU_TYPE_X86_64;
            posix_spawnattr_setbinpref_np(&attrp, 1, &cpu, NULL);
        }

        posix_spawn(NULL, builder.c_str(), NULL, &attrp, stringsToCharPtrs(args).data(), stringsToCharPtrs(envStrs).data());
#else
        execve(builder.c_str(), stringsToCharPtrs(args).data(), stringsToCharPtrs(envStrs).data());
#endif

        throw SysError("executing '%1%'", drv->builder);

    } catch (Error & e) {
        writeFull(STDERR_FILENO, "\1\n");
        FdSink sink(STDERR_FILENO);
        sink << e;
        sink.flush();
        _exit(1);
    }
}


void LocalDerivationGoal::registerOutputs()
{
    /* When using a build hook, the build hook can register the output
       as valid (by doing `nix-store --import').  If so we don't have
       to do anything here.

       We can only early return when the outputs are known a priori. For
       floating content-addressed derivations this isn't the case.
     */
    if (hook) {
        DerivationGoal::registerOutputs();
        return;
    }

    std::map<std::string, ValidPathInfo> infos;

    /* Set of inodes seen during calls to canonicalisePathMetaData()
       for this build's outputs.  This needs to be shared between
       outputs to allow hard links between outputs. */
    InodesSeen inodesSeen;

    Path checkSuffix = ".check";
    bool keepPreviousRound = settings.keepFailed || settings.runDiffHook;

    std::exception_ptr delayedException;

    /* The paths that can be referenced are the input closures, the
       output paths, and any paths that have been built via recursive
       Nix calls. */
    StorePathSet referenceablePaths;
    for (auto & p : inputPaths) referenceablePaths.insert(p);
    for (auto & i : scratchOutputs) referenceablePaths.insert(i.second);
    for (auto & p : addedPaths) referenceablePaths.insert(p);

    /* FIXME `needsHashRewrite` should probably be removed and we get to the
       real reason why we aren't using the chroot dir */
    auto toRealPathChroot = [&](const Path & p) -> Path {
        return useChroot && !needsHashRewrite()
            ? chrootRootDir + p
            : worker.store.toRealPath(p);
    };

    /* Check whether the output paths were created, and make all
       output paths read-only.  Then get the references of each output (that we
       might need to register), so we can topologically sort them. For the ones
       that are most definitely already installed, we just store their final
       name so we can also use it in rewrites. */
    StringSet outputsToSort;
    struct AlreadyRegistered { StorePath path; };
    struct PerhapsNeedToRegister { StorePathSet refs; };
    std::map<std::string, std::variant<AlreadyRegistered, PerhapsNeedToRegister>> outputReferencesIfUnregistered;
    std::map<std::string, struct stat> outputStats;
    for (auto & [outputName, _] : drv->outputs) {
        auto actualPath = toRealPathChroot(worker.store.printStorePath(scratchOutputs.at(outputName)));

        outputsToSort.insert(outputName);

        /* Updated wanted info to remove the outputs we definitely don't need to register */
        auto & initialInfo = initialOutputs.at(outputName);

        /* Don't register if already valid, and not checking */
        initialInfo.wanted = buildMode == bmCheck
            || !(initialInfo.known && initialInfo.known->isValid());
        if (!initialInfo.wanted) {
            outputReferencesIfUnregistered.insert_or_assign(
                outputName,
                AlreadyRegistered { .path = initialInfo.known->path });
            continue;
        }

        struct stat st;
        if (lstat(actualPath.c_str(), &st) == -1) {
            if (errno == ENOENT)
                throw BuildError(
                    "builder for '%s' failed to produce output path for output '%s' at '%s'",
                    worker.store.printStorePath(drvPath), outputName, actualPath);
            throw SysError("getting attributes of path '%s'", actualPath);
        }

#ifndef __CYGWIN__
        /* Check that the output is not group or world writable, as
           that means that someone else can have interfered with the
           build.  Also, the output should be owned by the build
           user. */
        if ((!S_ISLNK(st.st_mode) && (st.st_mode & (S_IWGRP | S_IWOTH))) ||
            (buildUser && st.st_uid != buildUser->getUID()))
            throw BuildError(
                    "suspicious ownership or permission on '%s' for output '%s'; rejecting this build output",
                    actualPath, outputName);
#endif

        /* Canonicalise first.  This ensures that the path we're
           rewriting doesn't contain a hard link to /etc/shadow or
           something like that. */
        canonicalisePathMetaData(actualPath, buildUser ? buildUser->getUID() : -1, inodesSeen);

        debug("scanning for references for output '%s' in temp location '%s'", outputName, actualPath);

        /* Pass blank Sink as we are not ready to hash data at this stage. */
        NullSink blank;
        auto references = worker.store.parseStorePathSet(
            scanForReferences(blank, actualPath, worker.store.printStorePathSet(referenceablePaths)));

        outputReferencesIfUnregistered.insert_or_assign(
            outputName,
            PerhapsNeedToRegister { .refs = references });
        outputStats.insert_or_assign(outputName, std::move(st));
    }

    auto sortedOutputNames = topoSort(outputsToSort,
        {[&](const std::string & name) {
            return std::visit(overloaded {
                /* Since we'll use the already installed versions of these, we
                   can treat them as leaves and ignore any references they
                   have. */
                [&](AlreadyRegistered _) { return StringSet {}; },
                [&](PerhapsNeedToRegister refs) {
                    StringSet referencedOutputs;
                    /* FIXME build inverted map up front so no quadratic waste here */
                    for (auto & r : refs.refs)
                        for (auto & [o, p] : scratchOutputs)
                            if (r == p)
                                referencedOutputs.insert(o);
                    return referencedOutputs;
                },
            }, outputReferencesIfUnregistered.at(name));
        }},
        {[&](const std::string & path, const std::string & parent) {
            // TODO with more -vvvv also show the temporary paths for manual inspection.
            return BuildError(
                "cycle detected in build of '%s' in the references of output '%s' from output '%s'",
                worker.store.printStorePath(drvPath), path, parent);
        }});

    std::reverse(sortedOutputNames.begin(), sortedOutputNames.end());

    for (auto & outputName : sortedOutputNames) {
        auto output = drv->outputs.at(outputName);
        auto & scratchPath = scratchOutputs.at(outputName);
        auto actualPath = toRealPathChroot(worker.store.printStorePath(scratchPath));

        auto finish = [&](StorePath finalStorePath) {
            /* Store the final path */
            finalOutputs.insert_or_assign(outputName, finalStorePath);
            /* The rewrite rule will be used in downstream outputs that refer to
               use. This is why the topological sort is essential to do first
               before this for loop. */
            if (scratchPath != finalStorePath)
                outputRewrites[std::string { scratchPath.hashPart() }] = std::string { finalStorePath.hashPart() };
        };

        std::optional<StorePathSet> referencesOpt = std::visit(overloaded {
            [&](AlreadyRegistered skippedFinalPath) -> std::optional<StorePathSet> {
                finish(skippedFinalPath.path);
                return std::nullopt;
            },
            [&](PerhapsNeedToRegister r) -> std::optional<StorePathSet> {
                return r.refs;
            },
        }, outputReferencesIfUnregistered.at(outputName));

        if (!referencesOpt)
            continue;
        auto references = *referencesOpt;

        auto rewriteOutput = [&]() {
            /* Apply hash rewriting if necessary. */
            if (!outputRewrites.empty()) {
                warn("rewriting hashes in '%1%'; cross fingers", actualPath);

                /* FIXME: this is in-memory. */
                StringSink sink;
                dumpPath(actualPath, sink);
                deletePath(actualPath);
                sink.s = make_ref<std::string>(rewriteStrings(*sink.s, outputRewrites));
                StringSource source(*sink.s);
                restorePath(actualPath, source);
            }
        };

        auto rewriteRefs = [&]() -> PathReferences<StorePath> {
            /* In the CA case, we need the rewritten refs to calculate the
               final path, therefore we look for a *non-rewritten
               self-reference, and use a bool rather try to solve the
               computationally intractable fixed point. */
            PathReferences<StorePath> res {
                .hasSelfReference = false,
            };
            for (auto & r : references) {
                auto name = r.name();
                auto origHash = std::string { r.hashPart() };
                if (r == scratchPath)
                    res.hasSelfReference = true;
                else if (outputRewrites.count(origHash) == 0)
                    res.references.insert(r);
                else {
                    std::string newRef = outputRewrites.at(origHash);
                    newRef += '-';
                    newRef += name;
                    res.references.insert(StorePath { newRef });
                }
            }
            return res;
        };

        auto newInfoFromCA = [&](const DerivationOutputCAFloating outputHash) -> ValidPathInfo {
            auto & st = outputStats.at(outputName);
            if (outputHash.method == FileIngestionMethod::Flat) {
                /* The output path should be a regular file without execute permission. */
                if (!S_ISREG(st.st_mode) || (st.st_mode & S_IXUSR) != 0)
                    throw BuildError(
                        "output path '%1%' should be a non-executable regular file "
                        "since recursive hashing is not enabled (outputHashMode=flat)",
                        actualPath);
            }
            rewriteOutput();
            /* FIXME optimize and deduplicate with addToStore */
            std::string oldHashPart { scratchPath.hashPart() };
            HashModuloSink caSink { outputHash.hashType, oldHashPart };
            switch (outputHash.method) {
            case FileIngestionMethod::Recursive:
                dumpPath(actualPath, caSink);
                break;
            case FileIngestionMethod::Flat:
                readFile(actualPath, caSink);
                break;
            }
            auto got = caSink.finish().first;
<<<<<<< HEAD
            HashModuloSink narSink { htSHA256, oldHashPart };
            dumpPath(actualPath, narSink);
            auto narHashAndSize = narSink.finish();
            ValidPathInfo newInfo0 {
                worker.store,
                {
                    .name = outputPathName(drv->name, outputName),
                    .info = FixedOutputInfo {
                        {
                            .method = outputHash.method,
                            .hash = got,
                        },
                        rewriteRefs(),
                    },
                },
                narHashAndSize.first,
            };
            newInfo0.narSize = narHashAndSize.second;
            if (scratchPath != newInfo0.path) {
=======
            auto refs = rewriteRefs();

            auto finalPath = worker.store.makeFixedOutputPath(
                    outputHash.method,
                    got,
                    outputPathName(drv->name, outputName),
                    refs.second,
                    refs.first);
            if (scratchPath != finalPath) {
>>>>>>> 6a8d6246
                // Also rewrite the output path
                auto source = sinkToSource([&](Sink & nextSink) {
                    StringSink sink;
                    dumpPath(actualPath, sink);
                    RewritingSink rsink2(oldHashPart, std::string(finalPath.hashPart()), nextSink);
                    rsink2(*sink.s);
                    rsink2.flush();
                });
                Path tmpPath = actualPath + ".tmp";
                restorePath(tmpPath, *source);
                deletePath(actualPath);
                movePath(tmpPath, actualPath);
            }

            HashResult narHashAndSize = hashPath(htSHA256, actualPath);
            ValidPathInfo newInfo0 {
                finalPath,
                narHashAndSize.first,
            };

            newInfo0.narSize = narHashAndSize.second;
            newInfo0.ca = FixedOutputHash {
                .method = outputHash.method,
                .hash = got,
            };
            newInfo0.references = refs.second;
            if (refs.first)
                newInfo0.references.insert(newInfo0.path);

            assert(newInfo0.ca);
            return newInfo0;
        };

        ValidPathInfo newInfo = std::visit(overloaded {
            [&](DerivationOutputInputAddressed output) {
                /* input-addressed case */
                auto requiredFinalPath = output.path;
                /* Preemptively add rewrite rule for final hash, as that is
                   what the NAR hash will use rather than normalized-self references */
                if (scratchPath != requiredFinalPath)
                    outputRewrites.insert_or_assign(
                        std::string { scratchPath.hashPart() },
                        std::string { requiredFinalPath.hashPart() });
                rewriteOutput();
                auto narHashAndSize = hashPath(htSHA256, actualPath);
                ValidPathInfo newInfo0 { requiredFinalPath, narHashAndSize.first };
                newInfo0.narSize = narHashAndSize.second;
                static_cast<PathReferences<StorePath> &>(newInfo0) = rewriteRefs();
                return newInfo0;
            },
            [&](DerivationOutputCAFixed dof) {
                auto newInfo0 = newInfoFromCA(DerivationOutputCAFloating {
                    .method = dof.hash.method,
                    .hashType = dof.hash.hash.type,
                });

                /* Check wanted hash */
                Hash & wanted = dof.hash.hash;
                assert(newInfo0.ca);
                auto got = getContentAddressHash(*newInfo0.ca);
                if (wanted != got) {
                    /* Throw an error after registering the path as
                       valid. */
                    worker.hashMismatch = true;
                    delayedException = std::make_exception_ptr(
                        BuildError("hash mismatch in fixed-output derivation '%s':\n  specified: %s\n     got:    %s",
                            worker.store.printStorePath(drvPath),
                            wanted.to_string(SRI, true),
                            got.to_string(SRI, true)));
                }
                return newInfo0;
            },
            [&](DerivationOutputCAFloating dof) {
                return newInfoFromCA(dof);
            },
                [&](DerivationOutputDeferred) {
                // No derivation should reach that point without having been
                // rewritten first
                assert(false);
                // Ugly, but the compiler insists on having this return a value
                // of type `ValidPathInfo` despite the `assert(false)`, so
                // let's provide it
                return *(ValidPathInfo*)0;
            },
        }, output.output);

        /* FIXME: set proper permissions in restorePath() so
            we don't have to do another traversal. */
        canonicalisePathMetaData(actualPath, -1, inodesSeen);

        /* Calculate where we'll move the output files. In the checking case we
           will leave leave them where they are, for now, rather than move to
           their usual "final destination" */
        auto finalDestPath = worker.store.printStorePath(newInfo.path);

        /* Lock final output path, if not already locked. This happens with
           floating CA derivations and hash-mismatching fixed-output
           derivations. */
        PathLocks dynamicOutputLock;
        dynamicOutputLock.setDeletion(true);
        auto optFixedPath = output.path(worker.store, drv->name, outputName);
        if (!optFixedPath ||
            worker.store.printStorePath(*optFixedPath) != finalDestPath)
        {
            assert(newInfo.ca);
            dynamicOutputLock.lockPaths({worker.store.toRealPath(finalDestPath)});
        }

        /* Move files, if needed */
        if (worker.store.toRealPath(finalDestPath) != actualPath) {
            if (buildMode == bmRepair) {
                /* Path already exists, need to replace it */
                replaceValidPath(worker.store.toRealPath(finalDestPath), actualPath);
                actualPath = worker.store.toRealPath(finalDestPath);
            } else if (buildMode == bmCheck) {
                /* Path already exists, and we want to compare, so we leave out
                   new path in place. */
            } else if (worker.store.isValidPath(newInfo.path)) {
                /* Path already exists because CA path produced by something
                   else. No moving needed. */
                assert(newInfo.ca);
            } else {
                auto destPath = worker.store.toRealPath(finalDestPath);
                deletePath(destPath);
                movePath(actualPath, destPath);
                actualPath = destPath;
            }
        }

        auto & localStore = getLocalStore();

        if (buildMode == bmCheck) {

            if (!worker.store.isValidPath(newInfo.path)) continue;
            ValidPathInfo oldInfo(*worker.store.queryPathInfo(newInfo.path));
            if (newInfo.narHash != oldInfo.narHash) {
                worker.checkMismatch = true;
                if (settings.runDiffHook || settings.keepFailed) {
                    auto dst = worker.store.toRealPath(finalDestPath + checkSuffix);
                    deletePath(dst);
                    movePath(actualPath, dst);

                    handleDiffHook(
                        buildUser ? buildUser->getUID() : getuid(),
                        buildUser ? buildUser->getGID() : getgid(),
                        finalDestPath, dst, worker.store.printStorePath(drvPath), tmpDir);

                    throw NotDeterministic("derivation '%s' may not be deterministic: output '%s' differs from '%s'",
                        worker.store.printStorePath(drvPath), worker.store.toRealPath(finalDestPath), dst);
                } else
                    throw NotDeterministic("derivation '%s' may not be deterministic: output '%s' differs",
                        worker.store.printStorePath(drvPath), worker.store.toRealPath(finalDestPath));
            }

            /* Since we verified the build, it's now ultimately trusted. */
            if (!oldInfo.ultimate) {
                oldInfo.ultimate = true;
                localStore.signPathInfo(oldInfo);
                localStore.registerValidPaths({{oldInfo.path, oldInfo}});
            }

            continue;
        }

        /* For debugging, print out the referenced and unreferenced paths. */
        for (auto & i : inputPaths) {
            auto j = references.find(i);
            if (j == references.end())
                debug("unreferenced input: '%1%'", worker.store.printStorePath(i));
            else
                debug("referenced input: '%1%'", worker.store.printStorePath(i));
        }

        if (curRound == nrRounds) {
            localStore.optimisePath(actualPath); // FIXME: combine with scanForReferences()
            worker.markContentsGood(newInfo.path);
        }

        newInfo.deriver = drvPath;
        newInfo.ultimate = true;
        localStore.signPathInfo(newInfo);

        finish(newInfo.path);

        /* If it's a CA path, register it right away. This is necessary if it
           isn't statically known so that we can safely unlock the path before
           the next iteration */
        if (newInfo.ca)
            localStore.registerValidPaths({{newInfo.path, newInfo}});

        infos.emplace(outputName, std::move(newInfo));
    }

    if (buildMode == bmCheck) {
        // In case of FOD mismatches on `--check` an error must be thrown as this is also
        // a source for non-determinism.
        if (delayedException)
            std::rethrow_exception(delayedException);
        return;
    }

    /* Apply output checks. */
    checkOutputs(infos);

    /* Compare the result with the previous round, and report which
       path is different, if any.*/
    if (curRound > 1 && prevInfos != infos) {
        assert(prevInfos.size() == infos.size());
        for (auto i = prevInfos.begin(), j = infos.begin(); i != prevInfos.end(); ++i, ++j)
            if (!(*i == *j)) {
                result.isNonDeterministic = true;
                Path prev = worker.store.printStorePath(i->second.path) + checkSuffix;
                bool prevExists = keepPreviousRound && pathExists(prev);
                hintformat hint = prevExists
                    ? hintfmt("output '%s' of '%s' differs from '%s' from previous round",
                        worker.store.printStorePath(i->second.path), worker.store.printStorePath(drvPath), prev)
                    : hintfmt("output '%s' of '%s' differs from previous round",
                        worker.store.printStorePath(i->second.path), worker.store.printStorePath(drvPath));

                handleDiffHook(
                    buildUser ? buildUser->getUID() : getuid(),
                    buildUser ? buildUser->getGID() : getgid(),
                    prev, worker.store.printStorePath(i->second.path),
                    worker.store.printStorePath(drvPath), tmpDir);

                if (settings.enforceDeterminism)
                    throw NotDeterministic(hint);

                printError(hint);

                curRound = nrRounds; // we know enough, bail out early
            }
    }

    /* If this is the first round of several, then move the output out of the way. */
    if (nrRounds > 1 && curRound == 1 && curRound < nrRounds && keepPreviousRound) {
        for (auto & [_, outputStorePath] : finalOutputs) {
            auto path = worker.store.printStorePath(outputStorePath);
            Path prev = path + checkSuffix;
            deletePath(prev);
            Path dst = path + checkSuffix;
            if (rename(path.c_str(), dst.c_str()))
                throw SysError("renaming '%s' to '%s'", path, dst);
        }
    }

    if (curRound < nrRounds) {
        prevInfos = std::move(infos);
        return;
    }

    /* Remove the .check directories if we're done. FIXME: keep them
       if the result was not determistic? */
    if (curRound == nrRounds) {
        for (auto & [_, outputStorePath] : finalOutputs) {
            Path prev = worker.store.printStorePath(outputStorePath) + checkSuffix;
            deletePath(prev);
        }
    }

    /* Register each output path as valid, and register the sets of
       paths referenced by each of them.  If there are cycles in the
       outputs, this will fail. */
    {
        auto & localStore = getLocalStore();

        ValidPathInfos infos2;
        for (auto & [outputName, newInfo] : infos) {
            infos2.insert_or_assign(newInfo.path, newInfo);
        }
        localStore.registerValidPaths(infos2);
    }

    /* In case of a fixed-output derivation hash mismatch, throw an
       exception now that we have registered the output as valid. */
    if (delayedException)
        std::rethrow_exception(delayedException);

    /* If we made it this far, we are sure the output matches the derivation
       (since the delayedException would be a fixed output CA mismatch). That
       means it's safe to link the derivation to the output hash. We must do
       that for floating CA derivations, which otherwise couldn't be cached,
       but it's fine to do in all cases. */

    if (settings.isExperimentalFeatureEnabled("ca-derivations")) {
        for (auto& [outputName, newInfo] : infos) {
            auto thisRealisation = Realisation{
                .id = DrvOutput{initialOutputs.at(outputName).outputHash,
                                outputName},
                .outPath = newInfo.path};
            signRealisation(thisRealisation);
            worker.store.registerDrvOutput(thisRealisation);
        }
    }
}

void LocalDerivationGoal::signRealisation(Realisation & realisation)
{
    getLocalStore().signRealisation(realisation);
}


void LocalDerivationGoal::checkOutputs(const std::map<Path, ValidPathInfo> & outputs)
{
    std::map<Path, const ValidPathInfo &> outputsByPath;
    for (auto & output : outputs)
        outputsByPath.emplace(worker.store.printStorePath(output.second.path), output.second);

    for (auto & output : outputs) {
        auto & outputName = output.first;
        auto & info = output.second;

        struct Checks
        {
            bool ignoreSelfRefs = false;
            std::optional<uint64_t> maxSize, maxClosureSize;
            std::optional<Strings> allowedReferences, allowedRequisites, disallowedReferences, disallowedRequisites;
        };

        /* Compute the closure and closure size of some output. This
           is slightly tricky because some of its references (namely
           other outputs) may not be valid yet. */
        auto getClosure = [&](const StorePath & path)
        {
            uint64_t closureSize = 0;
            StorePathSet pathsDone;
            std::queue<StorePath> pathsLeft;
            pathsLeft.push(path);

            while (!pathsLeft.empty()) {
                auto path = pathsLeft.front();
                pathsLeft.pop();
                if (!pathsDone.insert(path).second) continue;

                auto i = outputsByPath.find(worker.store.printStorePath(path));
                if (i != outputsByPath.end()) {
                    closureSize += i->second.narSize;
                    for (auto & ref : i->second.referencesPossiblyToSelf())
                        pathsLeft.push(ref);
                } else {
                    auto info = worker.store.queryPathInfo(path);
                    closureSize += info->narSize;
                    for (auto & ref : info->referencesPossiblyToSelf())
                        pathsLeft.push(ref);
                }
            }

            return std::make_pair(std::move(pathsDone), closureSize);
        };

        auto applyChecks = [&](const Checks & checks)
        {
            if (checks.maxSize && info.narSize > *checks.maxSize)
                throw BuildError("path '%s' is too large at %d bytes; limit is %d bytes",
                    worker.store.printStorePath(info.path), info.narSize, *checks.maxSize);

            if (checks.maxClosureSize) {
                uint64_t closureSize = getClosure(info.path).second;
                if (closureSize > *checks.maxClosureSize)
                    throw BuildError("closure of path '%s' is too large at %d bytes; limit is %d bytes",
                        worker.store.printStorePath(info.path), closureSize, *checks.maxClosureSize);
            }

            auto checkRefs = [&](const std::optional<Strings> & value, bool allowed, bool recursive)
            {
                if (!value) return;

                /* Parse a list of reference specifiers.  Each element must
                   either be a store path, or the symbolic name of the output
                   of the derivation (such as `out'). */
                StorePathSet spec;
                for (auto & i : *value) {
                    if (worker.store.isStorePath(i))
                        spec.insert(worker.store.parseStorePath(i));
                    else if (finalOutputs.count(i))
                        spec.insert(finalOutputs.at(i));
                    else throw BuildError("derivation contains an illegal reference specifier '%s'", i);
                }

                auto used = recursive
                    ? getClosure(info.path).first
                    : info.referencesPossiblyToSelf();

                if (recursive && checks.ignoreSelfRefs)
                    used.erase(info.path);

                StorePathSet badPaths;

                for (auto & i : used)
                    if (allowed) {
                        if (!spec.count(i))
                            badPaths.insert(i);
                    } else {
                        if (spec.count(i))
                            badPaths.insert(i);
                    }

                if (!badPaths.empty()) {
                    string badPathsStr;
                    for (auto & i : badPaths) {
                        badPathsStr += "\n  ";
                        badPathsStr += worker.store.printStorePath(i);
                    }
                    throw BuildError("output '%s' is not allowed to refer to the following paths:%s",
                        worker.store.printStorePath(info.path), badPathsStr);
                }
            };

            checkRefs(checks.allowedReferences, true, false);
            checkRefs(checks.allowedRequisites, true, true);
            checkRefs(checks.disallowedReferences, false, false);
            checkRefs(checks.disallowedRequisites, false, true);
        };

        if (auto structuredAttrs = parsedDrv->getStructuredAttrs()) {
            auto outputChecks = structuredAttrs->find("outputChecks");
            if (outputChecks != structuredAttrs->end()) {
                auto output = outputChecks->find(outputName);

                if (output != outputChecks->end()) {
                    Checks checks;

                    auto maxSize = output->find("maxSize");
                    if (maxSize != output->end())
                        checks.maxSize = maxSize->get<uint64_t>();

                    auto maxClosureSize = output->find("maxClosureSize");
                    if (maxClosureSize != output->end())
                        checks.maxClosureSize = maxClosureSize->get<uint64_t>();

                    auto get = [&](const std::string & name) -> std::optional<Strings> {
                        auto i = output->find(name);
                        if (i != output->end()) {
                            Strings res;
                            for (auto j = i->begin(); j != i->end(); ++j) {
                                if (!j->is_string())
                                    throw Error("attribute '%s' of derivation '%s' must be a list of strings", name, worker.store.printStorePath(drvPath));
                                res.push_back(j->get<std::string>());
                            }
                            checks.disallowedRequisites = res;
                            return res;
                        }
                        return {};
                    };

                    checks.allowedReferences = get("allowedReferences");
                    checks.allowedRequisites = get("allowedRequisites");
                    checks.disallowedReferences = get("disallowedReferences");
                    checks.disallowedRequisites = get("disallowedRequisites");

                    applyChecks(checks);
                }
            }
        } else {
            // legacy non-structured-attributes case
            Checks checks;
            checks.ignoreSelfRefs = true;
            checks.allowedReferences = parsedDrv->getStringsAttr("allowedReferences");
            checks.allowedRequisites = parsedDrv->getStringsAttr("allowedRequisites");
            checks.disallowedReferences = parsedDrv->getStringsAttr("disallowedReferences");
            checks.disallowedRequisites = parsedDrv->getStringsAttr("disallowedRequisites");
            applyChecks(checks);
        }
    }
}


void LocalDerivationGoal::deleteTmpDir(bool force)
{
    if (tmpDir != "") {
        /* Don't keep temporary directories for builtins because they
           might have privileged stuff (like a copy of netrc). */
        if (settings.keepFailed && !force && !drv->isBuiltin()) {
            printError("note: keeping build directory '%s'", tmpDir);
            chmod(tmpDir.c_str(), 0755);
        }
        else
            deletePath(tmpDir);
        tmpDir = "";
    }
}


bool LocalDerivationGoal::isReadDesc(int fd)
{
    return (hook && DerivationGoal::isReadDesc(fd)) ||
        (!hook && fd == builderOut.readSide.get());
}


StorePath LocalDerivationGoal::makeFallbackPath(std::string_view outputName)
{
    return worker.store.makeStorePath(
        "rewrite:" + std::string(drvPath.to_string()) + ":name:" + std::string(outputName),
        Hash(htSHA256), outputPathName(drv->name, outputName));
}


StorePath LocalDerivationGoal::makeFallbackPath(const StorePath & path)
{
    return worker.store.makeStorePath(
        "rewrite:" + std::string(drvPath.to_string()) + ":" + std::string(path.to_string()),
        Hash(htSHA256), path.name());
}


}<|MERGE_RESOLUTION|>--- conflicted
+++ resolved
@@ -2268,10 +2268,6 @@
                 break;
             }
             auto got = caSink.finish().first;
-<<<<<<< HEAD
-            HashModuloSink narSink { htSHA256, oldHashPart };
-            dumpPath(actualPath, narSink);
-            auto narHashAndSize = narSink.finish();
             ValidPathInfo newInfo0 {
                 worker.store,
                 {
@@ -2284,26 +2280,14 @@
                         rewriteRefs(),
                     },
                 },
-                narHashAndSize.first,
+                Hash::dummy,
             };
-            newInfo0.narSize = narHashAndSize.second;
             if (scratchPath != newInfo0.path) {
-=======
-            auto refs = rewriteRefs();
-
-            auto finalPath = worker.store.makeFixedOutputPath(
-                    outputHash.method,
-                    got,
-                    outputPathName(drv->name, outputName),
-                    refs.second,
-                    refs.first);
-            if (scratchPath != finalPath) {
->>>>>>> 6a8d6246
                 // Also rewrite the output path
                 auto source = sinkToSource([&](Sink & nextSink) {
                     StringSink sink;
                     dumpPath(actualPath, sink);
-                    RewritingSink rsink2(oldHashPart, std::string(finalPath.hashPart()), nextSink);
+                    RewritingSink rsink2(oldHashPart, std::string(newInfo0.path.hashPart()), nextSink);
                     rsink2(*sink.s);
                     rsink2.flush();
                 });
@@ -2314,19 +2298,8 @@
             }
 
             HashResult narHashAndSize = hashPath(htSHA256, actualPath);
-            ValidPathInfo newInfo0 {
-                finalPath,
-                narHashAndSize.first,
-            };
-
+            newInfo0.narHash = narHashAndSize.first;
             newInfo0.narSize = narHashAndSize.second;
-            newInfo0.ca = FixedOutputHash {
-                .method = outputHash.method,
-                .hash = got,
-            };
-            newInfo0.references = refs.second;
-            if (refs.first)
-                newInfo0.references.insert(newInfo0.path);
 
             assert(newInfo0.ca);
             return newInfo0;
