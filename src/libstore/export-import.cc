#include "serialise.hh"
#include "store-api.hh"
#include "archive.hh"
#include "worker-protocol.hh"

#include <algorithm>

namespace nix {

void Store::exportPaths(const StorePathSet & paths, Sink & sink)
{
    auto sorted = topoSortPaths(paths);
    std::reverse(sorted.begin(), sorted.end());

    std::string doneLabel("paths exported");
    //logger->incExpected(doneLabel, sorted.size());

    for (auto & path : sorted) {
        //Activity act(*logger, lvlInfo, format("exporting path '%s'") % path);
        sink << 1;
        exportPath(path, sink);
        //logger->incProgress(doneLabel);
    }

    sink << 0;
}

void Store::exportPath(const StorePath & path, Sink & sink)
{
    auto info = queryPathInfo(path);

    HashSink hashSink(htSHA256);
    TeeSink teeSink(sink, hashSink);

    narFromPath(path, teeSink);

    /* Refuse to export paths that have changed.  This prevents
       filesystem corruption from spreading to other machines.
       Don't complain if the stored hash is zero (unknown). */
    Hash hash = hashSink.currentHash().first;
    if (hash != info->narHash && info->narHash != Hash(*info->narHash.type))
        throw Error("hash of path '%s' has changed from '%s' to '%s'!",
            printStorePath(path), info->narHash.to_string(Base32, true), hash.to_string(Base32, true));

    teeSink
        << exportMagic
        << printStorePath(path);
    writeStorePaths(*this, teeSink, info->references);
    teeSink
        << (info->deriver ? printStorePath(*info->deriver) : "")
        << 0;
}

StorePaths Store::importPaths(Source & source, CheckSigsFlag checkSigs)
{
    StorePaths res;
    while (true) {
        auto n = readNum<uint64_t>(source);
        if (n == 0) break;
        if (n != 1) throw Error("input doesn't look like something created by 'nix-store --export'");

        /* Extract the NAR from the source. */
<<<<<<< HEAD
        TeeSource tee(source);
        ParseSink sink;
        parseDump(sink, tee);
=======
        TeeParseSink tee(source);
        parseDump(tee, tee.source);
>>>>>>> cff21571

        uint32_t magic = readInt(source);
        if (magic != exportMagic)
            throw Error("Nix archive cannot be imported; wrong format");

        ValidPathInfo info(parseStorePath(readString(source)));

        //Activity act(*logger, lvlInfo, format("importing path '%s'") % info.path);

        info.references = readStorePaths<StorePathSet>(*this, source);

        auto deriver = readString(source);
        if (deriver != "")
            info.deriver = parseStorePath(deriver);

<<<<<<< HEAD
        info.narHash = hashString(htSHA256, *tee.data);
        info.narSize = tee.data->size();
=======
        info.narHash = hashString(htSHA256, *tee.saved.s);
        info.narSize = tee.saved.s->size();
>>>>>>> cff21571

        // Ignore optional legacy signature.
        if (readInt(source) == 1)
            readString(source);

        // Can't use underlying source, which would have been exhausted
<<<<<<< HEAD
        auto source = StringSource { *tee.data };
        addToStore(info, source, NoRepair, checkSigs, accessor);
=======
        auto source = StringSource { *tee.saved.s };
        addToStore(info, source, NoRepair, checkSigs);
>>>>>>> cff21571

        res.push_back(info.path);
    }

    return res;
}

}<|MERGE_RESOLUTION|>--- conflicted
+++ resolved
@@ -60,14 +60,8 @@
         if (n != 1) throw Error("input doesn't look like something created by 'nix-store --export'");
 
         /* Extract the NAR from the source. */
-<<<<<<< HEAD
-        TeeSource tee(source);
-        ParseSink sink;
-        parseDump(sink, tee);
-=======
         TeeParseSink tee(source);
         parseDump(tee, tee.source);
->>>>>>> cff21571
 
         uint32_t magic = readInt(source);
         if (magic != exportMagic)
@@ -83,26 +77,16 @@
         if (deriver != "")
             info.deriver = parseStorePath(deriver);
 
-<<<<<<< HEAD
-        info.narHash = hashString(htSHA256, *tee.data);
-        info.narSize = tee.data->size();
-=======
         info.narHash = hashString(htSHA256, *tee.saved.s);
         info.narSize = tee.saved.s->size();
->>>>>>> cff21571
 
         // Ignore optional legacy signature.
         if (readInt(source) == 1)
             readString(source);
 
         // Can't use underlying source, which would have been exhausted
-<<<<<<< HEAD
-        auto source = StringSource { *tee.data };
-        addToStore(info, source, NoRepair, checkSigs, accessor);
-=======
         auto source = StringSource { *tee.saved.s };
         addToStore(info, source, NoRepair, checkSigs);
->>>>>>> cff21571
 
         res.push_back(info.path);
     }
