--- conflicted
+++ resolved
@@ -45,11 +45,6 @@
  */
 std::string makeFileIngestionPrefix(FileIngestionMethod m);
 
-struct FixedOutputHashMethod {
-  FileIngestionMethod fileIngestionMethod;
-  HashType hashType;
-};
-
 /**
  * An enumeration of all the ways we can serialize file system objects.
  *
@@ -58,46 +53,40 @@
  * with info on references, and we have `ContentAddressWithReferences`,
  * as defined further below.
  */
-<<<<<<< HEAD
-typedef std::variant<
-    TextHashMethod,
-    FileIngestionMethod
-> ContentAddressMethod;
-
-/* Parse and pretty print the algorithm which indicates how the files
-   were ingested, with the the fixed output case not prefixed for back
-   compat. */
-
-std::string makeContentAddressingPrefix(ContentAddressMethod m);
-
-ContentAddressMethod parseContentAddressingPrefix(std::string_view & m);
-
-/* Parse and pretty print a content addressing method and hash in a
-   nicer way, prefixing both cases. */
-
-std::string renderContentAddressMethodAndHash(ContentAddressMethod cam, HashType ht);
-
-std::pair<ContentAddressMethod, HashType> parseContentAddressMethod(std::string_view caMethod);
-=======
 struct ContentAddressMethod
 {
     typedef std::variant<
         TextHashMethod,
-        FixedOutputHashMethod
+        FileIngestionMethod
     > Raw;
 
     Raw raw;
+
+    GENERATE_CMP(ContentAddressMethod, me->raw);
 
     /* The moral equivalent of `using Raw::Raw;` */
     ContentAddressMethod(auto &&... arg)
         : raw(std::forward<decltype(arg)>(arg)...)
     { }
 
-    static ContentAddressMethod parse(std::string_view rawCaMethod);
-
-    std::string render() const;
-};
->>>>>>> c51d554c
+
+    /**
+     * Parse and pretty print the algorithm which indicates how the files
+     * were ingested, with the the fixed output case not prefixed for back
+     * compat.
+     */
+    static ContentAddressMethod parsePrefix(std::string_view & m);
+
+    std::string renderPrefix() const;
+
+    /**
+     * Parse and pretty print a content addressing method and hash type in a
+     * nicer way, prefixing both cases.
+     */
+    static std::pair<ContentAddressMethod, HashType> parse(std::string_view rawCaMethod);
+
+    std::string render(HashType ht) const;
+};
 
 
 /*
@@ -156,6 +145,8 @@
 
     Raw raw;
 
+    GENERATE_CMP(ContentAddress, me->raw);
+
     /* The moral equivalent of `using Raw::Raw;` */
     ContentAddress(auto &&... arg)
         : raw(std::forward<decltype(arg)>(arg)...)
@@ -251,6 +242,8 @@
 
     Raw raw;
 
+    GENERATE_CMP(ContentAddressWithReferences, me->raw);
+
     /* The moral equivalent of `using Raw::Raw;` */
     ContentAddressWithReferences(auto &&... arg)
         : raw(std::forward<decltype(arg)>(arg)...)
@@ -261,14 +254,26 @@
      * assuming no references in all cases.
      */
     static ContentAddressWithReferences withoutRefs(const ContentAddress &);
-};
-
-ContentAddressWithReferences contentAddressFromMethodHashAndRefs(
-    ContentAddressMethod method, Hash && hash, StoreReferences && refs);
-
-ContentAddressMethod getContentAddressMethod(const ContentAddressWithReferences & ca);
-Hash getContentAddressHash(const ContentAddressWithReferences & ca);
-
-std::string printMethodAlgo(const ContentAddressWithReferences &);
+
+    /**
+     * Create a ContentAddressWithReferences from 3 parts:
+     *
+     * @param method Way ingesting the file system data.
+     *
+     * @param hash Hash of ingested file system data.
+     *
+     * @param refs References to other store objects or oneself.
+     *
+     * Do note that not all combinations are supported.
+     */
+    static ContentAddressWithReferences fromParts(
+        ContentAddressMethod method, Hash hash, StoreReferences refs);
+
+    ContentAddressMethod getMethod() const;
+
+    Hash getHash() const;
+
+    std::string printMethodAlgo() const;
+};
 
 }