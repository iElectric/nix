--- conflicted
+++ resolved
@@ -232,15 +232,9 @@
     HashType hashAlgo,
     const StorePathSet & references) const
 {
-<<<<<<< HEAD
     HashSink sink(hashAlgo);
     dump.drainInto(sink);
-    auto hash = sink.finish().first;
-    return {makeFixedOutputPath(method, hash, name, references), hash};
-=======
-    Hash h = method == FileIngestionMethod::Recursive
-        ? hashPath(hashAlgo, srcPath, filter).first
-        : hashFile(hashAlgo, srcPath);
+    auto h = sink.finish().first;
     FixedOutputInfo caInfo {
         .hash = {
             .method = method,
@@ -249,7 +243,6 @@
         .references = {},
     };
     return std::make_pair(makeFixedOutputPath(name, caInfo), h);
->>>>>>> 249ce283
 }
 
 
