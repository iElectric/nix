#pragma once

#include "nar-info.hh"
#include "realisation.hh"
#include "path.hh"
#include "derived-path.hh"
#include "hash.hh"
#include "content-address.hh"
#include "serialise.hh"
#include "lru-cache.hh"
#include "sync.hh"
#include "globals.hh"
#include "config.hh"
#include "path-info.hh"
#include "repair-flag.hh"

#include <nlohmann/json_fwd.hpp>
#include <atomic>
#include <limits>
#include <map>
#include <unordered_map>
#include <unordered_set>
#include <memory>
#include <string>
#include <chrono>
#include <variant>


namespace nix {

/**
 * About the class hierarchy of the store implementations:
 *
 * Each store type `Foo` consists of two classes:
 *
 * 1. A class `FooConfig : virtual StoreConfig` that contains the configuration
 *   for the store
 *
 *   It should only contain members of type `const Setting<T>` (or subclasses
 *   of it) and inherit the constructors of `StoreConfig`
 *   (`using StoreConfig::StoreConfig`).
 *
 * 2. A class `Foo : virtual Store, virtual FooConfig` that contains the
 *   implementation of the store.
 *
 *   This class is expected to have a constructor `Foo(const Params & params)`
 *   that calls `StoreConfig(params)` (otherwise you're gonna encounter an
 *   `assertion failure` when trying to instantiate it).
 *
 * You can then register the new store using:
 *
 * ```
 * cpp static RegisterStoreImplementation<Foo, FooConfig> regStore;
 * ```
 */

MakeError(SubstError, Error);
/**
 * denotes a permanent build failure
 */
MakeError(BuildError, Error);
MakeError(InvalidPath, Error);
MakeError(Unsupported, Error);
MakeError(SubstituteGone, Error);
MakeError(SubstituterDisabled, Error);
MakeError(BadStorePath, Error);

MakeError(InvalidStoreURI, Error);

struct BasicDerivation;
struct Derivation;
class FSAccessor;
class NarInfoDiskCache;
class Store;


typedef std::map<std::string, StorePath> OutputPathMap;


enum CheckSigsFlag : bool { NoCheckSigs = false, CheckSigs = true };
enum SubstituteFlag : bool { NoSubstitute = false, Substitute = true };
enum AllowInvalidFlag : bool { DisallowInvalid = false, AllowInvalid = true };

/**
 * Magic header of exportPath() output (obsolete).
 */
const uint32_t exportMagic = 0x4558494e;


enum BuildMode { bmNormal, bmRepair, bmCheck };

struct BuildResult;


typedef std::map<StorePath, std::optional<ContentAddress>> StorePathCAMap;

struct StoreConfig : public Config
{
    using Config::Config;

    StoreConfig() = delete;

    StringSet getDefaultSystemFeatures();

    virtual ~StoreConfig() { }

    virtual const std::string name() = 0;

    virtual std::string doc()
    {
        return "";
    }

    const PathSetting storeDir_{this, false, settings.nixStore,
        "store",
        R"(
          Logical location of the Nix store, usually
          `/nix/store`. Note that you can only copy store paths
          between stores if they have the same `store` setting.
        )"};
    const Path storeDir = storeDir_;

    const Setting<int> pathInfoCacheSize{this, 65536, "path-info-cache-size",
        "Size of the in-memory store path metadata cache."};

    const Setting<bool> isTrusted{this, false, "trusted",
        R"(
          Whether paths from this store can be used as substitutes
          even if they are not signed by a key listed in the
          [`trusted-public-keys`](@docroot@/command-ref/conf-file.md#conf-trusted-public-keys)
          setting.
        )"};

    Setting<int> priority{this, 0, "priority",
        R"(
          Priority of this store when used as a substituter. A lower value means a higher priority.
        )"};

    Setting<bool> wantMassQuery{this, false, "want-mass-query",
        R"(
          Whether this store (when used as a substituter) can be
          queried efficiently for path validity.
        )"};

    Setting<StringSet> systemFeatures{this, getDefaultSystemFeatures(),
        "system-features",
        "Optional features that the system this store builds on implements (like \"kvm\")."};

};

class Store : public std::enable_shared_from_this<Store>, public virtual StoreConfig
{
public:

    typedef std::map<std::string, std::string> Params;

protected:

    struct PathInfoCacheValue {

        /**
         * Time of cache entry creation or update
         */
        std::chrono::time_point<std::chrono::steady_clock> time_point = std::chrono::steady_clock::now();

        /**
         * Null if missing
         */
        std::shared_ptr<const ValidPathInfo> value;

        /**
         * Whether the value is valid as a cache entry. The path may not
         * exist.
         */
        bool isKnownNow();

        /**
         * Past tense, because a path can only be assumed to exists when
         * isKnownNow() && didExist()
         */
        inline bool didExist() {
          return value != nullptr;
        }
    };

    struct State
    {
        LRUCache<std::string, PathInfoCacheValue> pathInfoCache;
    };

    Sync<State> state;

    std::shared_ptr<NarInfoDiskCache> diskCache;

    Store(const Params & params);

public:
    /**
     * Perform any necessary effectful operation to make the store up and
     * running
     */
    virtual void init() {};

    virtual ~Store() { }

    virtual std::string getUri() = 0;

    StorePath parseStorePath(std::string_view path) const;

    std::optional<StorePath> maybeParseStorePath(std::string_view path) const;

    std::string printStorePath(const StorePath & path) const;

    /**
     * Deprecated
     *
     * \todo remove
     */
    StorePathSet parseStorePathSet(const PathSet & paths) const;

    PathSet printStorePathSet(const StorePathSet & path) const;

    /**
     * Display a set of paths in human-readable form (i.e., between quotes
     * and separated by commas).
     */
    std::string showPaths(const StorePathSet & paths);

    /**
     * @return true if ‘path’ is in the Nix store (but not the Nix
     * store itself).
     */
    bool isInStore(PathView path) const;

    /**
     * @return true if ‘path’ is a store path, i.e. a direct child of the
     * Nix store.
     */
    bool isStorePath(std::string_view path) const;

    /**
     * Split a path like /nix/store/<hash>-<name>/<bla> into
     * /nix/store/<hash>-<name> and /<bla>.
     */
    std::pair<StorePath, Path> toStorePath(PathView path) const;

    /**
     * Follow symlinks until we end up with a path in the Nix store.
     */
    Path followLinksToStore(std::string_view path) const;

    /**
     * Same as followLinksToStore(), but apply toStorePath() to the
     * result.
     */
    StorePath followLinksToStorePath(std::string_view path) const;

    /**
     * Constructs a unique store path name.
     */
    StorePath makeStorePath(std::string_view type,
        std::string_view hash, std::string_view name) const;
    StorePath makeStorePath(std::string_view type,
        const Hash & hash, std::string_view name) const;

    StorePath makeOutputPath(std::string_view id,
        const Hash & hash, std::string_view name) const;

    StorePath makeFixedOutputPath(FileIngestionMethod method,
        const Hash & hash, std::string_view name,
        const StorePathSet & references = {},
        bool hasSelfReference = false) const;

    StorePath makeTextPath(std::string_view name, const Hash & hash,
        const StorePathSet & references = {}) const;

    StorePath makeFixedOutputPathFromCA(std::string_view name, ContentAddress ca,
        const StorePathSet & references = {},
        bool hasSelfReference = false) const;

<<<<<<< HEAD
    /* Read-only variant of addToStoreFromDump(). It returns the store
       path to which a NAR or flat file would be written. */
    std::pair<StorePath, Hash> computeStorePathFromDump(
        Source & dump,
        std::string_view name,
        FileIngestionMethod method = FileIngestionMethod::Recursive,
        HashType hashAlgo = htSHA256,
        const StorePathSet & references = {}) const;
=======
    /**
     * Preparatory part of addToStore().
     *
     * @return the store path to which srcPath is to be copied
     * and the cryptographic hash of the contents of srcPath.
     */
    std::pair<StorePath, Hash> computeStorePathForPath(std::string_view name,
        const Path & srcPath, FileIngestionMethod method = FileIngestionMethod::Recursive,
        HashType hashAlgo = htSHA256, PathFilter & filter = defaultPathFilter) const;
>>>>>>> 06d87b95

    /**
     * Preparatory part of addTextToStore().
     *
     * !!! Computation of the path should take the references given to
     * addTextToStore() into account, otherwise we have a (relatively
     * minor) security hole: a caller can register a source file with
     * bogus references.  If there are too many references, the path may
     * not be garbage collected when it has to be (not really a problem,
     * the caller could create a root anyway), or it may be garbage
     * collected when it shouldn't be (more serious).
     *
     * Hashing the references would solve this (bogus references would
     * simply yield a different store path, so other users wouldn't be
     * affected), but it has some backwards compatibility issues (the
     * hashing scheme changes), so I'm not doing that for now.
     */
    StorePath computeStorePathForText(
        std::string_view name,
        std::string_view s,
        const StorePathSet & references) const;

    /**
     * Check whether a path is valid.
     */
    bool isValidPath(const StorePath & path);

protected:

    virtual bool isValidPathUncached(const StorePath & path);

public:

    /**
     * If requested, substitute missing paths. This
     * implements nix-copy-closure's --use-substitutes
     * flag.
     */
    void substitutePaths(const StorePathSet & paths);

    /**
     * Query which of the given paths is valid. Optionally, try to
     * substitute missing paths.
     */
    virtual StorePathSet queryValidPaths(const StorePathSet & paths,
        SubstituteFlag maybeSubstitute = NoSubstitute);

    /**
     * Query the set of all valid paths. Note that for some store
     * backends, the name part of store paths may be replaced by 'x'
     * (i.e. you'll get /nix/store/<hash>-x rather than
     * /nix/store/<hash>-<name>). Use queryPathInfo() to obtain the
     * full store path. FIXME: should return a set of
     * std::variant<StorePath, HashPart> to get rid of this hack.
     */
    virtual StorePathSet queryAllValidPaths()
    { unsupported("queryAllValidPaths"); }

    constexpr static const char * MissingName = "x";

    /**
     * Query information about a valid path. It is permitted to omit
     * the name part of the store path.
     */
    ref<const ValidPathInfo> queryPathInfo(const StorePath & path);

    /**
     * Asynchronous version of queryPathInfo().
     */
    void queryPathInfo(const StorePath & path,
        Callback<ref<const ValidPathInfo>> callback) noexcept;

    /**
     * Query the information about a realisation.
     */
    std::shared_ptr<const Realisation> queryRealisation(const DrvOutput &);

    /**
     * Asynchronous version of queryRealisation().
     */
    void queryRealisation(const DrvOutput &,
        Callback<std::shared_ptr<const Realisation>> callback) noexcept;


    /**
     * Check whether the given valid path info is sufficiently attested, by
     * either being signed by a trusted public key or content-addressed, in
     * order to be included in the given store.
     *
     * These same checks would be performed in addToStore, but this allows an
     * earlier failure in the case where dependencies need to be added too, but
     * the addToStore wouldn't fail until those dependencies are added. Also,
     * we don't really want to add the dependencies listed in a nar info we
     * don't trust anyyways.
     */
    virtual bool pathInfoIsUntrusted(const ValidPathInfo &)
    {
        return true;
    }

    virtual bool realisationIsUntrusted(const Realisation & )
    {
        return true;
    }

protected:

    virtual void queryPathInfoUncached(const StorePath & path,
        Callback<std::shared_ptr<const ValidPathInfo>> callback) noexcept = 0;
    virtual void queryRealisationUncached(const DrvOutput &,
        Callback<std::shared_ptr<const Realisation>> callback) noexcept = 0;

public:

    /**
     * Queries the set of incoming FS references for a store path.
     * The result is not cleared.
     */
    virtual void queryReferrers(const StorePath & path, StorePathSet & referrers)
    { unsupported("queryReferrers"); }

    /**
     * @return all currently valid derivations that have `path' as an
     * output.
     *
     * (Note that the result of `queryDeriver()' is the derivation that
     * was actually used to produce `path', which may not exist
     * anymore.)
     */
    virtual StorePathSet queryValidDerivers(const StorePath & path) { return {}; };

    /**
     * Query the outputs of the derivation denoted by `path'.
     */
    virtual StorePathSet queryDerivationOutputs(const StorePath & path);

    /**
     * Query the mapping outputName => outputPath for the given
     * derivation. All outputs are mentioned so ones mising the mapping
     * are mapped to `std::nullopt`.
     */
    virtual std::map<std::string, std::optional<StorePath>> queryPartialDerivationOutputMap(const StorePath & path);

    /**
     * Query the mapping outputName=>outputPath for the given derivation.
     * Assume every output has a mapping and throw an exception otherwise.
     */
    OutputPathMap queryDerivationOutputMap(const StorePath & path);

    /**
     * Query the full store path given the hash part of a valid store
     * path, or empty if the path doesn't exist.
     */
    virtual std::optional<StorePath> queryPathFromHashPart(const std::string & hashPart) = 0;

    /**
     * Query which of the given paths have substitutes.
     */
    virtual StorePathSet querySubstitutablePaths(const StorePathSet & paths) { return {}; };

    /**
     * Query substitute info (i.e. references, derivers and download
     * sizes) of a map of paths to their optional ca values. The info of
     * the first succeeding substituter for each path will be returned.
     * If a path does not have substitute info, it's omitted from the
     * resulting ‘infos’ map.
     */
    virtual void querySubstitutablePathInfos(const StorePathCAMap & paths,
        SubstitutablePathInfos & infos) { return; };

    /**
     * Import a path into the store.
     */
    virtual void addToStore(const ValidPathInfo & info, Source & narSource,
        RepairFlag repair = NoRepair, CheckSigsFlag checkSigs = CheckSigs) = 0;

    /**
     * A list of paths infos along with a source providing the content
     * of the associated store path
     */
    using PathsSource = std::vector<std::pair<ValidPathInfo, std::unique_ptr<Source>>>;

    /**
     * Import multiple paths into the store.
     */
    virtual void addMultipleToStore(
        Source & source,
        RepairFlag repair = NoRepair,
        CheckSigsFlag checkSigs = CheckSigs);

    virtual void addMultipleToStore(
        PathsSource & pathsToCopy,
        Activity & act,
        RepairFlag repair = NoRepair,
        CheckSigsFlag checkSigs = CheckSigs);

    /**
     * Copy the contents of a path to the store and register the
     * validity the resulting path.
     *
     * @return The resulting path is returned.
     * @param filter This function can be used to exclude files (see
     * libutil/archive.hh).
     */
    virtual StorePath addToStore(
        std::string_view name,
        const Path & srcPath,
        FileIngestionMethod method = FileIngestionMethod::Recursive,
        HashType hashAlgo = htSHA256,
        PathFilter & filter = defaultPathFilter,
        RepairFlag repair = NoRepair,
        const StorePathSet & references = StorePathSet());

    /**
     * Copy the contents of a path to the store and register the
     * validity the resulting path, using a constant amount of
     * memory.
     */
    ValidPathInfo addToStoreSlow(std::string_view name, const Path & srcPath,
        FileIngestionMethod method = FileIngestionMethod::Recursive, HashType hashAlgo = htSHA256,
        std::optional<Hash> expectedCAHash = {});

    /**
     * Like addToStore(), but the contents of the path are contained
     * in `dump', which is either a NAR serialisation (if recursive ==
     * true) or simply the contents of a regular file (if recursive ==
     * false).
     * `dump` may be drained
     *
     * \todo remove?
     */
    virtual StorePath addToStoreFromDump(Source & dump, std::string_view name,
        FileIngestionMethod method = FileIngestionMethod::Recursive, HashType hashAlgo = htSHA256, RepairFlag repair = NoRepair,
        const StorePathSet & references = StorePathSet())
    { unsupported("addToStoreFromDump"); }

    /**
     * Like addToStore, but the contents written to the output path is a
     * regular file containing the given string.
     */
    virtual StorePath addTextToStore(
        std::string_view name,
        std::string_view s,
        const StorePathSet & references,
        RepairFlag repair = NoRepair) = 0;

    /**
     * Add a mapping indicating that `deriver!outputName` maps to the output path
     * `output`.
     *
     * This is redundant for known-input-addressed and fixed-output derivations
     * as this information is already present in the drv file, but necessary for
     * floating-ca derivations and their dependencies as there's no way to
     * retrieve this information otherwise.
     */
    virtual void registerDrvOutput(const Realisation & output)
    { unsupported("registerDrvOutput"); }
    virtual void registerDrvOutput(const Realisation & output, CheckSigsFlag checkSigs)
    { return registerDrvOutput(output); }

    /**
     * Write a NAR dump of a store path.
     */
    virtual void narFromPath(const StorePath & path, Sink & sink) = 0;

    /**
     * For each path, if it's a derivation, build it.  Building a
     * derivation means ensuring that the output paths are valid.  If
     * they are already valid, this is a no-op.  Otherwise, validity
     * can be reached in two ways.  First, if the output paths is
     * substitutable, then build the path that way.  Second, the
     * output paths can be created by running the builder, after
     * recursively building any sub-derivations. For inputs that are
     * not derivations, substitute them.
     */
    virtual void buildPaths(
        const std::vector<DerivedPath> & paths,
        BuildMode buildMode = bmNormal,
        std::shared_ptr<Store> evalStore = nullptr);

    /**
     * Like buildPaths(), but return a vector of \ref BuildResult
     * BuildResults corresponding to each element in paths. Note that in
     * case of a build/substitution error, this function won't throw an
     * exception, but return a BuildResult containing an error message.
     */
    virtual std::vector<BuildResult> buildPathsWithResults(
        const std::vector<DerivedPath> & paths,
        BuildMode buildMode = bmNormal,
        std::shared_ptr<Store> evalStore = nullptr);

    /**
     * Build a single non-materialized derivation (i.e. not from an
     * on-disk .drv file).
     *
     * @param drvPath This is used to deduplicate worker goals so it is
     * imperative that is correct. That said, it doesn't literally need
     * to be store path that would be calculated from writing this
     * derivation to the store: it is OK if it instead is that of a
     * Derivation which would resolve to this (by taking the outputs of
     * it's input derivations and adding them as input sources) such
     * that the build time referenceable-paths are the same.
     *
     * In the input-addressed case, we usually *do* use an "original"
     * unresolved derivations's path, as that is what will be used in the
     * buildPaths case. Also, the input-addressed output paths are verified
     * only by that contents of that specific unresolved derivation, so it is
     * nice to keep that information around so if the original derivation is
     * ever obtained later, it can be verified whether the trusted user in fact
     * used the proper output path.
     *
     * In the content-addressed case, we want to always use the resolved
     * drv path calculated from the provided derivation. This serves two
     * purposes:
     *
     *   - It keeps the operation trustless, by ruling out a maliciously
     *     invalid drv path corresponding to a non-resolution-equivalent
     *     derivation.
     *
     *   - For the floating case in particular, it ensures that the derivation
     *     to output mapping respects the resolution equivalence relation, so
     *     one cannot choose different resolution-equivalent derivations to
     *     subvert dependency coherence (i.e. the property that one doesn't end
     *     up with multiple different versions of dependencies without
     *     explicitly choosing to allow it).
     */
    virtual BuildResult buildDerivation(const StorePath & drvPath, const BasicDerivation & drv,
        BuildMode buildMode = bmNormal);

    /**
     * Ensure that a path is valid.  If it is not currently valid, it
     * may be made valid by running a substitute (if defined for the
     * path).
     */
    virtual void ensurePath(const StorePath & path);

    /**
     * Add a store path as a temporary root of the garbage collector.
     * The root disappears as soon as we exit.
     */
    virtual void addTempRoot(const StorePath & path)
    { debug("not creating temporary root, store doesn't support GC"); }

    /**
     * @return a string representing information about the path that
     * can be loaded into the database using `nix-store --load-db' or
     * `nix-store --register-validity'.
     */
    std::string makeValidityRegistration(const StorePathSet & paths,
        bool showDerivers, bool showHash);

    /**
     * Write a JSON representation of store path metadata, such as the
     * hash and the references.
     *
     * @param includeImpureInfo If true, variable elements such as the
     * registration time are included.
     *
     * @param showClosureSize If true, the closure size of each path is
     * included.
     */
    nlohmann::json pathInfoToJSON(const StorePathSet & storePaths,
        bool includeImpureInfo, bool showClosureSize,
        Base hashBase = Base32,
        AllowInvalidFlag allowInvalid = DisallowInvalid);

    /**
     * @return the size of the closure of the specified path, that is,
     * the sum of the size of the NAR serialisation of each path in the
     * closure.
     */
    std::pair<uint64_t, uint64_t> getClosureSize(const StorePath & storePath);

    /**
     * Optimise the disk space usage of the Nix store by hard-linking files
     * with the same contents.
     */
    virtual void optimiseStore() { };

    /**
     * Check the integrity of the Nix store.
     *
     * @return true if errors remain.
     */
    virtual bool verifyStore(bool checkContents, RepairFlag repair = NoRepair) { return false; };

    /**
     * @return An object to access files in the Nix store.
     */
    virtual ref<FSAccessor> getFSAccessor()
    { unsupported("getFSAccessor"); }

    /**
     * Repair the contents of the given path by redownloading it using
     * a substituter (if available).
     */
    virtual void repairPath(const StorePath & path)
    { unsupported("repairPath"); }

    /**
     * Add signatures to the specified store path. The signatures are
     * not verified.
     */
    virtual void addSignatures(const StorePath & storePath, const StringSet & sigs)
    { unsupported("addSignatures"); }

    /* Utility functions. */

    /**
     * Read a derivation, after ensuring its existence through
     * ensurePath().
     */
    Derivation derivationFromPath(const StorePath & drvPath);

    /**
     * Read a derivation (which must already be valid).
     */
    Derivation readDerivation(const StorePath & drvPath);

    /**
     * Read a derivation from a potentially invalid path.
     */
    Derivation readInvalidDerivation(const StorePath & drvPath);

    /**
     * @param [out] out Place in here the set of all store paths in the
     * file system closure of `storePath'; that is, all paths than can
     * be directly or indirectly reached from it. `out' is not cleared.
     *
     * @param flipDirection If true, the set of paths that can reach
     * `storePath' is returned; that is, the closures under the
     * `referrers' relation instead of the `references' relation is
     * returned.
     */
    virtual void computeFSClosure(const StorePathSet & paths,
        StorePathSet & out, bool flipDirection = false,
        bool includeOutputs = false, bool includeDerivers = false);

    void computeFSClosure(const StorePath & path,
        StorePathSet & out, bool flipDirection = false,
        bool includeOutputs = false, bool includeDerivers = false);

    /**
     * Given a set of paths that are to be built, return the set of
     * derivations that will be built, and the set of output paths that
     * will be substituted.
     */
    virtual void queryMissing(const std::vector<DerivedPath> & targets,
        StorePathSet & willBuild, StorePathSet & willSubstitute, StorePathSet & unknown,
        uint64_t & downloadSize, uint64_t & narSize);

    /**
     * Sort a set of paths topologically under the references
     * relation.  If p refers to q, then p precedes q in this list.
     */
    StorePaths topoSortPaths(const StorePathSet & paths);

    /**
     * Export multiple paths in the format expected by ‘nix-store
     * --import’.
     */
    void exportPaths(const StorePathSet & paths, Sink & sink);

    void exportPath(const StorePath & path, Sink & sink);

    /**
     * Import a sequence of NAR dumps created by exportPaths() into the
     * Nix store. Optionally, the contents of the NARs are preloaded
     * into the specified FS accessor to speed up subsequent access.
     */
    StorePaths importPaths(Source & source, CheckSigsFlag checkSigs = CheckSigs);

    struct Stats
    {
        std::atomic<uint64_t> narInfoRead{0};
        std::atomic<uint64_t> narInfoReadAverted{0};
        std::atomic<uint64_t> narInfoMissing{0};
        std::atomic<uint64_t> narInfoWrite{0};
        std::atomic<uint64_t> pathInfoCacheSize{0};
        std::atomic<uint64_t> narRead{0};
        std::atomic<uint64_t> narReadBytes{0};
        std::atomic<uint64_t> narReadCompressedBytes{0};
        std::atomic<uint64_t> narWrite{0};
        std::atomic<uint64_t> narWriteAverted{0};
        std::atomic<uint64_t> narWriteBytes{0};
        std::atomic<uint64_t> narWriteCompressedBytes{0};
        std::atomic<uint64_t> narWriteCompressionTimeMs{0};
    };

    const Stats & getStats();

    /**
     * Computes the full closure of of a set of store-paths for e.g.
     * derivations that need this information for `exportReferencesGraph`.
     */
    StorePathSet exportReferences(const StorePathSet & storePaths, const StorePathSet & inputPaths);

    /**
     * Given a store path, return the realisation actually used in the realisation of this path:
     * - If the path is a content-addressed derivation, try to resolve it
     * - Otherwise, find one of its derivers
     */
    std::optional<StorePath> getBuildDerivationPath(const StorePath &);

    /**
     * Hack to allow long-running processes like hydra-queue-runner to
     * occasionally flush their path info cache.
     */
    void clearPathInfoCache()
    {
        state.lock()->pathInfoCache.clear();
    }

    /**
     * Establish a connection to the store, for store types that have
     * a notion of connection. Otherwise this is a no-op.
     */
    virtual void connect() { };

    /**
     * Get the protocol version of this store or it's connection.
     */
    virtual unsigned int getProtocol()
    {
        return 0;
    };

    virtual Path toRealPath(const Path & storePath)
    {
        return storePath;
    }

    Path toRealPath(const StorePath & storePath)
    {
        return toRealPath(printStorePath(storePath));
    }

    /**
     * Synchronises the options of the client with those of the daemon
     * (a no-op when there’s no daemon)
     */
    virtual void setOptions() { }

    virtual std::optional<std::string> getVersion() { return {}; }

protected:

    Stats stats;

    /**
     * Helper for methods that are not unsupported: this is used for
     * default definitions for virtual methods that are meant to be overriden.
     *
     * \todo Using this should be a last resort. It is better to make
     * the method "virtual pure" and/or move it to a subclass.
     */
    [[noreturn]] void unsupported(const std::string & op)
    {
        throw Unsupported("operation '%s' is not supported by store '%s'", op, getUri());
    }

};


/**
 * Copy a path from one store to another.
 */
void copyStorePath(
    Store & srcStore,
    Store & dstStore,
    const StorePath & storePath,
    RepairFlag repair = NoRepair,
    CheckSigsFlag checkSigs = CheckSigs);


/**
 * Copy store paths from one store to another. The paths may be copied
 * in parallel. They are copied in a topologically sorted order (i.e. if
 * A is a reference of B, then A is copied before B), but the set of
 * store paths is not automatically closed; use copyClosure() for that.
 *
 * @return a map of what each path was copied to the dstStore as.
 */
std::map<StorePath, StorePath> copyPaths(
    Store & srcStore, Store & dstStore,
    const RealisedPath::Set &,
    RepairFlag repair = NoRepair,
    CheckSigsFlag checkSigs = CheckSigs,
    SubstituteFlag substitute = NoSubstitute);

std::map<StorePath, StorePath> copyPaths(
    Store & srcStore, Store & dstStore,
    const StorePathSet & paths,
    RepairFlag repair = NoRepair,
    CheckSigsFlag checkSigs = CheckSigs,
    SubstituteFlag substitute = NoSubstitute);

/**
 * Copy the closure of `paths` from `srcStore` to `dstStore`.
 */
void copyClosure(
    Store & srcStore, Store & dstStore,
    const RealisedPath::Set & paths,
    RepairFlag repair = NoRepair,
    CheckSigsFlag checkSigs = CheckSigs,
    SubstituteFlag substitute = NoSubstitute);

void copyClosure(
    Store & srcStore, Store & dstStore,
    const StorePathSet & paths,
    RepairFlag repair = NoRepair,
    CheckSigsFlag checkSigs = CheckSigs,
    SubstituteFlag substitute = NoSubstitute);

/**
 * Remove the temporary roots file for this process.  Any temporary
 * root becomes garbage after this point unless it has been registered
 * as a (permanent) root.
 */
void removeTempRoots();


/**
 * Resolve the derived path completely, failing if any derivation output
 * is unknown.
 */
OutputPathMap resolveDerivedPath(Store &, const DerivedPath::Built &, Store * evalStore = nullptr);


/**
 * @return a Store object to access the Nix store denoted by
 * ‘uri’ (slight misnomer...).
 *
 * @param uri Supported values are:
 *
 * - ‘local’: The Nix store in /nix/store and database in
 *   /nix/var/nix/db, accessed directly.
 *
 * - ‘daemon’: The Nix store accessed via a Unix domain socket
 *   connection to nix-daemon.
 *
 * - ‘unix://<path>’: The Nix store accessed via a Unix domain socket
 *   connection to nix-daemon, with the socket located at <path>.
 *
 * - ‘auto’ or ‘’: Equivalent to ‘local’ or ‘daemon’ depending on
 *   whether the user has write access to the local Nix
 *   store/database.
 *
 * - ‘file://<path>’: A binary cache stored in <path>.
 *
 * - ‘https://<path>’: A binary cache accessed via HTTP.
 *
 * - ‘s3://<path>’: A writable binary cache stored on Amazon's Simple
 *   Storage Service.
 *
 * - ‘ssh://[user@]<host>’: A remote Nix store accessed by running
 *   ‘nix-store --serve’ via SSH.
 *
 * You can pass parameters to the store implementation by appending
 * ‘?key=value&key=value&...’ to the URI.
 */
ref<Store> openStore(const std::string & uri = settings.storeUri.get(),
    const Store::Params & extraParams = Store::Params());


/**
 * @return the default substituter stores, defined by the
 * ‘substituters’ option and various legacy options.
 */
std::list<ref<Store>> getDefaultSubstituters();

struct StoreFactory
{
    std::set<std::string> uriSchemes;
    std::function<std::shared_ptr<Store> (const std::string & scheme, const std::string & uri, const Store::Params & params)> create;
    std::function<std::shared_ptr<StoreConfig> ()> getConfig;
};

struct Implementations
{
    static std::vector<StoreFactory> * registered;

    template<typename T, typename TConfig>
    static void add()
    {
        if (!registered) registered = new std::vector<StoreFactory>();
        StoreFactory factory{
            .uriSchemes = T::uriSchemes(),
            .create =
                ([](const std::string & scheme, const std::string & uri, const Store::Params & params)
                 -> std::shared_ptr<Store>
                 { return std::make_shared<T>(scheme, uri, params); }),
            .getConfig =
                ([]()
                 -> std::shared_ptr<StoreConfig>
                 { return std::make_shared<TConfig>(StringMap({})); })
        };
        registered->push_back(factory);
    }
};

template<typename T, typename TConfig>
struct RegisterStoreImplementation
{
    RegisterStoreImplementation()
    {
        Implementations::add<T, TConfig>();
    }
};


/**
 * Display a set of paths in human-readable form (i.e., between quotes
 * and separated by commas).
 */
std::string showPaths(const PathSet & paths);


std::optional<ValidPathInfo> decodeValidPathInfo(
    const Store & store,
    std::istream & str,
    std::optional<HashResult> hashGiven = std::nullopt);

/**
 * Split URI into protocol+hierarchy part and its parameter set.
 */
std::pair<std::string, Store::Params> splitUriAndParams(const std::string & uri);

std::optional<ContentAddress> getDerivationCA(const BasicDerivation & drv);

std::map<DrvOutput, StorePath> drvOutputReferences(
    Store & store,
    const Derivation & drv,
    const StorePath & outputPath);

}<|MERGE_RESOLUTION|>--- conflicted
+++ resolved
@@ -278,26 +278,16 @@
         const StorePathSet & references = {},
         bool hasSelfReference = false) const;
 
-<<<<<<< HEAD
-    /* Read-only variant of addToStoreFromDump(). It returns the store
-       path to which a NAR or flat file would be written. */
+    /**
+     * Read-only variant of addToStoreFromDump(). It returns the store
+     * path to which a NAR or flat file would be written.
+     */
     std::pair<StorePath, Hash> computeStorePathFromDump(
         Source & dump,
         std::string_view name,
         FileIngestionMethod method = FileIngestionMethod::Recursive,
         HashType hashAlgo = htSHA256,
         const StorePathSet & references = {}) const;
-=======
-    /**
-     * Preparatory part of addToStore().
-     *
-     * @return the store path to which srcPath is to be copied
-     * and the cryptographic hash of the contents of srcPath.
-     */
-    std::pair<StorePath, Hash> computeStorePathForPath(std::string_view name,
-        const Path & srcPath, FileIngestionMethod method = FileIngestionMethod::Recursive,
-        HashType hashAlgo = htSHA256, PathFilter & filter = defaultPathFilter) const;
->>>>>>> 06d87b95
 
     /**
      * Preparatory part of addTextToStore().
