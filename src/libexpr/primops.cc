--- conflicted
+++ resolved
@@ -1265,13 +1265,8 @@
     /* Check whether the derivation name is valid. */
     if (isDerivation(drvName) && ingestionMethod != ContentAddressMethod { TextHashMethod { } })
         state.debugThrowLastTrace(EvalError({
-<<<<<<< HEAD
             .msg = hintfmt("derivation names are allowed to end in '%s' only if they produce a single derivation file", drvExtension),
-            .errPos = state.positions[posDrvName]
-=======
-            .msg = hintfmt("derivation names are not allowed to end in '%s'", drvExtension),
             .errPos = state.positions[noPos]
->>>>>>> 4540e7b9
         }));
 
     if (outputHash) {
