--- conflicted
+++ resolved
@@ -91,10 +91,6 @@
     Path realPath = state.checkSourcePath(state.toRealPath(path, context));
 
     // FIXME
-<<<<<<< HEAD
-    if (state.store->isStorePath(path) && state.store->isValidPath(state.store->parseStorePath(path)) && isDerivation(path)) {
-        Derivation drv = state.store->readDerivation(state.store->parseStorePath(path));
-=======
     auto isValidDerivationInStore = [&]() -> std::optional<StorePath> {
         if (!state.store->isStorePath(path))
             return std::nullopt;
@@ -105,8 +101,7 @@
     };
     if (auto optStorePath = isValidDerivationInStore()) {
         auto storePath = *optStorePath;
-        Derivation drv = readDerivation(*state.store, realPath, Derivation::nameFromPath(storePath));
->>>>>>> a3f96258
+        Derivation drv = state.store->readDerivation(storePath);
         Value & w = *state.allocValue();
         state.mkAttrs(w, 3 + drv.outputs.size());
         Value * v2 = state.allocAttr(w, state.sDrvPath);
