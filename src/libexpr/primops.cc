--- conflicted
+++ resolved
@@ -792,15 +792,9 @@
     .fun = [](EvalState & state, const PosIdx pos, Value * * args, Value & v)
     {
         NixStringContext context;
-<<<<<<< HEAD
-        auto s = state.decodePaths(*state.coerceToString(pos, *args[0], context,
-                "while evaluating the error message passed to 'builtins.abort'"));
-        state.debugThrowLastTrace(Abort("evaluation aborted with the following error message: '%1%'", s));
-=======
         auto s = state.coerceToString(pos, *args[0], context,
-                "while evaluating the error message passed to builtins.abort").toOwned();
+                "while evaluating the error message passed to 'builtins.abort'").toOwned();
         state.error<Abort>("evaluation aborted with the following error message: '%1%'", s).debugThrow();
->>>>>>> 06be819b
     }
 });
 
@@ -817,15 +811,9 @@
     .fun = [](EvalState & state, const PosIdx pos, Value * * args, Value & v)
     {
       NixStringContext context;
-<<<<<<< HEAD
-      auto s = state.decodePaths(*state.coerceToString(pos, *args[0], context,
-              "while evaluating the error message passed to 'builtin.throw'"));
-      state.debugThrowLastTrace(ThrownError(s));
-=======
       auto s = state.coerceToString(pos, *args[0], context,
-              "while evaluating the error message passed to builtin.throw").toOwned();
+              "while evaluating the error message passed to 'builtin.throw'").toOwned();
       state.error<ThrownError>(s).debugThrow();
->>>>>>> 06be819b
     }
 });
 
@@ -836,17 +824,10 @@
         v = *args[1];
     } catch (Error & e) {
         NixStringContext context;
-<<<<<<< HEAD
-        auto message = state.decodePaths(*state.coerceToString(pos, *args[0], context,
+        auto message = state.coerceToString(pos, *args[0], context,
                 "while evaluating the error message passed to 'builtins.addErrorContext'",
-                false, false));
-        e.addTrace(nullptr, hintfmt(message), true);
-=======
-        auto message = state.coerceToString(pos, *args[0], context,
-                "while evaluating the error message passed to builtins.addErrorContext",
                 false, false).toOwned();
         e.addTrace(nullptr, HintFmt(message), true);
->>>>>>> 06be819b
         throw;
     }
 }
