#include "lockfile.hh"
#include "store-api.hh"
#include "url-parts.hh"

#include <iomanip>

#include <nlohmann/json.hpp>

namespace nix::flake {

FlakeRef getFlakeRef(
    const nlohmann::json & json,
    const char * attr,
    const char * info)
{
    auto i = json.find(attr);
    if (i != json.end()) {
        auto attrs = fetchers::jsonToAttrs(*i);
        // FIXME: remove when we drop support for version 5.
        if (info) {
            auto j = json.find(info);
            if (j != json.end()) {
                for (auto k : fetchers::jsonToAttrs(*j))
                    attrs.insert_or_assign(k.first, k.second);
            }
        }
        return FlakeRef::fromAttrs(attrs);
    }

    throw Error("attribute '%s' missing in lock file", attr);
}

LockedNode::LockedNode(const nlohmann::json & json)
    : lockedRef(getFlakeRef(json, "locked", "info")) // FIXME: remove "info"
    , originalRef(getFlakeRef(json, "original", nullptr))
    , isFlake(json.find("flake") != json.end() ? (bool) json["flake"] : true)
    , parentPath(json.find("parent") != json.end() ? (std::optional<InputPath>) json["parent"] : std::nullopt)
{
    if (!lockedRef.input.isLocked() && !lockedRef.input.isRelative())
        throw Error("lock file contains unlocked input '%s'",
            fetchers::attrsToJSON(lockedRef.input.toAttrs()));
}

std::shared_ptr<Node> LockFile::findInput(const InputPath & path)
{
    std::shared_ptr<Node> pos = root;

    for (auto & elem : path) {
        if (auto i = get(pos->inputs, elem)) {
            if (auto node = std::get_if<0>(&*i))
                pos = (std::shared_ptr<LockedNode>) *node;
            else if (auto follows = std::get_if<1>(&*i)) {
                if (auto p = findInput(*follows))
                    pos = ref(p);
                else
                    return {};
            }
        } else
            return {};
    }

    return pos;
}

LockFile::LockFile(std::string_view contents, std::string_view path)
{
    auto json = nlohmann::json::parse(contents);

    auto version = json.value("version", 0);
    if (version < 5 || version > 7)
        throw Error("lock file '%s' has unsupported version %d", path, version);

    std::map<std::string, ref<Node>> nodeMap;

    std::function<void(Node & node, const nlohmann::json & jsonNode)> getInputs;

    getInputs = [&](Node & node, const nlohmann::json & jsonNode)
    {
        if (jsonNode.find("inputs") == jsonNode.end()) return;
        for (auto & i : jsonNode["inputs"].items()) {
            if (i.value().is_array()) { // FIXME: remove, obsolete
                InputPath path;
                for (auto & j : i.value())
                    path.push_back(j);
                node.inputs.insert_or_assign(i.key(), path);
            } else {
                std::string inputKey = i.value();
                auto k = nodeMap.find(inputKey);
                if (k == nodeMap.end()) {
                    auto nodes = json["nodes"];
                    auto jsonNode2 = nodes.find(inputKey);
                    if (jsonNode2 == nodes.end())
                        throw Error("lock file references missing node '%s'", inputKey);
                    auto input = make_ref<LockedNode>(*jsonNode2);
                    k = nodeMap.insert_or_assign(inputKey, input).first;
                    getInputs(*input, *jsonNode2);
                }
                if (auto child = k->second.dynamic_pointer_cast<LockedNode>())
                    node.inputs.insert_or_assign(i.key(), ref(child));
                else
                    // FIXME: replace by follows node
                    throw Error("lock file contains cycle to root node");
            }
        }
    };

    std::string rootKey = json["root"];
    nodeMap.insert_or_assign(rootKey, root);
    getInputs(*root, json["nodes"][rootKey]);

    // FIXME: check that there are no cycles in version >= 7. Cycles
    // between inputs are only possible using 'follows' indirections.
    // Once we drop support for version <= 6, we can simplify the code
    // a bit since we don't need to worry about cycles.
}

std::pair<nlohmann::json, LockFile::KeyMap> LockFile::toJSON() const
{
    nlohmann::json nodes;
    KeyMap nodeKeys;
    std::unordered_set<std::string> keys;

    std::function<std::string(const std::string & key, ref<const Node> node)> dumpNode;

    dumpNode = [&](std::string key, ref<const Node> node) -> std::string
    {
        auto k = nodeKeys.find(node);
        if (k != nodeKeys.end())
            return k->second;

        if (!keys.insert(key).second) {
            for (int n = 2; ; ++n) {
                auto k = fmt("%s_%d", key, n);
                if (keys.insert(k).second) {
                    key = k;
                    break;
                }
            }
        }

        nodeKeys.insert_or_assign(node, key);

        auto n = nlohmann::json::object();

        if (!node->inputs.empty()) {
            auto inputs = nlohmann::json::object();
            for (auto & i : node->inputs) {
                if (auto child = std::get_if<0>(&i.second)) {
                    inputs[i.first] = dumpNode(i.first, *child);
                } else if (auto follows = std::get_if<1>(&i.second)) {
                    auto arr = nlohmann::json::array();
                    for (auto & x : *follows)
                        arr.push_back(x);
                    inputs[i.first] = std::move(arr);
                }
            }
            n["inputs"] = std::move(inputs);
        }

        if (auto lockedNode = node.dynamic_pointer_cast<const LockedNode>()) {
            n["original"] = fetchers::attrsToJSON(lockedNode->originalRef.toAttrs());
            n["locked"] = fetchers::attrsToJSON(lockedNode->lockedRef.toAttrs());
            if (!lockedNode->isFlake)
                n["flake"] = false;
<<<<<<< HEAD
            if (lockedNode->parentPath)
                n["parent"] = *lockedNode->parentPath;
=======
>>>>>>> e408af82
        }

        nodes[key] = std::move(n);

        return key;
    };

    nlohmann::json json;
    json["version"] = 7;
    json["root"] = dumpNode("root", root);
    json["nodes"] = std::move(nodes);

    return {json, std::move(nodeKeys)};
}

std::pair<std::string, LockFile::KeyMap> LockFile::to_string() const
{
    auto [json, nodeKeys] = toJSON();
    return {json.dump(2), std::move(nodeKeys)};
}

std::ostream & operator <<(std::ostream & stream, const LockFile & lockFile)
{
    stream << lockFile.toJSON().first.dump(2);
    return stream;
}

<<<<<<< HEAD
=======
void LockFile::write(const Path & path) const
{
    createDirs(dirOf(path));
    writeFile(path, fmt("%s\n", *this));
}

>>>>>>> e408af82
std::optional<FlakeRef> LockFile::isUnlocked() const
{
    std::set<ref<const Node>> nodes;

    std::function<void(ref<const Node> node)> visit;

    visit = [&](ref<const Node> node)
    {
        if (!nodes.insert(node).second) return;
        for (auto & i : node->inputs)
            if (auto child = std::get_if<0>(&i.second))
                visit(*child);
    };

    visit(root);

    for (auto & i : nodes) {
        if (i == root) continue;
        auto node = i.dynamic_pointer_cast<const LockedNode>();
<<<<<<< HEAD
        if (node
            && !node->lockedRef.input.isLocked()
            && !node->lockedRef.input.isRelative())
=======
        if (node && !node->lockedRef.input.isLocked())
>>>>>>> e408af82
            return node->lockedRef;
    }

    return {};
}

bool LockFile::operator ==(const LockFile & other) const
{
    // FIXME: slow
    return toJSON().first == other.toJSON().first;
}

InputPath parseInputPath(std::string_view s)
{
    InputPath path;

    for (auto & elem : tokenizeString<std::vector<std::string>>(s, "/")) {
        if (!std::regex_match(elem, flakeIdRegex))
            throw UsageError("invalid flake input path element '%s'", elem);
        path.push_back(elem);
    }

    return path;
}

std::map<InputPath, Node::Edge> LockFile::getAllInputs() const
{
    std::set<ref<Node>> done;
    std::map<InputPath, Node::Edge> res;

    std::function<void(const InputPath & prefix, ref<Node> node)> recurse;

    recurse = [&](const InputPath & prefix, ref<Node> node)
    {
        if (!done.insert(node).second) return;

        for (auto &[id, input] : node->inputs) {
            auto inputPath(prefix);
            inputPath.push_back(id);
            res.emplace(inputPath, input);
            if (auto child = std::get_if<0>(&input))
                recurse(inputPath, *child);
        }
    };

    recurse({}, root);

    return res;
}

static std::string describe(const FlakeRef & flakeRef)
{
    auto s = fmt("'%s'", flakeRef.to_string());

    if (auto lastModified = flakeRef.input.getLastModified())
        s += fmt(" (%s)", std::put_time(std::gmtime(&*lastModified), "%Y-%m-%d"));

    return s;
}

std::ostream & operator <<(std::ostream & stream, const Node::Edge & edge)
{
    if (auto node = std::get_if<0>(&edge))
        stream << describe((*node)->lockedRef);
    else if (auto follows = std::get_if<1>(&edge))
        stream << fmt("follows '%s'", printInputPath(*follows));
    return stream;
}

static bool equals(const Node::Edge & e1, const Node::Edge & e2)
{
    if (auto n1 = std::get_if<0>(&e1))
        if (auto n2 = std::get_if<0>(&e2))
            return (*n1)->lockedRef == (*n2)->lockedRef;
    if (auto f1 = std::get_if<1>(&e1))
        if (auto f2 = std::get_if<1>(&e2))
            return *f1 == *f2;
    return false;
}

std::string LockFile::diff(const LockFile & oldLocks, const LockFile & newLocks)
{
    auto oldFlat = oldLocks.getAllInputs();
    auto newFlat = newLocks.getAllInputs();

    auto i = oldFlat.begin();
    auto j = newFlat.begin();
    std::string res;

    while (i != oldFlat.end() || j != newFlat.end()) {
        if (j != newFlat.end() && (i == oldFlat.end() || i->first > j->first)) {
            res += fmt("• " ANSI_GREEN "Added input '%s':" ANSI_NORMAL "\n    %s\n",
                printInputPath(j->first), j->second);
            ++j;
        } else if (i != oldFlat.end() && (j == newFlat.end() || i->first < j->first)) {
            res += fmt("• " ANSI_RED "Removed input '%s'" ANSI_NORMAL "\n", printInputPath(i->first));
            ++i;
        } else {
            if (!equals(i->second, j->second)) {
                res += fmt("• " ANSI_BOLD "Updated input '%s':" ANSI_NORMAL "\n    %s\n  → %s\n",
                    printInputPath(i->first),
                    i->second,
                    j->second);
            }
            ++i;
            ++j;
        }
    }

    return res;
}

void LockFile::check()
{
    auto inputs = getAllInputs();

    for (auto & [inputPath, input] : inputs) {
        if (auto follows = std::get_if<1>(&input)) {
            if (!follows->empty() && !get(inputs, *follows))
                throw Error("input '%s' follows a non-existent input '%s'",
                    printInputPath(inputPath),
                    printInputPath(*follows));
        }
    }
}

void check();

std::string printInputPath(const InputPath & path)
{
    return concatStringsSep("/", path);
}

}<|MERGE_RESOLUTION|>--- conflicted
+++ resolved
@@ -162,11 +162,8 @@
             n["locked"] = fetchers::attrsToJSON(lockedNode->lockedRef.toAttrs());
             if (!lockedNode->isFlake)
                 n["flake"] = false;
-<<<<<<< HEAD
             if (lockedNode->parentPath)
                 n["parent"] = *lockedNode->parentPath;
-=======
->>>>>>> e408af82
         }
 
         nodes[key] = std::move(n);
@@ -194,15 +191,6 @@
     return stream;
 }
 
-<<<<<<< HEAD
-=======
-void LockFile::write(const Path & path) const
-{
-    createDirs(dirOf(path));
-    writeFile(path, fmt("%s\n", *this));
-}
-
->>>>>>> e408af82
 std::optional<FlakeRef> LockFile::isUnlocked() const
 {
     std::set<ref<const Node>> nodes;
@@ -222,13 +210,9 @@
     for (auto & i : nodes) {
         if (i == root) continue;
         auto node = i.dynamic_pointer_cast<const LockedNode>();
-<<<<<<< HEAD
         if (node
             && !node->lockedRef.input.isLocked()
             && !node->lockedRef.input.isRelative())
-=======
-        if (node && !node->lockedRef.input.isLocked())
->>>>>>> e408af82
             return node->lockedRef;
     }
 
