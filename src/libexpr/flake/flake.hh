--- conflicted
+++ resolved
@@ -113,17 +113,11 @@
     Flake flake;
     LockFile lockFile;
 
-<<<<<<< HEAD
-    /* Source tree accessors for nodes that have been fetched in
-       lockFlake(); in particular, the root node and the overriden
-       inputs. */
-=======
     /**
      * Source tree accessors for nodes that have been fetched in
      * lockFlake(); in particular, the root node and the overriden
      * inputs.
      */
->>>>>>> eaa6c261
     std::map<ref<Node>, SourcePath> nodePaths;
 
     std::optional<Fingerprint> getFingerprint(ref<Store> store) const;
