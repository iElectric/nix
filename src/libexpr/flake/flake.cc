--- conflicted
+++ resolved
@@ -348,11 +348,7 @@
         std::map<InputPath, std::tuple<FlakeInput, SourcePath, std::optional<InputPath>>> overrides;
         std::set<InputPath> explicitCliOverrides;
         std::set<InputPath> overridesUsed, updatesUsed;
-<<<<<<< HEAD
         std::map<ref<Node>, SourcePath> nodePaths;
-=======
-        std::map<ref<Node>, StorePath> nodePaths;
->>>>>>> 3f5d7afe
 
         for (auto & i : lockFlags.inputOverrides) {
             overrides.emplace(
@@ -582,24 +578,16 @@
                         }
 
                         if (mustRefetch) {
-<<<<<<< HEAD
                             auto inputFlake = getInputFlake();
                             nodePaths.emplace(childNode, inputFlake.path.parent());
                             computeLocks(inputFlake.inputs, childNode, inputPath, oldLock, followsPrefix,
-                                inputFlake.path, !mustRefetch);
+                                inputFlake.path, false);
                         } else {
                              // FIXME: sourcePath is wrong here, we
                              // should pass a lambda that lazily
                              // fetches the parent flake if needed
                              // (i.e. getInputFlake()).
-                            computeLocks(fakeInputs, childNode, inputPath, oldLock, followsPrefix, sourcePath, !mustRefetch);
-=======
-                            auto inputFlake = getFlake(state, oldLock->lockedRef, false, flakeCache, inputPath);
-                            nodePaths.emplace(childNode, inputFlake.storePath);
-                            computeLocks(inputFlake.inputs, childNode, inputPath, oldLock, lockRootPath, parentPath, false);
-                        } else {
-                            computeLocks(fakeInputs, childNode, inputPath, oldLock, lockRootPath, parentPath, true);
->>>>>>> 3f5d7afe
+                            computeLocks(fakeInputs, childNode, inputPath, oldLock, followsPrefix, sourcePath, true);
                         }
 
                     } else {
@@ -639,11 +627,7 @@
                                flake. Also, unless we already have this flake
                                in the top-level lock file, use this flake's
                                own lock file. */
-<<<<<<< HEAD
                             nodePaths.emplace(childNode, inputFlake.path.parent());
-=======
-                            nodePaths.emplace(childNode, inputFlake.storePath);
->>>>>>> 3f5d7afe
                             computeLocks(
                                 inputFlake.inputs, childNode, inputPath,
                                 oldLock
@@ -655,7 +639,6 @@
                         }
 
                         else {
-<<<<<<< HEAD
                             auto [path, lockedRef] = [&]() -> std::tuple<SourcePath, FlakeRef>
                             {
                                 if (!input.patchFiles.empty())
@@ -673,14 +656,8 @@
                             }();
 
                             auto childNode = make_ref<LockedNode>(lockedRef, ref, false, overridenParentPath, input.patchFiles);
-=======
-                            auto [storePath, resolvedRef, lockedRef] = fetchOrSubstituteTree(
-                                state, *input.ref, useRegistries, flakeCache);
->>>>>>> 3f5d7afe
 
                             nodePaths.emplace(childNode, path);
-
-                            nodePaths.emplace(childNode, storePath);
 
                             node->inputs.insert_or_assign(id, childNode);
                         }
@@ -694,8 +671,6 @@
         };
 
         nodePaths.emplace(newLockFile.root, flake.path.parent());
-
-        nodePaths.emplace(newLockFile.root, flake.storePath);
 
         computeLocks(
             flake.inputs,
@@ -809,11 +784,7 @@
 
     auto overrides = state.buildBindings(lockedFlake.nodePaths.size());
 
-<<<<<<< HEAD
     for (auto & [node, sourcePath] : lockedFlake.nodePaths) {
-=======
-    for (auto & [node, storePath] : lockedFlake.nodePaths) {
->>>>>>> 3f5d7afe
         auto override = state.buildBindings(2);
 
         auto & vSourceInfo = override.alloc(state.symbols.create("sourceInfo"));
@@ -822,11 +793,7 @@
 
         emitTreeAttrs(
             state,
-<<<<<<< HEAD
             SourcePath(sourcePath.accessor),
-=======
-            storePath,
->>>>>>> 3f5d7afe
             lockedNode ? lockedNode->lockedRef.input : lockedFlake.flake.lockedRef.input,
             vSourceInfo,
             false,
@@ -837,11 +804,7 @@
 
         override
             .alloc(state.symbols.create("dir"))
-<<<<<<< HEAD
             .mkString(sourcePath.path.rel());
-=======
-            .mkString(lockedNode ? lockedNode->lockedRef.subdir : lockedFlake.flake.lockedRef.subdir);
->>>>>>> 3f5d7afe
 
         overrides.alloc(state.symbols.create(key->second)).mkAttrs(override);
     }
