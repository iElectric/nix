--- conflicted
+++ resolved
@@ -451,7 +451,6 @@
 
                     assert(input.ref);
 
-<<<<<<< HEAD
                     // FIXME: can there be cases where the "parent"
                     // for resolving relative paths is different than
                     // the "parent" for resolving patches?
@@ -487,12 +486,8 @@
                         }
                     };
 
-                    /* Do we have an entry in the existing lock file? And we
-                       don't have a --update-input flag for this input? */
-=======
                     /* Do we have an entry in the existing lock file?
                        And the input is not in updateInputs? */
->>>>>>> e9a857e4
                     std::shared_ptr<LockedNode> oldLock;
 
                     updatesUsed.insert(inputPath);
@@ -684,18 +679,12 @@
 
         debug("new lock file: %s", newLockFile);
 
-<<<<<<< HEAD
-=======
-        auto sourcePath = topRef.input.getSourcePath();
-
->>>>>>> e9a857e4
         /* Check whether we need to / can write the new lock file. */
         if (newLockFile != oldLockFile || lockFlags.outputLockFilePath) {
 
             auto diff = LockFile::diff(oldLockFile, newLockFile);
 
             if (lockFlags.writeLockFile) {
-<<<<<<< HEAD
                 if (auto unlockedInput = newLockFile.isUnlocked()) {
                     if (fetchSettings.warnDirty)
                         warn("will not write lock file of flake '%s' because it has an unlocked input ('%s')", topRef, *unlockedInput);
@@ -703,88 +692,42 @@
                     if (!lockFlags.updateLockFile)
                         throw Error("flake '%s' requires lock file changes but they're not allowed due to '--no-update-lock-file'", topRef);
 
-                    auto outputLockFilePath = lockFlags.outputLockFilePath.value_or(flake->lockFilePath());
-
-                    if (outputLockFilePath.pathExists()) {
-                        auto s = chomp(diff);
-                        if (s.empty())
-                            warn("updating lock file '%s'", outputLockFilePath);
-                        else
-                            warn("updating lock file '%s':\n%s", outputLockFilePath, s);
-                    } else
-                        warn("creating lock file '%s'", outputLockFilePath);
-
                     auto newLockFileS = fmt("%s\n", newLockFile);
 
                     if (lockFlags.outputLockFilePath) {
                         if (lockFlags.commitLockFile)
-                            throw Error("--commit-lock-file and --output-lock-file are currently incompatible");
-                        auto p = lockFlags.outputLockFilePath->getPhysicalPath();
-                        if (p)
-                            writeFile(p->abs(), newLockFileS);
+                            throw Error("'--commit-lock-file' and '--output-lock-file' are incompatible");
+                        writeFile(lockFlags.outputLockFilePath->abs(), newLockFileS);
                     } else {
+                        bool lockFileExists = flake->lockFilePath().pathExists();
+
+                        if (lockFileExists) {
+                            auto s = chomp(diff);
+                            if (s.empty())
+                                warn("updating lock file '%s'", flake->lockFilePath());
+                            else
+                                warn("updating lock file '%s':\n%s", flake->lockFilePath(), s);
+                        } else
+                            warn("creating lock file '%s'", flake->lockFilePath());
+
                         std::optional<std::string> commitMessage = std::nullopt;
+
                         if (lockFlags.commitLockFile) {
                             std::string cm;
+
+                            cm = fetchSettings.commitLockFileSummary.get();
+
+                            if (cm == "") {
+                                cm = fmt("%s: %s", flake->lockFilePath().path.rel(), lockFileExists ? "Update" : "Add");
+                            }
+
                             cm += "\n\nFlake lock file updates:\n\n";
                             cm += filterANSIEscapes(diff, true);
                             commitMessage = cm;
                         }
 
-                        topRef.input.putFile(outputLockFilePath.path, newLockFileS, commitMessage);
-
-=======
-                if (sourcePath || lockFlags.outputLockFilePath) {
-                    if (auto unlockedInput = newLockFile.isUnlocked()) {
-                        if (fetchSettings.warnDirty)
-                            warn("will not write lock file of flake '%s' because it has an unlocked input ('%s')", topRef, *unlockedInput);
-                    } else {
-                        if (!lockFlags.updateLockFile)
-                            throw Error("flake '%s' requires lock file changes but they're not allowed due to '--no-update-lock-file'", topRef);
-
-                        auto newLockFileS = fmt("%s\n", newLockFile);
-
-                        if (lockFlags.outputLockFilePath) {
-                            if (lockFlags.commitLockFile)
-                                throw Error("'--commit-lock-file' and '--output-lock-file' are incompatible");
-                            writeFile(*lockFlags.outputLockFilePath, newLockFileS);
-                        } else {
-                            auto relPath = (topRef.subdir == "" ? "" : topRef.subdir + "/") + "flake.lock";
-                            auto outputLockFilePath = *sourcePath + "/" + relPath;
-
-                            bool lockFileExists = pathExists(outputLockFilePath);
-
-                            auto s = chomp(diff);
-                            if (lockFileExists) {
-                                if (s.empty())
-                                    warn("updating lock file '%s'", outputLockFilePath);
-                                else
-                                    warn("updating lock file '%s':\n%s", outputLockFilePath, s);
-                            } else
-                                warn("creating lock file '%s': \n%s", outputLockFilePath, s);
-
-                            std::optional<std::string> commitMessage = std::nullopt;
-
-                            if (lockFlags.commitLockFile) {
-                                std::string cm;
-
-                                cm = fetchSettings.commitLockFileSummary.get();
-
-                                if (cm == "") {
-                                    cm = fmt("%s: %s", relPath, lockFileExists ? "Update" : "Add");
-                                }
-
-                                cm += "\n\nFlake lock file updates:\n\n";
-                                cm += filterANSIEscapes(diff, true);
-                                commitMessage = cm;
-                            }
-
-                            topRef.input.putFile(
-                                CanonPath((topRef.subdir == "" ? "" : topRef.subdir + "/") + "flake.lock"),
-                                newLockFileS, commitMessage);
-                        }
-
->>>>>>> e9a857e4
+                        topRef.input.putFile(flake->lockFilePath().path, newLockFileS, commitMessage);
+
                         /* Rewriting the lockfile changed the top-level
                            repo, so we should re-read it. FIXME: we could
                            also just clear the 'rev' field... */
