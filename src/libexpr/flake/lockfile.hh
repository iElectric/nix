--- conflicted
+++ resolved
@@ -69,14 +69,10 @@
 
     std::pair<std::string, KeyMap> to_string() const;
 
-<<<<<<< HEAD
-    /* Check whether this lock file has any unlocked inputs. If so,
-       return one. */
-=======
     /**
-     * Check whether this lock file has any unlocked inputs.
+     * Check whether this lock file has any unlocked inputs. If so,
+     * return one.
      */
->>>>>>> 249ce283
     std::optional<FlakeRef> isUnlocked() const;
 
     bool operator ==(const LockFile & other) const;
