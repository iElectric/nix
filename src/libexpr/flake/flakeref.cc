--- conflicted
+++ resolved
@@ -69,6 +69,19 @@
         return {};
     }
 }
+
+static std::pair<FlakeRef, std::string> fromParsedURL(
+    ParsedURL && parsedURL,
+    bool isFlake)
+{
+    auto dir = getOr(parsedURL.query, "dir", "");
+    parsedURL.query.erase("dir");
+
+    std::string fragment;
+    std::swap(fragment, parsedURL.fragment);
+
+    return std::make_pair(FlakeRef(fetchers::Input::fromURL(parsedURL, isFlake), dir), fragment);
+};
 
 std::pair<FlakeRef, std::string> parsePathFlakeRefWithFragment(
     const std::string & url,
@@ -92,7 +105,7 @@
         fragment = percentDecode(url.substr(fragmentStart+1));
     }
     if (pathEnd != std::string::npos && fragmentStart != std::string::npos) {
-        query = decodeQuery(url.substr(pathEnd+1, fragmentStart));
+        query = decodeQuery(url.substr(pathEnd + 1, fragmentStart - pathEnd - 1));
     }
 
     if (baseDir) {
@@ -146,6 +159,7 @@
                         .authority = "",
                         .path = flakeRoot,
                         .query = query,
+                        .fragment = fragment,
                     };
 
                     if (subdir != "") {
@@ -157,9 +171,7 @@
                     if (pathExists(flakeRoot + "/.git/shallow"))
                         parsedURL.query.insert_or_assign("shallow", "1");
 
-                    return std::make_pair(
-                        FlakeRef(fetchers::Input::fromURL(parsedURL), getOr(parsedURL.query, "dir", "")),
-                        fragment);
+                    return fromParsedURL(std::move(parsedURL), isFlake);
                 }
 
                 subdir = std::string(baseNameOf(flakeRoot)) + (subdir.empty() ? "" : "/" + subdir);
@@ -168,16 +180,19 @@
         }
 
     } else {
-        if (!hasPrefix(path, "/"))
+        if (!allowRelative && !hasPrefix(path, "/"))
             throw BadURL("flake reference '%s' is not an absolute path", url);
-        path = canonPath(path + "/" + getOr(query, "dir", ""));
-    }
-
-    fetchers::Attrs attrs;
-    attrs.insert_or_assign("type", "path");
-    attrs.insert_or_assign("path", path);
-
-    return std::make_pair(FlakeRef(fetchers::Input::fromAttrs(std::move(attrs)), ""), fragment);
+    }
+
+    return fromParsedURL({
+        .url = path, // FIXME
+        .base = path,
+        .scheme = "path",
+        .authority = "",
+        .path = path,
+        .query = query,
+        .fragment = fragment
+    }, isFlake);
 };
 
 
@@ -195,23 +210,6 @@
         + "(?:#(" + queryRegex + "))?",
         std::regex::ECMAScript);
 
-<<<<<<< HEAD
-    std::smatch match;
-
-    auto fromParsedURL = [&](ParsedURL && parsedURL)
-    {
-        auto dir = getOr(parsedURL.query, "dir", "");
-        parsedURL.query.erase("dir");
-        std::string fragment;
-        std::swap(fragment, parsedURL.fragment);
-        return std::make_pair(FlakeRef(Input::fromURL(parsedURL, isFlake), dir), fragment);
-    };
-
-    /* Check if 'url' is a flake ID. This is an abbreviated syntax for
-       'flake:<flake-id>?ref=<ref>&rev=<rev>'. */
-
-=======
->>>>>>> d070d8b7
     if (std::regex_match(url, match, flakeRegex)) {
         auto parsedURL = ParsedURL{
             .url = url,
@@ -226,81 +224,8 @@
             percentDecode(match.str(6)));
     }
 
-<<<<<<< HEAD
-    else if (std::regex_match(url, match, pathUrlRegex)) {
-        std::string path = match[1];
-        std::string fragment = percentDecode(match.str(3));
-        auto query = decodeQuery(match[2]);
-
-        if (baseDir) {
-            /* Check if 'url' is a path (either absolute or relative
-               to 'baseDir'). If so, search upward to the root of the
-               repo (i.e. the directory containing .git). */
-
-            path = absPath(path, baseDir);
-
-            if (isFlake) {
-
-                if (!allowMissing && !pathExists(path + "/flake.nix")){
-                    notice("path '%s' does not contain a 'flake.nix', searching up",path);
-
-                    // Save device to detect filesystem boundary
-                    dev_t device = lstat(path).st_dev;
-                    bool found = false;
-                    while (path != "/") {
-                        if (pathExists(path + "/flake.nix")) {
-                            found = true;
-                            break;
-                        } else if (pathExists(path + "/.git"))
-                            throw Error("path '%s' is not part of a flake (neither it nor its parent directories contain a 'flake.nix' file)", path);
-                        else {
-                            if (lstat(path).st_dev != device)
-                                throw Error("unable to find a flake before encountering filesystem boundary at '%s'", path);
-                        }
-                        path = dirOf(path);
-                    }
-                    if (!found)
-                        throw BadURL("could not find a flake.nix file");
-                }
-
-                if (!S_ISDIR(lstat(path).st_mode))
-                    throw BadURL("path '%s' is not a flake (because it's not a directory)", path);
-
-                if (!allowMissing && !pathExists(path + "/flake.nix"))
-                    throw BadURL("path '%s' is not a flake (because it doesn't contain a 'flake.nix' file)", path);
-
-                auto flakeRoot = path;
-                std::string subdir;
-
-                while (flakeRoot != "/") {
-                    if (pathExists(flakeRoot + "/.git")) {
-                        auto base = std::string("git+file://") + flakeRoot;
-
-                        auto parsedURL = ParsedURL{
-                            .url = base, // FIXME
-                            .base = base,
-                            .scheme = "git+file",
-                            .authority = "",
-                            .path = flakeRoot,
-                            .query = query,
-                            .fragment = fragment,
-                        };
-
-                        if (subdir != "") {
-                            if (parsedURL.query.count("dir"))
-                                throw Error("flake URL '%s' has an inconsistent 'dir' parameter", url);
-                            parsedURL.query.insert_or_assign("dir", subdir);
-                        }
-
-                        if (pathExists(flakeRoot + "/.git/shallow"))
-                            parsedURL.query.insert_or_assign("shallow", "1");
-
-                        return fromParsedURL(std::move(parsedURL));
-                    }
-=======
     return {};
 }
->>>>>>> d070d8b7
 
 std::optional<std::pair<FlakeRef, std::string>> parseURLFlakeRef(
     const std::string & url,
@@ -308,49 +233,19 @@
     bool isFlake
 )
 {
-    ParsedURL parsedURL;
     try {
-        parsedURL = parseURL(url);
+        return fromParsedURL(parseURL(url), isFlake);
     } catch (BadURL &) {
         return std::nullopt;
     }
-
-<<<<<<< HEAD
-        } else {
-            if (!allowRelative && !hasPrefix(path, "/"))
-                throw BadURL("flake reference '%s' is not an absolute path", url);
-        }
-
-        return fromParsedURL({
-            .url = path, // FIXME
-            .base = path,
-            .scheme = "path",
-            .authority = "",
-            .path = path,
-            .query = query,
-            .fragment = fragment
-        });
-    }
-
-    else
-        return fromParsedURL(parseURL(url));
-=======
-    std::string fragment;
-    std::swap(fragment, parsedURL.fragment);
-
-    auto input = fetchers::Input::fromURL(parsedURL, isFlake);
-    input.parent = baseDir;
-
-    return std::make_pair(
-        FlakeRef(std::move(input), getOr(parsedURL.query, "dir", "")),
-        fragment);
 }
 
 std::pair<FlakeRef, std::string> parseFlakeRefWithFragment(
     const std::string & url,
     const std::optional<Path> & baseDir,
     bool allowMissing,
-    bool isFlake)
+    bool isFlake,
+    bool allowRelative)
 {
     using namespace fetchers;
 
@@ -361,9 +256,8 @@
     } else if (auto res = parseURLFlakeRef(url, baseDir, isFlake)) {
         return *res;
     } else {
-        return parsePathFlakeRefWithFragment(url, baseDir, allowMissing, isFlake);
-    }
->>>>>>> d070d8b7
+        return parsePathFlakeRefWithFragment(url, baseDir, allowMissing, isFlake, allowRelative);
+    }
 }
 
 std::optional<std::pair<FlakeRef, std::string>> maybeParseFlakeRefWithFragment(
