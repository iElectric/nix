#pragma once
///@file

#include "attr-set.hh"
#include "types.hh"
#include "value.hh"
#include "nixexpr.hh"
#include "symbol-table.hh"
#include "config.hh"
#include "experimental-features.hh"
#include "input-accessor.hh"
#include "search-path.hh"

#include <map>
#include <optional>
#include <unordered_map>
#include <mutex>

namespace nix {

/**
 * We put a limit on primop arity because it lets us use a fixed size array on
 * the stack. 8 is already an impractical number of arguments. Use an attrset
 * argument for such overly complicated functions.
 */
constexpr size_t maxPrimOpArity = 8;

class Store;
class EvalState;
class StorePath;
struct DerivedPath;
struct SourcePath;
struct SingleDerivedPath;
enum RepairFlag : bool;
struct MemoryInputAccessor;


/**
 * Function that implements a primop.
 */
typedef void (* PrimOpFun) (EvalState & state, const PosIdx pos, Value * * args, Value & v);

/**
 * Info about a primitive operation, and its implementation
 */
struct PrimOp
{
    /**
     * Name of the primop. `__` prefix is treated specially.
     */
    std::string name;

    /**
     * Names of the parameters of a primop, for primops that take a
     * fixed number of arguments to be substituted for these parameters.
     */
    std::vector<std::string> args;

    /**
     * Aritiy of the primop.
     *
     * If `args` is not empty, this field will be computed from that
     * field instead, so it doesn't need to be manually set.
     */
    size_t arity = 0;

    /**
     * Optional free-form documentation about the primop.
     */
    const char * doc = nullptr;

    /**
     * Implementation of the primop.
     */
    PrimOpFun fun;

    /**
     * Optional experimental for this to be gated on.
     */
    std::optional<ExperimentalFeature> experimentalFeature;

    /**
     * Validity check to be performed by functions that introduce primops,
     * such as RegisterPrimOp() and Value::mkPrimOp().
     */
    void check();
};

/**
 * Info about a constant
 */
struct Constant
{
    /**
     * Optional type of the constant (known since it is a fixed value).
     *
     * @todo we should use an enum for this.
     */
    ValueType type = nThunk;

    /**
     * Optional free-form documentation about the constant.
     */
    const char * doc = nullptr;

    /**
     * Whether the constant is impure, and not available in pure mode.
     */
    bool impureOnly = false;
};

#if HAVE_BOEHMGC
    typedef std::map<std::string, Value *, std::less<std::string>, traceable_allocator<std::pair<const std::string, Value *> > > ValMap;
#else
    typedef std::map<std::string, Value *> ValMap;
#endif

struct Env
{
    Env * up;
    /**
     * Number of of levels up to next `with` environment
     */
    unsigned short prevWith:14;
    enum { Plain = 0, HasWithExpr, HasWithAttrs } type:2;
    Value * values[0];
};

void printEnvBindings(const EvalState &es, const Expr & expr, const Env & env);
void printEnvBindings(const SymbolTable & st, const StaticEnv & se, const Env & env, int lvl = 0);

std::unique_ptr<ValMap> mapStaticEnvBindings(const SymbolTable & st, const StaticEnv & se, const Env & env);

void copyContext(const Value & v, NixStringContext & context);


std::string printValue(const EvalState & state, const Value & v);
std::ostream & operator << (std::ostream & os, const ValueType t);


/**
 * Initialise the Boehm GC, if applicable.
 */
void initGC();


struct RegexCache;

std::shared_ptr<RegexCache> makeRegexCache();

struct DebugTrace {
    std::shared_ptr<AbstractPos> pos;
    const Expr & expr;
    const Env & env;
    hintformat hint;
    bool isError;
};

void debugError(Error * e, Env & env, Expr & expr);

class ErrorBuilder
{
    private:
        EvalState & state;
        ErrorInfo info;

        ErrorBuilder(EvalState & s, ErrorInfo && i): state(s), info(i) { }

    public:
        template<typename... Args>
        [[nodiscard, gnu::noinline]]
        static ErrorBuilder * create(EvalState & s, const Args & ... args)
        {
            return new ErrorBuilder(s, ErrorInfo { .msg = hintfmt(args...) });
        }

        [[nodiscard, gnu::noinline]]
        ErrorBuilder & atPos(PosIdx pos);

        [[nodiscard, gnu::noinline]]
        ErrorBuilder & withTrace(PosIdx pos, const std::string_view text);

        [[nodiscard, gnu::noinline]]
        ErrorBuilder & withFrameTrace(PosIdx pos, const std::string_view text);

        [[nodiscard, gnu::noinline]]
        ErrorBuilder & withSuggestions(Suggestions & s);

        [[nodiscard, gnu::noinline]]
        ErrorBuilder & withFrame(const Env & e, const Expr & ex);

        template<class ErrorType>
        [[gnu::noinline, gnu::noreturn]]
        void debugThrow();
};


class EvalState : public std::enable_shared_from_this<EvalState>
{
public:
    SymbolTable symbols;
    PosTable positions;

    const Symbol sWith, sOutPath, sDrvPath, sType, sMeta, sName, sValue,
        sSystem, sOverrides, sOutputs, sOutputName, sIgnoreNulls,
        sFile, sLine, sColumn, sFunctor, sToString,
        sRight, sWrong, sStructuredAttrs, sBuilder, sArgs,
        sContentAddressed, sImpure,
        sOutputHash, sOutputHashAlgo, sOutputHashMode,
        sRecurseForDerivations,
        sDescription, sSelf, sEpsilon, sStartSet, sOperator, sKey, sPath,
        sPrefix,
        sOutputSpecified;

    /**
     * If set, force copying files to the Nix store even if they
     * already exist there.
     */
    RepairFlag repair;

    Bindings emptyBindings;

    /**
     * The accessor for the root filesystem.
     */
    const ref<InputAccessor> rootFS;

    /**
     * The in-memory filesystem for <nix/...> paths.
     */
    const ref<MemoryInputAccessor> corepkgsFS;

    /**
     * In-memory filesystem for internal, non-user-callable Nix
     * expressions like call-flake.nix.
     */
    const ref<MemoryInputAccessor> internalFS;

    const SourcePath derivationInternal;

    const SourcePath callFlakeInternal;

    /* A map keyed by InputAccessor::number that keeps input accessors
       alive. */
    std::unordered_map<size_t, ref<InputAccessor>> inputAccessors;

    /**
     * Store used to materialise .drv files.
     */
    const ref<Store> store;

    /**
     * Store used to build stuff.
     */
    const ref<Store> buildStore;

    RootValue vImportedDrvToDerivation = nullptr;

    /**
     * Debugger
     */
    void (* debugRepl)(ref<EvalState> es, const ValMap & extraEnv);
    bool debugStop;
    bool debugQuit;
    int trylevel;
    std::list<DebugTrace> debugTraces;
    std::map<const Expr*, const std::shared_ptr<const StaticEnv>> exprEnvs;
    const std::shared_ptr<const StaticEnv> getStaticEnv(const Expr & expr) const
    {
        auto i = exprEnvs.find(&expr);
        if (i != exprEnvs.end())
            return i->second;
        else
            return std::shared_ptr<const StaticEnv>();;
    }

    void runDebugRepl(const Error * error, const Env & env, const Expr & expr);

    template<class E>
    [[gnu::noinline, gnu::noreturn]]
    void debugThrowLastTrace(E && error)
    {
        debugThrow(error, nullptr, nullptr);
    }

    template<class E>
    [[gnu::noinline, gnu::noreturn]]
    void debugThrow(E && error, const Env * env, const Expr * expr)
    {
        if (debugRepl && ((env && expr) || !debugTraces.empty())) {
            if (!env || !expr) {
                const DebugTrace & last = debugTraces.front();
                env = &last.env;
                expr = &last.expr;
            }
            runDebugRepl(&error, *env, *expr);
        }

        throw std::move(error);
    }

    // This is dangerous, but gets in line with the idea that error creation and
    // throwing should not allocate on the stack of hot functions.
    // as long as errors are immediately thrown, it works.
    ErrorBuilder * errorBuilder;

    template<typename... Args>
    [[nodiscard, gnu::noinline]]
    ErrorBuilder & error(const Args & ... args) {
        errorBuilder = ErrorBuilder::create(*this, args...);
        return *errorBuilder;
    }

private:

    /* Cache for calls to addToStore(); maps source paths to the store
       paths. */
    std::map<SourcePath, StorePath> srcToStore;

    /**
     * A cache from path names to parse trees.
     */
#if HAVE_BOEHMGC
    typedef std::map<SourcePath, Expr *, std::less<SourcePath>, traceable_allocator<std::pair<const SourcePath, Expr *>>> FileParseCache;
#else
    typedef std::map<SourcePath, Expr *> FileParseCache;
#endif
    FileParseCache fileParseCache;

    /**
     * A cache from path names to values.
     */
#if HAVE_BOEHMGC
    typedef std::map<SourcePath, Value, std::less<SourcePath>, traceable_allocator<std::pair<const SourcePath, Value>>> FileEvalCache;
#else
    typedef std::map<SourcePath, Value> FileEvalCache;
#endif
    FileEvalCache fileEvalCache;

    SearchPath searchPath;

    std::map<std::string, std::optional<SourcePath>> searchPathResolved;

    /**
     * Cache used by prim_match().
     */
    std::shared_ptr<RegexCache> regexCache;

#if HAVE_BOEHMGC
    /**
     * Allocation cache for GC'd Value objects.
     */
    std::shared_ptr<void *> valueAllocCache;

    /**
     * Allocation cache for size-1 Env objects.
     */
    std::shared_ptr<void *> env1AllocCache;
#endif

public:

    EvalState(
        const SearchPath & _searchPath,
        ref<Store> store,
        std::shared_ptr<Store> buildStore = nullptr);
    ~EvalState();

    SearchPath getSearchPath() { return searchPath; }

    /**
     * Return a `SourcePath` that refers to `path` in the root
     * filesystem.
     */
    SourcePath rootPath(CanonPath path);

    void registerAccessor(ref<InputAccessor> accessor);

    /* Convert a path to a string representation of the format
       `/nix/store/virtual000...<accessor-number>/<path>`. */
    std::string encodePath(const SourcePath & path);

    /* Decode a path encoded by `encodePath()`. */
    SourcePath decodePath(std::string_view s, PosIdx pos = noPos);

    const std::string virtualPathMarker;

    /* Decode all virtual paths in a string, i.e. all
       /nix/store/virtual000... substrings are replaced by the
       corresponding input accessor. */
    std::string decodePaths(std::string_view s);

    /**
     * Allow access to a path.
     */
    void allowPath(const Path & path);

    /**
     * Allow access to a store path. Note that this gets remapped to
     * the real store path if `store` is a chroot store.
     */
    void allowPath(const StorePath & storePath);

    /**
     * Allow access to a store path and return it as a string.
     */
    void allowAndSetStorePathString(const StorePath & storePath, Value & v);

    void checkURI(const std::string & uri);

    /**
     * When using a diverted store and 'path' is in the Nix store, map
     * 'path' to the diverted location (e.g. /nix/store/foo is mapped
     * to /home/alice/my-nix/nix/store/foo). However, this is only
     * done if the context is not empty, since otherwise we're
     * probably trying to read from the actual /nix/store. This is
     * intended to distinguish between import-from-derivation and
     * sources stored in the actual /nix/store.
     */
    Path toRealPath(const Path & path, const NixStringContext & context);

    /**
     * Parse a Nix expression from the specified file.
     */
    Expr * parseExprFromFile(const SourcePath & path);
    Expr * parseExprFromFile(const SourcePath & path, std::shared_ptr<StaticEnv> & staticEnv);

    /**
     * Parse a Nix expression from the specified string.
     */
    Expr * parseExprFromString(std::string s, const SourcePath & basePath, std::shared_ptr<StaticEnv> & staticEnv);
    Expr * parseExprFromString(std::string s, const SourcePath & basePath);

    Expr * parseStdin();

    /**
     * Evaluate an expression read from the given file to normal
     * form. Optionally enforce that the top-level expression is
     * trivial (i.e. doesn't require arbitrary computation).
     */
    void evalFile(const SourcePath & path, Value & v, bool mustBeTrivial = false);

    void resetFileCache();

    /**
     * Look up a file in the search path.
     */
    SourcePath findFile(const std::string_view path);
    SourcePath findFile(const SearchPath & searchPath, const std::string_view path, const PosIdx pos = noPos);

    /**
     * Try to resolve a search path value (not the optional key part).
     *
     * If the specified search path element is a URI, download it.
     *
     * If it is not found, return `std::nullopt`
     */
<<<<<<< HEAD
    std::optional<SourcePath> resolveSearchPathPath(
=======
    std::optional<std::string> resolveSearchPathPath(
>>>>>>> dfc0cee7
        const SearchPath::Path & elem,
        bool initAccessControl = false);

    /**
     * Evaluate an expression to normal form
     *
     * @param [out] v The resulting is stored here.
     */
    void eval(Expr * e, Value & v);

    /**
     * Evaluation the expression, then verify that it has the expected
     * type.
     */
    inline bool evalBool(Env & env, Expr * e);
    inline bool evalBool(Env & env, Expr * e, const PosIdx pos, std::string_view errorCtx);
    inline void evalAttrs(Env & env, Expr * e, Value & v, const PosIdx pos, std::string_view errorCtx);

    /**
     * If `v` is a thunk, enter it and overwrite `v` with the result
     * of the evaluation of the thunk.  If `v` is a delayed function
     * application, call the function and overwrite `v` with the
     * result.  Otherwise, this is a no-op.
     */
    inline void forceValue(Value & v, const PosIdx pos);

    template <typename Callable>
    inline void forceValue(Value & v, Callable getPos);

    /**
     * Force a value, then recursively force list elements and
     * attributes.
     */
    void forceValueDeep(Value & v);

    /**
     * Force `v`, and then verify that it has the expected type.
     */
    NixInt forceInt(Value & v, const PosIdx pos, std::string_view errorCtx);
    NixFloat forceFloat(Value & v, const PosIdx pos, std::string_view errorCtx);
    bool forceBool(Value & v, const PosIdx pos, std::string_view errorCtx);

    void forceAttrs(Value & v, const PosIdx pos, std::string_view errorCtx);

    template <typename Callable>
    inline void forceAttrs(Value & v, Callable getPos, std::string_view errorCtx);

    inline void forceList(Value & v, const PosIdx pos, std::string_view errorCtx);
    /**
     * @param v either lambda or primop
     */
    void forceFunction(Value & v, const PosIdx pos, std::string_view errorCtx);
    std::string_view forceString(Value & v, const PosIdx pos, std::string_view errorCtx);
    std::string_view forceString(Value & v, NixStringContext & context, const PosIdx pos, std::string_view errorCtx);
    std::string_view forceStringNoCtx(Value & v, const PosIdx pos, std::string_view errorCtx);

    [[gnu::noinline]]
    void addErrorTrace(Error & e, const char * s, const std::string & s2) const;
    [[gnu::noinline]]
    void addErrorTrace(Error & e, const PosIdx pos, const char * s, const std::string & s2, bool frame = false) const;

public:
    /**
     * @return true iff the value `v` denotes a derivation (i.e. a
     * set with attribute `type = "derivation"`).
     */
    bool isDerivation(Value & v);

    std::optional<std::string> tryAttrsToString(const PosIdx pos, Value & v,
        NixStringContext & context, bool coerceMore = false, bool copyToStore = true);

    /**
     * String coercion.
     *
     * Converts strings, paths and derivations to a
     * string.  If `coerceMore` is set, also converts nulls, integers,
     * booleans and lists to a string.  If `copyToStore` is set,
     * referenced paths are copied to the Nix store as a side effect.
     */
    BackedStringView coerceToString(const PosIdx pos, Value & v, NixStringContext & context,
        std::string_view errorCtx,
        bool coerceMore = false, bool copyToStore = true);

    StorePath copyPathToStore(NixStringContext & context, const SourcePath & path);

    /**
     * Path coercion.
     *
     * Converts strings, paths and derivations to a
     * path.  The result is guaranteed to be a canonicalised, absolute
     * path.  Nothing is copied to the store.
     */
    SourcePath coerceToPath(const PosIdx pos, Value & v, NixStringContext & context, std::string_view errorCtx);

    /**
     * Like coerceToPath, but the result must be a store path.
     */
    StorePath coerceToStorePath(const PosIdx pos, Value & v, NixStringContext & context, std::string_view errorCtx);

    /**
     * Part of `coerceToSingleDerivedPath()` without any store IO which is exposed for unit testing only.
     */
    std::pair<SingleDerivedPath, std::string_view> coerceToSingleDerivedPathUnchecked(const PosIdx pos, Value & v, std::string_view errorCtx);

    /**
     * Coerce to `SingleDerivedPath`.
     *
     * Must be a string which is either a literal store path or a
     * "placeholder (see `DownstreamPlaceholder`).
     *
     * Even more importantly, the string context must be exactly one
     * element, which is either a `NixStringContextElem::Opaque` or
     * `NixStringContextElem::Built`. (`NixStringContextEleme::DrvDeep`
     * is not permitted).
     *
     * The string is parsed based on the context --- the context is the
     * source of truth, and ultimately tells us what we want, and then
     * we ensure the string corresponds to it.
     */
    SingleDerivedPath coerceToSingleDerivedPath(const PosIdx pos, Value & v, std::string_view errorCtx);

public:

    /**
     * The base environment, containing the builtin functions and
     * values.
     */
    Env & baseEnv;

    /**
     * The same, but used during parsing to resolve variables.
     */
    std::shared_ptr<StaticEnv> staticBaseEnv; // !!! should be private

    /**
     * Name and documentation about every constant.
     *
     * Constants from primops are hard to crawl, and their docs will go
     * here too.
     */
    std::vector<std::pair<std::string, Constant>> constantInfos;

private:

    unsigned int baseEnvDispl = 0;

    void createBaseEnv();

    Value * addConstant(const std::string & name, Value & v, Constant info);

    void addConstant(const std::string & name, Value * v, Constant info);

    Value * addPrimOp(PrimOp && primOp);

public:

    Value & getBuiltin(const std::string & name);

    struct Doc
    {
        Pos pos;
        std::optional<std::string> name;
        size_t arity;
        std::vector<std::string> args;
        /**
         * Unlike the other `doc` fields in this file, this one should never be
         * `null`.
         */
        const char * doc;
    };

    std::optional<Doc> getDoc(Value & v);

private:

    inline Value * lookupVar(Env * env, const ExprVar & var, bool noEval);

    friend struct ExprVar;
    friend struct ExprAttrs;
    friend struct ExprLet;

    Expr * parse(
        char * text,
        size_t length,
        Pos::Origin origin,
        const SourcePath & basePath,
        std::shared_ptr<StaticEnv> & staticEnv);

public:

    /**
     * Do a deep equality test between two values.  That is, list
     * elements and attributes are compared recursively.
     */
    bool eqValues(Value & v1, Value & v2, const PosIdx pos, std::string_view errorCtx);

    bool isFunctor(Value & fun);

    // FIXME: use std::span
    void callFunction(Value & fun, size_t nrArgs, Value * * args, Value & vRes, const PosIdx pos);

    void callFunction(Value & fun, Value & arg, Value & vRes, const PosIdx pos)
    {
        Value * args[] = {&arg};
        callFunction(fun, 1, args, vRes, pos);
    }

    /**
     * Automatically call a function for which each argument has a
     * default value or has a binding in the `args` map.
     */
    void autoCallFunction(Bindings & args, Value & fun, Value & res);

    /**
     * Allocation primitives.
     */
    inline Value * allocValue();
    inline Env & allocEnv(size_t size);

    Value * allocAttr(Value & vAttrs, Symbol name);
    Value * allocAttr(Value & vAttrs, std::string_view name);

    Bindings * allocBindings(size_t capacity);

    BindingsBuilder buildBindings(size_t capacity)
    {
        return BindingsBuilder(*this, allocBindings(capacity));
    }

    void mkList(Value & v, size_t length);
    void mkThunk_(Value & v, Expr * expr);
    void mkPos(Value & v, PosIdx pos);

    /**
     * Create a string representing a store path.
     *
     * The string is the printed store path with a context containing a
     * single `NixStringContextElem::Opaque` element of that store path.
     */
    void mkStorePathString(const StorePath & storePath, Value & v);

    /**
     * Create a string representing a `SingleDerivedPath::Built`.
     *
     * The string is the printed store path with a context containing a
     * single `NixStringContextElem::Built` element of the drv path and
     * output name.
     *
     * @param value Value we are settings
     *
     * @param b the drv whose output we are making a string for, and the
     * output
     *
     * @param optStaticOutputPath Optional output path for that string.
     * Must be passed if and only if output store object is
     * input-addressed or fixed output. Will be printed to form string
     * if passed, otherwise a placeholder will be used (see
     * `DownstreamPlaceholder`).
     *
     * @param xpSettings Stop-gap to avoid globals during unit tests.
     */
    void mkOutputString(
        Value & value,
        const SingleDerivedPath::Built & b,
        std::optional<StorePath> optStaticOutputPath,
        const ExperimentalFeatureSettings & xpSettings = experimentalFeatureSettings);

    /**
     * Create a string representing a `SingleDerivedPath`.
     *
     * A combination of `mkStorePathString` and `mkOutputString`.
     */
    void mkSingleDerivedPathString(
        const SingleDerivedPath & p,
        Value & v);

    void concatLists(Value & v, size_t nrLists, Value * * lists, const PosIdx pos, std::string_view errorCtx);

    /**
     * Print statistics, if enabled.
     *
     * Performs a full memory GC before printing the statistics, so that the
     * GC statistics are more accurate.
     */
    void maybePrintStats();

    /**
     * Print statistics, unconditionally, cheaply, without performing a GC first.
     */
    void printStatistics();

    /**
     * Perform a full memory garbage collection - not incremental.
     *
     * @return true if Nix was built with GC and a GC was performed, false if not.
     *              The return value is currently not thread safe - just the return value.
     */
    bool fullGC();

    /**
     * Realise the given context, and return a mapping from the placeholders
     * used to construct the associated value to their final store path
     */
    [[nodiscard]] StringMap realiseContext(const NixStringContext & context);

    /* Call the binary path filter predicate used builtins.path etc. */
    bool callPathFilter(
        Value * filterFun,
        const SourcePath & path,
        std::string_view pathArg,
        PosIdx pos);

private:

    /**
     * Like `mkOutputString` but just creates a raw string, not an
     * string Value, which would also have a string context.
     */
    std::string mkOutputStringRaw(
        const SingleDerivedPath::Built & b,
        std::optional<StorePath> optStaticOutputPath,
        const ExperimentalFeatureSettings & xpSettings = experimentalFeatureSettings);

    /**
     * Like `mkSingleDerivedPathStringRaw` but just creates a raw string
     * Value, which would also have a string context.
     */
    std::string mkSingleDerivedPathStringRaw(
        const SingleDerivedPath & p);

    unsigned long nrEnvs = 0;
    unsigned long nrValuesInEnvs = 0;
    unsigned long nrValues = 0;
    unsigned long nrListElems = 0;
    unsigned long nrLookups = 0;
    unsigned long nrAttrsets = 0;
    unsigned long nrAttrsInAttrsets = 0;
    unsigned long nrAvoided = 0;
    unsigned long nrOpUpdates = 0;
    unsigned long nrOpUpdateValuesCopied = 0;
    unsigned long nrListConcats = 0;
    unsigned long nrPrimOpCalls = 0;
    unsigned long nrFunctionCalls = 0;

    bool countCalls;

    typedef std::map<std::string, size_t> PrimOpCalls;
    PrimOpCalls primOpCalls;

    typedef std::map<ExprLambda *, size_t> FunctionCalls;
    FunctionCalls functionCalls;

    void incrFunctionCall(ExprLambda * fun);

    typedef std::map<PosIdx, size_t> AttrSelects;
    AttrSelects attrSelects;

    friend struct ExprOpUpdate;
    friend struct ExprOpConcatLists;
    friend struct ExprVar;
    friend struct ExprString;
    friend struct ExprInt;
    friend struct ExprFloat;
    friend struct ExprPath;
    friend struct ExprSelect;
    friend void prim_getAttr(EvalState & state, const PosIdx pos, Value * * args, Value & v);
    friend void prim_match(EvalState & state, const PosIdx pos, Value * * args, Value & v);
    friend void prim_split(EvalState & state, const PosIdx pos, Value * * args, Value & v);

    friend struct Value;
};

struct DebugTraceStacker {
    DebugTraceStacker(EvalState & evalState, DebugTrace t);
    ~DebugTraceStacker()
    {
        // assert(evalState.debugTraces.front() == trace);
        evalState.debugTraces.pop_front();
    }
    EvalState & evalState;
    DebugTrace trace;
};

/**
 * @return A string representing the type of the value `v`.
 *
 * @param withArticle Whether to begin with an english article, e.g. "an
 * integer" vs "integer".
 */
std::string_view showType(ValueType type, bool withArticle = true);
std::string showType(const Value & v);

/**
 * If `path` refers to a directory, then append "/default.nix".
 */
SourcePath resolveExprPath(SourcePath path);

struct InvalidPathError : EvalError
{
    Path path;
    InvalidPathError(const Path & path);
#ifdef EXCEPTION_NEEDS_THROW_SPEC
    ~InvalidPathError() throw () { };
#endif
};

template<class ErrorType>
void ErrorBuilder::debugThrow()
{
    // NOTE: We always use the -LastTrace version as we push the new trace in withFrame()
    state.debugThrowLastTrace(ErrorType(info));
}

}

#include "eval-inline.hh"<|MERGE_RESOLUTION|>--- conflicted
+++ resolved
@@ -455,11 +455,7 @@
      *
      * If it is not found, return `std::nullopt`
      */
-<<<<<<< HEAD
     std::optional<SourcePath> resolveSearchPathPath(
-=======
-    std::optional<std::string> resolveSearchPathPath(
->>>>>>> dfc0cee7
         const SearchPath::Path & elem,
         bool initAccessControl = false);
 
