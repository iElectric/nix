#pragma once
///@file

#include <gtest/gtest.h>
#include <gmock/gmock.h>

#include "value.hh"
#include "nixexpr.hh"
#include "eval.hh"
#include "eval-inline.hh"
#include "store-api.hh"

#include "tests/libstore.hh"

namespace nix {
    class LibExprTest : public LibStoreTest {
        public:
            static void SetUpTestSuite() {
                LibStoreTest::SetUpTestSuite();
                initGC();
            }

        protected:
            LibExprTest()
                : LibStoreTest()
                , state({}, store)
            {
            }
            Value eval(std::string input, bool forceValue = true) {
                Value v;
                Expr * e = state.parseExprFromString(input, state.rootPath(CanonPath::root));
                assert(e);
                state.eval(e, v);
                if (forceValue)
                    state.forceValue(v, noPos);
                return v;
            }

            Symbol createSymbol(const char * value) {
                return state.symbols.create(value);
            }

            EvalState state;
    };

    MATCHER(IsListType, "") {
        return arg != nList;
    }

    MATCHER(IsList, "") {
        return arg.type() == nList;
    }

    MATCHER(IsString, "") {
        return arg.type() == nString;
    }

    MATCHER(IsNull, "") {
        return arg.type() == nNull;
    }

    MATCHER(IsThunk, "") {
        return arg.type() == nThunk;
    }

    MATCHER(IsAttrs, "") {
        return arg.type() == nAttrs;
    }

    MATCHER_P(IsStringEq, s, fmt("The string is equal to \"%1%\"", s)) {
        if (arg.type() != nString) {
            return false;
        }
        return std::string_view(arg.c_str()) == s;
    }

    MATCHER_P(IsIntEq, v, fmt("The string is equal to \"%1%\"", v)) {
        if (arg.type() != nInt) {
            return false;
        }
        return arg.integer == v;
    }

    MATCHER_P(IsFloatEq, v, fmt("The float is equal to \"%1%\"", v)) {
        if (arg.type() != nFloat) {
            return false;
        }
        return arg.fpoint == v;
    }

    MATCHER(IsTrue, "") {
        if (arg.type() != nBool) {
            return false;
        }
        return arg.boolean == true;
    }

    MATCHER(IsFalse, "") {
        if (arg.type() != nBool) {
            return false;
        }
        return arg.boolean == false;
    }

    MATCHER_P(IsPathEq, p, fmt("Is a path equal to \"%1%\"", p)) {
<<<<<<< HEAD
        if (arg.type() != nPath) {
            *result_listener << "Expected a path got " << arg.type();
            return false;
        } else {
            auto path = arg.path();
            if (path.path != CanonPath(p)) {
                *result_listener << "Expected a path that equals \"" << p << "\" but got: " << path.path;
=======
            if (arg.type() != nPath) {
                *result_listener << "Expected a path got " << arg.type();
                return false;
            } else if (std::string_view(arg._path) != p) {
                *result_listener << "Expected a path that equals \"" << p << "\" but got: " << arg.c_str();
>>>>>>> d070d8b7
                return false;
            }
        }
        return true;
    }


    MATCHER_P(IsListOfSize, n, fmt("Is a list of size [%1%]", n)) {
        if (arg.type() != nList) {
            *result_listener << "Expected list got " << arg.type();
            return false;
        } else if (arg.listSize() != (size_t)n) {
            *result_listener << "Expected as list of size " << n << " got " << arg.listSize();
            return false;
        }
        return true;
    }

    MATCHER_P(IsAttrsOfSize, n, fmt("Is a set of size [%1%]", n)) {
        if (arg.type() != nAttrs) {
            *result_listener << "Expected set got " << arg.type();
            return false;
        } else if (arg.attrs->size() != (size_t)n) {
            *result_listener << "Expected a set with " << n << " attributes but got " << arg.attrs->size();
            return false;
        }
        return true;
    }


} /* namespace nix */<|MERGE_RESOLUTION|>--- conflicted
+++ resolved
@@ -103,7 +103,6 @@
     }
 
     MATCHER_P(IsPathEq, p, fmt("Is a path equal to \"%1%\"", p)) {
-<<<<<<< HEAD
         if (arg.type() != nPath) {
             *result_listener << "Expected a path got " << arg.type();
             return false;
@@ -111,13 +110,6 @@
             auto path = arg.path();
             if (path.path != CanonPath(p)) {
                 *result_listener << "Expected a path that equals \"" << p << "\" but got: " << path.path;
-=======
-            if (arg.type() != nPath) {
-                *result_listener << "Expected a path got " << arg.type();
-                return false;
-            } else if (std::string_view(arg._path) != p) {
-                *result_listener << "Expected a path that equals \"" << p << "\" but got: " << arg.c_str();
->>>>>>> d070d8b7
                 return false;
             }
         }
