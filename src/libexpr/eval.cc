#include "eval.hh"
#include "hash.hh"
#include "util.hh"
#include "store-api.hh"
#include "derivations.hh"
#include "globals.hh"
#include "eval-inline.hh"
#include "filetransfer.hh"
#include "json.hh"
#include "function-trace.hh"

#include <algorithm>
#include <chrono>
#include <cstring>
#include <unistd.h>
#include <sys/time.h>
#include <sys/resource.h>
#include <iostream>
#include <fstream>

#include <sys/resource.h>

#if HAVE_BOEHMGC

#define GC_INCLUDE_NEW

#include <gc/gc.h>
#include <gc/gc_cpp.h>

#include <boost/coroutine2/coroutine.hpp>
#include <boost/coroutine2/protected_fixedsize_stack.hpp>
#include <boost/context/stack_context.hpp>

#endif

namespace nix {

std::function<void(const Error & error, const Env & env, const Expr & expr)> debuggerHook;

static char * dupString(const char * s)
{
    char * t;
#if HAVE_BOEHMGC
    t = GC_STRDUP(s);
#else
    t = strdup(s);
#endif
    if (!t) throw std::bad_alloc();
    return t;
}


static char * dupStringWithLen(const char * s, size_t size)
{
    char * t;
#if HAVE_BOEHMGC
    t = GC_STRNDUP(s, size);
#else
    t = strndup(s, size);
#endif
    if (!t) throw std::bad_alloc();
    return t;
}


RootValue allocRootValue(Value * v)
{
#if HAVE_BOEHMGC
    return std::allocate_shared<Value *>(traceable_allocator<Value *>(), v);
#else
    return std::make_shared<Value *>(v);
#endif
}


void printValue(std::ostream & str, std::set<const Value *> & active, const Value & v)
{
    checkInterrupt();

    if (!active.insert(&v).second) {
        str << "<CYCLE>";
        return;
    }

    switch (v.internalType) {
    case tInt:
        str << v.integer;
        break;
    case tBool:
        str << (v.boolean ? "true" : "false");
        break;
    case tString:
        str << "\"";
        for (const char * i = v.string.s; *i; i++)
            if (*i == '\"' || *i == '\\') str << "\\" << *i;
            else if (*i == '\n') str << "\\n";
            else if (*i == '\r') str << "\\r";
            else if (*i == '\t') str << "\\t";
            else if (*i == '$' && *(i+1) == '{') str << "\\" << *i;
            else str << *i;
        str << "\"";
        break;
    case tPath:
        str << v.path; // !!! escaping?
        break;
    case tNull:
        str << "null";
        break;
    case tAttrs: {
        str << "{ ";
        for (auto & i : v.attrs->lexicographicOrder()) {
            str << i->name << " = ";
            printValue(str, active, *i->value);
            str << "; ";
        }
        str << "}";
        break;
    }
    case tList1:
    case tList2:
    case tListN:
        str << "[ ";
        for (unsigned int n = 0; n < v.listSize(); ++n) {
            printValue(str, active, *v.listElems()[n]);
            str << " ";
        }
        str << "]";
        break;
    case tThunk:
    case tApp:
        str << "<CODE>";
        break;
    case tLambda:
        str << "<LAMBDA>";
        break;
    case tPrimOp:
        str << "<PRIMOP>";
        break;
    case tPrimOpApp:
        str << "<PRIMOP-APP>";
        break;
    case tExternal:
        str << *v.external;
        break;
    case tFloat:
        str << v.fpoint;
        break;
    default:
        throw Error("invalid value");
    }

    active.erase(&v);
}


std::ostream & operator << (std::ostream & str, const Value & v)
{
    std::set<const Value *> active;
    printValue(str, active, v);
    return str;
}


const Value *getPrimOp(const Value &v) {
    const Value * primOp = &v;
    while (primOp->isPrimOpApp()) {
        primOp = primOp->primOpApp.left;
    }
    assert(primOp->isPrimOp());
    return primOp;
}

string showType(ValueType type)
{
    switch (type) {
        case nInt: return "an integer";
        case nBool: return "a Boolean";
        case nString: return "a string";
        case nPath: return "a path";
        case nNull: return "null";
        case nAttrs: return "a set";
        case nList: return "a list";
        case nFunction: return "a function";
        case nExternal: return "an external value";
        case nFloat: return "a float";
        case nThunk: return "a thunk";
    }
    abort();
}


string showType(const Value & v)
{
    switch (v.internalType) {
        case tString: return v.string.context ? "a string with context" : "a string";
        case tPrimOp:
            return fmt("the built-in function '%s'", string(v.primOp->name));
        case tPrimOpApp:
            return fmt("the partially applied built-in function '%s'", string(getPrimOp(v)->primOp->name));
        case tExternal: return v.external->showType();
        case tThunk: return "a thunk";
        case tApp: return "a function application";
        case tBlackhole: return "a black hole";
    default:
        return showType(v.type());
    }
}

Pos Value::determinePos(const Pos &pos) const
{
    switch (internalType) {
        case tAttrs: return *attrs->pos;
        case tLambda: return lambda.fun->pos;
        case tApp: return app.left->determinePos(pos);
        default: return pos;
    }
}

bool Value::isTrivial() const
{
    return
        internalType != tApp
        && internalType != tPrimOpApp
        && (internalType != tThunk
            || (dynamic_cast<ExprAttrs *>(thunk.expr)
                && ((ExprAttrs *) thunk.expr)->dynamicAttrs.empty())
            || dynamic_cast<ExprLambda *>(thunk.expr)
            || dynamic_cast<ExprList *>(thunk.expr));
}


#if HAVE_BOEHMGC
/* Called when the Boehm GC runs out of memory. */
static void * oomHandler(size_t requested)
{
    /* Convert this to a proper C++ exception. */
    throw std::bad_alloc();
}

class BoehmGCStackAllocator : public StackAllocator {
    boost::coroutines2::protected_fixedsize_stack stack {
        // We allocate 8 MB, the default max stack size on NixOS.
        // A smaller stack might be quicker to allocate but reduces the stack
        // depth available for source filter expressions etc.
        std::max(boost::context::stack_traits::default_size(), static_cast<std::size_t>(8 * 1024 * 1024))
    };

    // This is specific to boost::coroutines2::protected_fixedsize_stack.
    // The stack protection page is included in sctx.size, so we have to
    // subtract one page size from the stack size.
    std::size_t pfss_usable_stack_size(boost::context::stack_context &sctx) {
        return sctx.size - boost::context::stack_traits::page_size();
    }

  public:
    boost::context::stack_context allocate() override {
        auto sctx = stack.allocate();

        // Stacks generally start at a high address and grow to lower addresses.
        // Architectures that do the opposite are rare; in fact so rare that
        // boost_routine does not implement it.
        // So we subtract the stack size.
        GC_add_roots(static_cast<char *>(sctx.sp) - pfss_usable_stack_size(sctx), sctx.sp);
        return sctx;
    }

    void deallocate(boost::context::stack_context sctx) override {
        GC_remove_roots(static_cast<char *>(sctx.sp) - pfss_usable_stack_size(sctx), sctx.sp);
        stack.deallocate(sctx);
    }

};

static BoehmGCStackAllocator boehmGCStackAllocator;

#endif


static Symbol getName(const AttrName & name, EvalState & state, Env & env)
{
    if (name.symbol.set()) {
        return name.symbol;
    } else {
        Value nameValue;
        name.expr->eval(state, env, nameValue);
        state.forceStringNoCtx(nameValue);
        return state.symbols.create(nameValue.string.s);
    }
}


static bool gcInitialised = false;

void initGC()
{
    if (gcInitialised) return;

#if HAVE_BOEHMGC
    /* Initialise the Boehm garbage collector. */

    /* Don't look for interior pointers. This reduces the odds of
       misdetection a bit. */
    GC_set_all_interior_pointers(0);

    /* We don't have any roots in data segments, so don't scan from
       there. */
    GC_set_no_dls(1);

    GC_INIT();

    GC_set_oom_fn(oomHandler);

    StackAllocator::defaultAllocator = &boehmGCStackAllocator;

    /* Set the initial heap size to something fairly big (25% of
       physical RAM, up to a maximum of 384 MiB) so that in most cases
       we don't need to garbage collect at all.  (Collection has a
       fairly significant overhead.)  The heap size can be overridden
       through libgc's GC_INITIAL_HEAP_SIZE environment variable.  We
       should probably also provide a nix.conf setting for this.  Note
       that GC_expand_hp() causes a lot of virtual, but not physical
       (resident) memory to be allocated.  This might be a problem on
       systems that don't overcommit. */
    if (!getEnv("GC_INITIAL_HEAP_SIZE")) {
        size_t size = 32 * 1024 * 1024;
#if HAVE_SYSCONF && defined(_SC_PAGESIZE) && defined(_SC_PHYS_PAGES)
        size_t maxSize = 384 * 1024 * 1024;
        long pageSize = sysconf(_SC_PAGESIZE);
        long pages = sysconf(_SC_PHYS_PAGES);
        if (pageSize != -1)
            size = (pageSize * pages) / 4; // 25% of RAM
        if (size > maxSize) size = maxSize;
#endif
        debug(format("setting initial heap size to %1% bytes") % size);
        GC_expand_hp(size);
    }

#endif

    gcInitialised = true;
}


/* Very hacky way to parse $NIX_PATH, which is colon-separated, but
   can contain URLs (e.g. "nixpkgs=https://bla...:foo=https://"). */
static Strings parseNixPath(const string & s)
{
    Strings res;

    auto p = s.begin();

    while (p != s.end()) {
        auto start = p;
        auto start2 = p;

        while (p != s.end() && *p != ':') {
            if (*p == '=') start2 = p + 1;
            ++p;
        }

        if (p == s.end()) {
            if (p != start) res.push_back(std::string(start, p));
            break;
        }

        if (*p == ':') {
            if (isUri(std::string(start2, s.end()))) {
                ++p;
                while (p != s.end() && *p != ':') ++p;
            }
            res.push_back(std::string(start, p));
            if (p == s.end()) break;
        }

        ++p;
    }

    return res;
}


EvalState::EvalState(
    const Strings & _searchPath,
    ref<Store> store,
    std::shared_ptr<Store> buildStore)
    : sWith(symbols.create("<with>"))
    , sOutPath(symbols.create("outPath"))
    , sDrvPath(symbols.create("drvPath"))
    , sType(symbols.create("type"))
    , sMeta(symbols.create("meta"))
    , sName(symbols.create("name"))
    , sValue(symbols.create("value"))
    , sSystem(symbols.create("system"))
    , sOverrides(symbols.create("__overrides"))
    , sOutputs(symbols.create("outputs"))
    , sOutputName(symbols.create("outputName"))
    , sIgnoreNulls(symbols.create("__ignoreNulls"))
    , sFile(symbols.create("file"))
    , sLine(symbols.create("line"))
    , sColumn(symbols.create("column"))
    , sFunctor(symbols.create("__functor"))
    , sToString(symbols.create("__toString"))
    , sRight(symbols.create("right"))
    , sWrong(symbols.create("wrong"))
    , sStructuredAttrs(symbols.create("__structuredAttrs"))
    , sBuilder(symbols.create("builder"))
    , sArgs(symbols.create("args"))
    , sContentAddressed(symbols.create("__contentAddressed"))
    , sOutputHash(symbols.create("outputHash"))
    , sOutputHashAlgo(symbols.create("outputHashAlgo"))
    , sOutputHashMode(symbols.create("outputHashMode"))
    , sRecurseForDerivations(symbols.create("recurseForDerivations"))
    , sDescription(symbols.create("description"))
    , sSelf(symbols.create("self"))
    , sEpsilon(symbols.create(""))
    , repair(NoRepair)
    , store(store)
    , buildStore(buildStore ? buildStore : store)
    , regexCache(makeRegexCache())
    , baseEnv(allocEnv(128))
    , staticBaseEnv(new StaticEnv(false, 0))
{
    countCalls = getEnv("NIX_COUNT_CALLS").value_or("0") != "0";

    assert(gcInitialised);

    static_assert(sizeof(Env) <= 16, "environment must be <= 16 bytes");

    /* Initialise the Nix expression search path. */
    if (!evalSettings.pureEval) {
        for (auto & i : _searchPath) addToSearchPath(i);
        for (auto & i : evalSettings.nixPath.get()) addToSearchPath(i);
    }

    if (evalSettings.restrictEval || evalSettings.pureEval) {
        allowedPaths = PathSet();

        for (auto & i : searchPath) {
            auto r = resolveSearchPathElem(i);
            if (!r.first) continue;

            auto path = r.second;

            if (store->isInStore(r.second)) {
                try {
                    StorePathSet closure;
                    store->computeFSClosure(store->toStorePath(r.second).first, closure);
                    for (auto & path : closure)
                        allowPath(path);
                } catch (InvalidPath &) {
                    allowPath(r.second);
                }
            } else
                allowPath(r.second);
        }
    }

    vEmptySet.mkAttrs(allocBindings(0));

    createBaseEnv();
}


EvalState::~EvalState()
{
}


void EvalState::requireExperimentalFeatureOnEvaluation(
    const ExperimentalFeature & feature,
    const std::string_view fName,
    const Pos & pos)
{
    if (!settings.isExperimentalFeatureEnabled(feature)) {
        throw EvalError({
            .msg = hintfmt(
                "Cannot call '%2%' because experimental Nix feature '%1%' is disabled. You can enable it via '--extra-experimental-features %1%'.",
                feature,
                fName
            ),
            .errPos = pos
        });
    }
}

void EvalState::allowPath(const Path & path)
{
    if (allowedPaths)
        allowedPaths->insert(path);
}

void EvalState::allowPath(const StorePath & storePath)
{
    if (allowedPaths)
        allowedPaths->insert(store->toRealPath(storePath));
}

Path EvalState::checkSourcePath(const Path & path_)
{
    if (!allowedPaths) return path_;

    auto i = resolvedPaths.find(path_);
    if (i != resolvedPaths.end())
        return i->second;

    bool found = false;

    /* First canonicalize the path without symlinks, so we make sure an
     * attacker can't append ../../... to a path that would be in allowedPaths
     * and thus leak symlink targets.
     */
    Path abspath = canonPath(path_);

    if (hasPrefix(abspath, corepkgsPrefix)) return abspath;

    for (auto & i : *allowedPaths) {
        if (isDirOrInDir(abspath, i)) {
            found = true;
            break;
        }
    }

    if (!found)
        throw RestrictedPathError("access to absolute path '%1%' is forbidden in restricted mode", abspath);

    /* Resolve symlinks. */
    debug(format("checking access to '%s'") % abspath);
    Path path = canonPath(abspath, true);

    for (auto & i : *allowedPaths) {
        if (isDirOrInDir(path, i)) {
            resolvedPaths[path_] = path;
            return path;
        }
    }

    throw RestrictedPathError("access to canonical path '%1%' is forbidden in restricted mode", path);
}


void EvalState::checkURI(const std::string & uri)
{
    if (!evalSettings.restrictEval) return;

    /* 'uri' should be equal to a prefix, or in a subdirectory of a
       prefix. Thus, the prefix https://github.co does not permit
       access to https://github.com. Note: this allows 'http://' and
       'https://' as prefixes for any http/https URI. */
    for (auto & prefix : evalSettings.allowedUris.get())
        if (uri == prefix ||
            (uri.size() > prefix.size()
            && prefix.size() > 0
            && hasPrefix(uri, prefix)
            && (prefix[prefix.size() - 1] == '/' || uri[prefix.size()] == '/')))
            return;

    /* If the URI is a path, then check it against allowedPaths as
       well. */
    if (hasPrefix(uri, "/")) {
        checkSourcePath(uri);
        return;
    }

    if (hasPrefix(uri, "file://")) {
        checkSourcePath(std::string(uri, 7));
        return;
    }

    throw RestrictedPathError("access to URI '%s' is forbidden in restricted mode", uri);
}


Path EvalState::toRealPath(const Path & path, const PathSet & context)
{
    // FIXME: check whether 'path' is in 'context'.
    return
        !context.empty() && store->isInStore(path)
        ? store->toRealPath(path)
        : path;
}


Value * EvalState::addConstant(const string & name, Value & v)
{
    Value * v2 = allocValue();
    *v2 = v;
<<<<<<< HEAD
    staticBaseEnv->vars[symbols.create(name)] = baseEnvDispl;
    baseEnv.values[baseEnvDispl++] = v2;
    string name2 = string(name, 0, 2) == "__" ? string(name, 2) : name;
    baseEnv.values[0]->attrs->push_back(Attr(symbols.create(name2), v2));
=======
    addConstant(name, v2);
>>>>>>> ca82967e
    return v2;
}


void EvalState::addConstant(const string & name, Value * v)
{
    staticBaseEnv.vars.emplace_back(symbols.create(name), baseEnvDispl);
    baseEnv.values[baseEnvDispl++] = v;
    string name2 = string(name, 0, 2) == "__" ? string(name, 2) : name;
    baseEnv.values[0]->attrs->push_back(Attr(symbols.create(name2), v));
}


Value * EvalState::addPrimOp(const string & name,
    size_t arity, PrimOpFun primOp)
{
    auto name2 = string(name, 0, 2) == "__" ? string(name, 2) : name;
    Symbol sym = symbols.create(name2);

    /* Hack to make constants lazy: turn them into a application of
       the primop to a dummy value. */
    if (arity == 0) {
        auto vPrimOp = allocValue();
        vPrimOp->mkPrimOp(new PrimOp { .fun = primOp, .arity = 1, .name = sym });
        Value v;
        mkApp(v, *vPrimOp, *vPrimOp);
        return addConstant(name, v);
    }

    Value * v = allocValue();
    v->mkPrimOp(new PrimOp { .fun = primOp, .arity = arity, .name = sym });
<<<<<<< HEAD
    staticBaseEnv->vars[symbols.create(name)] = baseEnvDispl;
=======
    staticBaseEnv.vars.emplace_back(symbols.create(name), baseEnvDispl);
>>>>>>> ca82967e
    baseEnv.values[baseEnvDispl++] = v;
    baseEnv.values[0]->attrs->push_back(Attr(sym, v));
    return v;
}


Value * EvalState::addPrimOp(PrimOp && primOp)
{
    /* Hack to make constants lazy: turn them into a application of
       the primop to a dummy value. */
    if (primOp.arity == 0) {
        primOp.arity = 1;
        auto vPrimOp = allocValue();
        vPrimOp->mkPrimOp(new PrimOp(std::move(primOp)));
        Value v;
        mkApp(v, *vPrimOp, *vPrimOp);
        return addConstant(primOp.name, v);
    }

    Symbol envName = primOp.name;
    if (hasPrefix(primOp.name, "__"))
        primOp.name = symbols.create(std::string(primOp.name, 2));

    Value * v = allocValue();
    v->mkPrimOp(new PrimOp(std::move(primOp)));
<<<<<<< HEAD
    staticBaseEnv->vars[envName] = baseEnvDispl;
=======
    staticBaseEnv.vars.emplace_back(envName, baseEnvDispl);
>>>>>>> ca82967e
    baseEnv.values[baseEnvDispl++] = v;
    baseEnv.values[0]->attrs->push_back(Attr(primOp.name, v));
    return v;
}


Value & EvalState::getBuiltin(const string & name)
{
    return *baseEnv.values[0]->attrs->find(symbols.create(name))->value;
}


std::optional<EvalState::Doc> EvalState::getDoc(Value & v)
{
    if (v.isPrimOp()) {
        auto v2 = &v;
        if (v2->primOp->doc)
            return Doc {
                .pos = noPos,
                .name = v2->primOp->name,
                .arity = v2->primOp->arity,
                .args = v2->primOp->args,
                .doc = v2->primOp->doc,
            };
    }
    return {};
}



void printStaticEnvBindings(const StaticEnv &se, int lvl)
{
    for (auto i = se.vars.begin(); i != se.vars.end(); ++i)
    {
      std::cout << lvl << i->first << std::endl;
    }

    if (se.up) {
      printStaticEnvBindings(*se.up, ++lvl);
    }

}

void printStaticEnvBindings(const Expr &expr)
{
    // just print the names for now
    if (expr.staticenv)
    {
      printStaticEnvBindings(*expr.staticenv.get(), 0);
    }
}

void mapStaticEnvBindings(const StaticEnv &se, const Env &env, valmap & vm)
{
  // add bindings for the next level up first, so that the bindings for this level
  // override the higher levels.
  if (env.up && se.up) {
    mapStaticEnvBindings( *se.up, *env.up,vm);
  }

  // iterate through staticenv bindings and add them.
  auto map = valmap();
  for (auto iter = se.vars.begin(); iter != se.vars.end(); ++iter)
  {
    map[iter->first] = env.values[iter->second];
  }

  vm.merge(map);

}


valmap * mapStaticEnvBindings(const StaticEnv &se, const Env &env)
{
    auto vm = new valmap();
    mapStaticEnvBindings(se, env, *vm);
    return vm;
}


/* Every "format" object (even temporary) takes up a few hundred bytes
   of stack space, which is a real killer in the recursive
   evaluator.  So here are some helper functions for throwing
   exceptions. */

LocalNoInlineNoReturn(void throwEvalError(const char * s, const string & s2, Env & env, Expr *expr))
{
    auto error = EvalError(s, s2);

    if (debuggerHook && expr)
        debuggerHook(error, env, *expr);
    throw error;
}

LocalNoInlineNoReturn(void throwEvalError(const Pos & pos, const char * s, const string & s2, Env & env, Expr *expr))
{
    auto error = EvalError({
        .msg = hintfmt(s, s2),
        .errPos = pos
    });

    if (debuggerHook && expr)
        debuggerHook(error, env, *expr);

    throw error;
}

LocalNoInlineNoReturn(void throwEvalError(const char * s, const string & s2, const string & s3, Env & env, Expr *expr))
{
    auto error = EvalError(s, s2, s3);

    if (debuggerHook && expr)
        debuggerHook(error, env, *expr);

    throw error;
}

LocalNoInlineNoReturn(void throwEvalError(const Pos & pos, const char * s, const string & s2, const string & s3, Env & env, Expr *expr))
{
    auto error = EvalError({
        .msg = hintfmt(s, s2, s3),
        .errPos = pos
    });

    if (debuggerHook && expr)
        debuggerHook(error, env, *expr);

    throw error;
}

LocalNoInlineNoReturn(void throwEvalError(const Pos & p1, const char * s, const Symbol & sym, const Pos & p2, Env & env, Expr *expr))
{
    // p1 is where the error occurred; p2 is a position mentioned in the message.
    auto error = EvalError({
        .msg = hintfmt(s, sym, p2),
        .errPos = p1
    });

    if (debuggerHook && expr)
        debuggerHook(error, env, *expr);

    throw error;
}

LocalNoInlineNoReturn(void throwTypeError(const Pos & pos, const char * s, Env & env, Expr *expr))
{
    auto error = TypeError({
        .msg = hintfmt(s),
        .errPos = pos
    });

    if (debuggerHook && expr)
        debuggerHook(error, env, *expr);

    throw error;
}

LocalNoInlineNoReturn(void throwTypeError(const Pos & pos, const char * s, const Value & v, Env & env, Expr *expr))
{
    auto error = TypeError({
        .msg = hintfmt(s, v),
        .errPos = pos
    });

    if (debuggerHook && expr)
        debuggerHook(error, env, *expr);

    throw error;
}

LocalNoInlineNoReturn(void throwTypeError(const Pos & pos, const char * s, const string &s2, Env & env, Expr *expr))
{
    auto error = TypeError({
        .msg = hintfmt(s, s2),
        .errPos = pos
    });

    if (debuggerHook && expr)
        debuggerHook(error, env, *expr);

    throw error;
}

LocalNoInlineNoReturn(void throwTypeError(const Pos & pos, const char * s, const ExprLambda & fun, const Symbol & s2, Env & env, Expr *expr))
{
    auto error = TypeError({
        .msg = hintfmt(s, fun.showNamePos(), s2),
        .errPos = pos
    });

    if (debuggerHook && expr)
        debuggerHook(error, env, *expr);

    throw error;
}

LocalNoInlineNoReturn(void throwAssertionError(const Pos & pos, const char * s, const string & s1, Env & env, Expr *expr))
{
    auto error = AssertionError({
        .msg = hintfmt(s, s1),
        .errPos = pos
    });

    if (debuggerHook && expr)
        debuggerHook(error, env, *expr);

    throw error;
}

LocalNoInlineNoReturn(void throwUndefinedVarError(const Pos & pos, const char * s, const string & s1, Env & env, Expr *expr))
{
    auto error = UndefinedVarError({
        .msg = hintfmt(s, s1),
        .errPos = pos
    });

    if (debuggerHook && expr)
        debuggerHook(error, env, *expr);

    throw error;
}

LocalNoInlineNoReturn(void throwMissingArgumentError(const Pos & pos, const char * s, const string & s1, Env & env, Expr *expr))
{
    auto error = MissingArgumentError({
        .msg = hintfmt(s, s1),
        .errPos = pos
    });

    if (debuggerHook && expr)
        debuggerHook(error, env, *expr);

    throw error;
}

LocalNoInline(void addErrorTrace(Error & e, const char * s, const string & s2))
{
    e.addTrace(std::nullopt, s, s2);
}

LocalNoInline(void addErrorTrace(Error & e, const Pos & pos, const char * s, const string & s2))
{
    e.addTrace(pos, s, s2);
}

void mkString(Value & v, const char * s)
{
    v.mkString(dupString(s));
}

Value & mkString(Value & v, std::string_view s, const PathSet & context)
{
    v.mkString(dupStringWithLen(s.data(), s.size()));
    if (!context.empty()) {
        size_t n = 0;
        v.string.context = (const char * *)
            allocBytes((context.size() + 1) * sizeof(char *));
        for (auto & i : context)
            v.string.context[n++] = dupString(i.c_str());
        v.string.context[n] = 0;
    }
    return v;
}


void mkPath(Value & v, const char * s)
{
    v.mkPath(dupString(s));
}


inline Value * EvalState::lookupVar(Env * env, const ExprVar & var, bool noEval)
{
    for (auto l = var.level; l; --l, env = env->up) ;

    if (!var.fromWith) return env->values[var.displ];

    while (1) {
        if (env->type == Env::HasWithExpr) {
            if (noEval) return 0;
            Value * v = allocValue();
            evalAttrs(*env->up, (Expr *) env->values[0], *v);
            env->values[0] = v;
            env->type = Env::HasWithAttrs;
        }
        Bindings::iterator j = env->values[0]->attrs->find(var.name);
        if (j != env->values[0]->attrs->end()) {
            if (countCalls) attrSelects[*j->pos]++;
            return j->value;
        }
        if (!env->prevWith) {
            throwUndefinedVarError(var.pos, "undefined variable '%1%'", var.name, *env, 0);
        }
        for (size_t l = env->prevWith; l; --l, env = env->up) ;
    }
}


Value * EvalState::allocValue()
{
    nrValues++;
    auto v = (Value *) allocBytes(sizeof(Value));
    return v;
}


Env & EvalState::allocEnv(size_t size)
{

    nrEnvs++;
    nrValuesInEnvs += size;
    Env * env = (Env *) allocBytes(sizeof(Env) + size * sizeof(Value *));
    env->type = Env::Plain;

    /* We assume that env->values has been cleared by the allocator; maybeThunk() and lookupVar fromWith expect this. */

    return *env;
}

Env & fakeEnv(size_t size)
{
    // making a fake Env so we'll have one to pass to exception ftns.
    // a placeholder until we can pass real envs everywhere they're needed.
    Env * env = (Env *) allocBytes(sizeof(Env) + size * sizeof(Value *));
    env->type = Env::Plain;

    return *env;
}

void EvalState::mkList(Value & v, size_t size)
{
    v.mkList(size);
    if (size > 2)
        v.bigList.elems = (Value * *) allocBytes(size * sizeof(Value *));
    nrListElems += size;
}


unsigned long nrThunks = 0;

static inline void mkThunk(Value & v, Env & env, Expr * expr)
{
    v.mkThunk(&env, expr);
    nrThunks++;
}


void EvalState::mkThunk_(Value & v, Expr * expr)
{
    mkThunk(v, baseEnv, expr);
}


void EvalState::mkPos(Value & v, ptr<Pos> pos)
{
    if (pos->file.set()) {
        mkAttrs(v, 3);
        mkString(*allocAttr(v, sFile), pos->file);
        mkInt(*allocAttr(v, sLine), pos->line);
        mkInt(*allocAttr(v, sColumn), pos->column);
        v.attrs->sort();
    } else
        mkNull(v);
}


/* Create a thunk for the delayed computation of the given expression
   in the given environment.  But if the expression is a variable,
   then look it up right away.  This significantly reduces the number
   of thunks allocated. */
Value * Expr::maybeThunk(EvalState & state, Env & env)
{
    Value * v = state.allocValue();
    mkThunk(*v, env, this);
    return v;
}


Value * ExprVar::maybeThunk(EvalState & state, Env & env)
{
    Value * v = state.lookupVar(&env, *this, true);
    /* The value might not be initialised in the environment yet.
       In that case, ignore it. */
    if (v) { state.nrAvoided++; return v; }
    return Expr::maybeThunk(state, env);
}


Value * ExprString::maybeThunk(EvalState & state, Env & env)
{
    state.nrAvoided++;
    return &v;
}

Value * ExprInt::maybeThunk(EvalState & state, Env & env)
{
    state.nrAvoided++;
    return &v;
}

Value * ExprFloat::maybeThunk(EvalState & state, Env & env)
{
    state.nrAvoided++;
    return &v;
}

Value * ExprPath::maybeThunk(EvalState & state, Env & env)
{
    state.nrAvoided++;
    return &v;
}


void EvalState::evalFile(const Path & path_, Value & v, bool mustBeTrivial)
{
    auto path = checkSourcePath(path_);

    FileEvalCache::iterator i;
    if ((i = fileEvalCache.find(path)) != fileEvalCache.end()) {
        v = i->second;
        return;
    }

    Path resolvedPath = resolveExprPath(path);
    if ((i = fileEvalCache.find(resolvedPath)) != fileEvalCache.end()) {
        v = i->second;
        return;
    }

    printTalkative("evaluating file '%1%'", resolvedPath);
    Expr * e = nullptr;

    auto j = fileParseCache.find(resolvedPath);
    if (j != fileParseCache.end())
        e = j->second;

    if (!e)
        e = parseExprFromFile(checkSourcePath(resolvedPath));

    cacheFile(path, resolvedPath, e, v, mustBeTrivial);
}


void EvalState::resetFileCache()
{
    fileEvalCache.clear();
    fileParseCache.clear();
}


void EvalState::cacheFile(
    const Path & path,
    const Path & resolvedPath,
    Expr * e,
    Value & v,
    bool mustBeTrivial)
{
    fileParseCache[resolvedPath] = e;

    try {
        // Enforce that 'flake.nix' is a direct attrset, not a
        // computation.
        if (mustBeTrivial &&
            !(dynamic_cast<ExprAttrs *>(e)))
            throw EvalError("file '%s' must be an attribute set", path);
        eval(e, v);
    } catch (Error & e) {
        addErrorTrace(e, "while evaluating the file '%1%':", resolvedPath);
        throw;
    }

    fileEvalCache[resolvedPath] = v;
    if (path != resolvedPath) fileEvalCache[path] = v;
}


void EvalState::eval(Expr * e, Value & v)
{
    e->eval(*this, baseEnv, v);
}


inline bool EvalState::evalBool(Env & env, Expr * e)
{
    Value v;
    e->eval(*this, env, v);
    if (v.type() != nBool)
        throwTypeError("value is %1% while a Boolean was expected", v);
    return v.boolean;
}


inline bool EvalState::evalBool(Env & env, Expr * e, const Pos & pos)
{
    Value v;
    e->eval(*this, env, v);
    if (v.type() != nBool)
        throwTypeError(pos, "value is %1% while a Boolean was expected", v);
    return v.boolean;
}


inline void EvalState::evalAttrs(Env & env, Expr * e, Value & v)
{
    e->eval(*this, env, v);
    if (v.type() != nAttrs)
        throwTypeError("value is %1% while a set was expected", v);
}


void Expr::eval(EvalState & state, Env & env, Value & v)
{
    abort();
}


void ExprInt::eval(EvalState & state, Env & env, Value & v)
{
    v = this->v;
}


void ExprFloat::eval(EvalState & state, Env & env, Value & v)
{
    v = this->v;
}

void ExprString::eval(EvalState & state, Env & env, Value & v)
{
    v = this->v;
}


void ExprPath::eval(EvalState & state, Env & env, Value & v)
{
    v = this->v;
}


void ExprAttrs::eval(EvalState & state, Env & env, Value & v)
{
    state.mkAttrs(v, attrs.size() + dynamicAttrs.size());
    Env *dynamicEnv = &env;

    if (recursive) {
        /* Create a new environment that contains the attributes in
           this `rec'. */
        Env & env2(state.allocEnv(attrs.size()));
        env2.up = &env;
        dynamicEnv = &env2;

        AttrDefs::iterator overrides = attrs.find(state.sOverrides);
        bool hasOverrides = overrides != attrs.end();

        /* The recursive attributes are evaluated in the new
           environment, while the inherited attributes are evaluated
           in the original environment. */
        Displacement displ = 0;
        for (auto & i : attrs) {
            Value * vAttr;
            if (hasOverrides && !i.second.inherited) {
                vAttr = state.allocValue();
                mkThunk(*vAttr, env2, i.second.e);
            } else
                vAttr = i.second.e->maybeThunk(state, i.second.inherited ? env : env2);
            env2.values[displ++] = vAttr;
            v.attrs->push_back(Attr(i.first, vAttr, ptr(&i.second.pos)));
        }

        /* If the rec contains an attribute called `__overrides', then
           evaluate it, and add the attributes in that set to the rec.
           This allows overriding of recursive attributes, which is
           otherwise not possible.  (You can use the // operator to
           replace an attribute, but other attributes in the rec will
           still reference the original value, because that value has
           been substituted into the bodies of the other attributes.
           Hence we need __overrides.) */
        if (hasOverrides) {
            Value * vOverrides = (*v.attrs)[overrides->second.displ].value;
            state.forceAttrs(*vOverrides);
            Bindings * newBnds = state.allocBindings(v.attrs->capacity() + vOverrides->attrs->size());
            for (auto & i : *v.attrs)
                newBnds->push_back(i);
            for (auto & i : *vOverrides->attrs) {
                AttrDefs::iterator j = attrs.find(i.name);
                if (j != attrs.end()) {
                    (*newBnds)[j->second.displ] = i;
                    env2.values[j->second.displ] = i.value;
                } else
                    newBnds->push_back(i);
            }
            newBnds->sort();
            v.attrs = newBnds;
        }
    }

    else
        for (auto & i : attrs)
            v.attrs->push_back(Attr(i.first, i.second.e->maybeThunk(state, env), ptr(&i.second.pos)));

    /* Dynamic attrs apply *after* rec and __overrides. */
    for (auto & i : dynamicAttrs) {
        Value nameVal;
        i.nameExpr->eval(state, *dynamicEnv, nameVal);
        state.forceValue(nameVal, i.pos);
        if (nameVal.type() == nNull)
            continue;
        state.forceStringNoCtx(nameVal);
        Symbol nameSym = state.symbols.create(nameVal.string.s);
        Bindings::iterator j = v.attrs->find(nameSym);
        if (j != v.attrs->end())
            throwEvalError(i.pos, "dynamic attribute '%1%' already defined at %2%", nameSym, *j->pos,
                env, this);

        i.valueExpr->setName(nameSym);
        /* Keep sorted order so find can catch duplicates */
        v.attrs->push_back(Attr(nameSym, i.valueExpr->maybeThunk(state, *dynamicEnv), ptr(&i.pos)));
        v.attrs->sort(); // FIXME: inefficient
    }

    v.attrs->pos = ptr(&pos);
}


void ExprLet::eval(EvalState & state, Env & env, Value & v)
{
    /* Create a new environment that contains the attributes in this
       `let'. */
    Env & env2(state.allocEnv(attrs->attrs.size()));
    env2.up = &env;

    /* The recursive attributes are evaluated in the new environment,
       while the inherited attributes are evaluated in the original
       environment. */
    Displacement displ = 0;
    for (auto & i : attrs->attrs)
        env2.values[displ++] = i.second.e->maybeThunk(state, i.second.inherited ? env : env2);

    body->eval(state, env2, v);
}


void ExprList::eval(EvalState & state, Env & env, Value & v)
{
    state.mkList(v, elems.size());
    for (size_t n = 0; n < elems.size(); ++n)
        v.listElems()[n] = elems[n]->maybeThunk(state, env);
}


void ExprVar::eval(EvalState & state, Env & env, Value & v)
{
    Value * v2 = state.lookupVar(&env, *this, false);
    state.forceValue(*v2, pos);
    v = *v2;
}


static string showAttrPath(EvalState & state, Env & env, const AttrPath & attrPath)
{
    std::ostringstream out;
    bool first = true;
    for (auto & i : attrPath) {
        if (!first) out << '.'; else first = false;
        try {
            out << getName(i, state, env);
        } catch (Error & e) {
            assert(!i.symbol.set());
            out << "\"${" << *i.expr << "}\"";
        }
    }
    return out.str();
}


void ExprSelect::eval(EvalState & state, Env & env, Value & v)
{
    Value vTmp;
    ptr<Pos> pos2(&noPos);
    Value * vAttrs = &vTmp;

    e->eval(state, env, vTmp);

    try {

        for (auto & i : attrPath) {
            state.nrLookups++;
            Bindings::iterator j;
            Symbol name = getName(i, state, env);
            if (def) {
                state.forceValue(*vAttrs, pos);
                if (vAttrs->type() != nAttrs ||
                    (j = vAttrs->attrs->find(name)) == vAttrs->attrs->end())
                {
                    def->eval(state, env, v);
                    return;
                }
            } else {
                state.forceAttrs(*vAttrs, pos);
                if ((j = vAttrs->attrs->find(name)) == vAttrs->attrs->end())
                    throwEvalError(pos, "attribute '%1%' missing", name, env, this);
            }
            vAttrs = j->value;
            pos2 = j->pos;
            if (state.countCalls) state.attrSelects[*pos2]++;
        }

        state.forceValue(*vAttrs, (*pos2 != noPos ? *pos2 : this->pos ) );

    } catch (Error & e) {
        if (*pos2 != noPos && pos2->file != state.sDerivationNix)
            addErrorTrace(e, *pos2, "while evaluating the attribute '%1%'",
                showAttrPath(state, env, attrPath));
        throw;
    }

    v = *vAttrs;
}


void ExprOpHasAttr::eval(EvalState & state, Env & env, Value & v)
{
    Value vTmp;
    Value * vAttrs = &vTmp;

    e->eval(state, env, vTmp);

    for (auto & i : attrPath) {
        state.forceValue(*vAttrs);
        Bindings::iterator j;
        Symbol name = getName(i, state, env);
        if (vAttrs->type() != nAttrs ||
            (j = vAttrs->attrs->find(name)) == vAttrs->attrs->end())
        {
            mkBool(v, false);
            return;
        } else {
            vAttrs = j->value;
        }
    }

    mkBool(v, true);
}


void ExprLambda::eval(EvalState & state, Env & env, Value & v)
{
    v.mkLambda(&env, this);
}


void EvalState::callFunction(Value & fun, size_t nrArgs, Value * * args, Value & vRes, const Pos & pos)
{
    auto trace = evalSettings.traceFunctionCalls ? std::make_unique<FunctionCallTrace>(pos) : nullptr;

    forceValue(fun, pos);

    Value vCur(fun);

<<<<<<< HEAD

void EvalState::callFunction(Value & fun, Value & arg, Value & v, const Pos & pos)
{
    auto trace = evalSettings.traceFunctionCalls ? std::make_unique<FunctionCallTrace>(pos) : nullptr;
=======
    auto makeAppChain = [&]()
    {
        vRes = vCur;
        for (size_t i = 0; i < nrArgs; ++i) {
            auto fun2 = allocValue();
            *fun2 = vRes;
            vRes.mkPrimOpApp(fun2, args[i]);
        }
    };
>>>>>>> ca82967e

    Attr * functor;

    while (nrArgs > 0) {

        if (vCur.isLambda()) {

<<<<<<< HEAD
    if (!fun.isLambda()) {
        throwTypeError(
          pos,
          "attempt to call something which is not a function but %1%",
          showType(fun).c_str(),
          fakeEnv(1), 0);
    }
=======
            ExprLambda & lambda(*vCur.lambda.fun);
>>>>>>> ca82967e

            auto size =
                (lambda.arg.empty() ? 0 : 1) +
                (lambda.hasFormals() ? lambda.formals->formals.size() : 0);
            Env & env2(allocEnv(size));
            env2.up = vCur.lambda.env;

            Displacement displ = 0;

            if (!lambda.hasFormals())
                env2.values[displ++] = args[0];

<<<<<<< HEAD
    if (!lambda.matchAttrs){
        env2.values[displ++] = &arg;
    }
    else {
        forceAttrs(arg, pos);

        if (!lambda.arg.empty())
            env2.values[displ++] = &arg;

        /* For each formal argument, get the actual argument.  If
           there is no matching actual argument but the formal
           argument has a default, use the default. */
        size_t attrsUsed = 0;
        for (auto & i : lambda.formals->formals) {
            Bindings::iterator j = arg.attrs->find(i.name);
            if (j == arg.attrs->end()) {
                if (!i.def)
                    throwTypeError(
                        pos,
                        "%1% called without required argument '%2%'",
                        lambda,
                        i.name,
                        *fun.lambda.env, &lambda);
                env2.values[displ++] = i.def->maybeThunk(*this, env2);
=======
            else {
                forceAttrs(*args[0], pos);

                if (!lambda.arg.empty())
                    env2.values[displ++] = args[0];

                /* For each formal argument, get the actual argument.  If
                   there is no matching actual argument but the formal
                   argument has a default, use the default. */
                size_t attrsUsed = 0;
                for (auto & i : lambda.formals->formals) {
                    auto j = args[0]->attrs->get(i.name);
                    if (!j) {
                        if (!i.def) throwTypeError(pos, "%1% called without required argument '%2%'",
                            lambda, i.name);
                        env2.values[displ++] = i.def->maybeThunk(*this, env2);
                    } else {
                        attrsUsed++;
                        env2.values[displ++] = j->value;
                    }
                }

                /* Check that each actual argument is listed as a formal
                   argument (unless the attribute match specifies a `...'). */
                if (!lambda.formals->ellipsis && attrsUsed != args[0]->attrs->size()) {
                    /* Nope, so show the first unexpected argument to the
                       user. */
                    for (auto & i : *args[0]->attrs)
                        if (lambda.formals->argNames.find(i.name) == lambda.formals->argNames.end())
                            throwTypeError(pos, "%1% called with unexpected argument '%2%'", lambda, i.name);
                    abort(); // can't happen
                }
            }

            nrFunctionCalls++;
            if (countCalls) incrFunctionCall(&lambda);

            /* Evaluate the body. */
            try {
                lambda.body->eval(*this, env2, vCur);
            } catch (Error & e) {
                if (loggerSettings.showTrace.get()) {
                    addErrorTrace(e, lambda.pos, "while evaluating %s",
                        (lambda.name.set()
                            ? "'" + (string) lambda.name + "'"
                            : "anonymous lambda"));
                    addErrorTrace(e, pos, "from call site%s", "");
                }
                throw;
            }

            nrArgs--;
            args += 1;
        }

        else if (vCur.isPrimOp()) {

            size_t argsLeft = vCur.primOp->arity;

            if (nrArgs < argsLeft) {
                /* We don't have enough arguments, so create a tPrimOpApp chain. */
                makeAppChain();
                return;
>>>>>>> ca82967e
            } else {
                /* We have all the arguments, so call the primop. */
                nrPrimOpCalls++;
                if (countCalls) primOpCalls[vCur.primOp->name]++;
                vCur.primOp->fun(*this, pos, args, vCur);

                nrArgs -= argsLeft;
                args += argsLeft;
            }
        }

        else if (vCur.isPrimOpApp()) {
            /* Figure out the number of arguments still needed. */
            size_t argsDone = 0;
            Value * primOp = &vCur;
            while (primOp->isPrimOpApp()) {
                argsDone++;
                primOp = primOp->primOpApp.left;
            }
            assert(primOp->isPrimOp());
            auto arity = primOp->primOp->arity;
            auto argsLeft = arity - argsDone;

            if (nrArgs < argsLeft) {
                /* We still don't have enough arguments, so extend the tPrimOpApp chain. */
                makeAppChain();
                return;
            } else {
                /* We have all the arguments, so call the primop with
                   the previous and new arguments. */

                Value * vArgs[arity];
                auto n = argsDone;
                for (Value * arg = &vCur; arg->isPrimOpApp(); arg = arg->primOpApp.left)
                    vArgs[--n] = arg->primOpApp.right;

                for (size_t i = 0; i < argsLeft; ++i)
                    vArgs[argsDone + i] = args[i];

                nrPrimOpCalls++;
                if (countCalls) primOpCalls[primOp->primOp->name]++;
                primOp->primOp->fun(*this, pos, vArgs, vCur);

                nrArgs -= argsLeft;
                args += argsLeft;
            }
        }

<<<<<<< HEAD

        /* Check that each actual argument is listed as a formal
           argument (unless the attribute match specifies a `...'). */
        if (!lambda.formals->ellipsis && attrsUsed != arg.attrs->size()) {
            /* Nope, so show the first unexpected argument to the
               user. */
            for (auto & i : *arg.attrs)
                if (lambda.formals->argNames.find(i.name) == lambda.formals->argNames.end())
                    throwTypeError(pos,
                        "%1% called with unexpected argument '%2%'",
                        lambda,
                        i.name,
                        *fun.lambda.env, &lambda);
            abort(); // can't happen
=======
        else if (vCur.type() == nAttrs && (functor = vCur.attrs->get(sFunctor))) {
            /* 'vCur' may be allocated on the stack of the calling
               function, but for functors we may keep a reference, so
               heap-allocate a copy and use that instead. */
            Value * args2[] = {allocValue(), args[0]};
            *args2[0] = vCur;
            /* !!! Should we use the attr pos here? */
            callFunction(*functor->value, 2, args2, vCur, pos);
            nrArgs--;
            args++;
>>>>>>> ca82967e
        }

        else
            throwTypeError(pos, "attempt to call something which is not a function but %1%", vCur);
    }

    vRes = vCur;
}


void ExprCall::eval(EvalState & state, Env & env, Value & v)
{
    Value vFun;
    fun->eval(state, env, vFun);

    Value * vArgs[args.size()];
    for (size_t i = 0; i < args.size(); ++i)
        vArgs[i] = args[i]->maybeThunk(state, env);

    state.callFunction(vFun, args.size(), vArgs, v, pos);
}


// Lifted out of callFunction() because it creates a temporary that
// prevents tail-call optimisation.
void EvalState::incrFunctionCall(ExprLambda * fun)
{
    functionCalls[fun]++;
}


void EvalState::autoCallFunction(Bindings & args, Value & fun, Value & res)
{
    forceValue(fun);

    if (fun.type() == nAttrs) {
        auto found = fun.attrs->find(sFunctor);
        if (found != fun.attrs->end()) {
            Value * v = allocValue();
            callFunction(*found->value, fun, *v, noPos);
            forceValue(*v);
            return autoCallFunction(args, *v, res);
        }
    }

    if (!fun.isLambda() || !fun.lambda.fun->hasFormals()) {
        res = fun;
        return;
    }

    Value * actualArgs = allocValue();
    mkAttrs(*actualArgs, std::max(static_cast<uint32_t>(fun.lambda.fun->formals->formals.size()), args.size()));

    if (fun.lambda.fun->formals->ellipsis) {
        // If the formals have an ellipsis (eg the function accepts extra args) pass
        // all available automatic arguments (which includes arguments specified on
        // the command line via --arg/--argstr)
        for (auto& v : args) {
            actualArgs->attrs->push_back(v);
        }
    } else {
        // Otherwise, only pass the arguments that the function accepts
        for (auto & i : fun.lambda.fun->formals->formals) {
            Bindings::iterator j = args.find(i.name);
            if (j != args.end()) {
                actualArgs->attrs->push_back(*j);
            } else if (!i.def) {
                throwMissingArgumentError(i.pos, R"(cannot evaluate a function that has an argument without a value ('%1%')

Nix attempted to evaluate a function as a top level expression; in
this case it must have its arguments supplied either by default
values, or passed explicitly with '--arg' or '--argstr'. See
https://nixos.org/manual/nix/stable/#ss-functions.)",
                i.name,
                *fun.lambda.env, fun.lambda.fun);
            }
        }
    }

    actualArgs->attrs->sort();

    callFunction(fun, *actualArgs, res, noPos);
}


void ExprWith::eval(EvalState & state, Env & env, Value & v)
{
    Env & env2(state.allocEnv(1));
    env2.up = &env;
    env2.prevWith = prevWith;
    env2.type = Env::HasWithExpr;
    env2.values[0] = (Value *) attrs;

    body->eval(state, env2, v);
}


void ExprIf::eval(EvalState & state, Env & env, Value & v)
{
    (state.evalBool(env, cond, pos) ? then : else_)->eval(state, env, v);
}


void ExprAssert::eval(EvalState & state, Env & env, Value & v)
{
    if (!state.evalBool(env, cond, pos)) {
        std::ostringstream out;
        cond->show(out);
        throwAssertionError(pos, "assertion '%1%' failed", out.str(), env, this);
    }
    body->eval(state, env, v);
}


void ExprOpNot::eval(EvalState & state, Env & env, Value & v)
{
    mkBool(v, !state.evalBool(env, e));
}


void ExprOpEq::eval(EvalState & state, Env & env, Value & v)
{
    Value v1; e1->eval(state, env, v1);
    Value v2; e2->eval(state, env, v2);
    mkBool(v, state.eqValues(v1, v2));
}


void ExprOpNEq::eval(EvalState & state, Env & env, Value & v)
{
    Value v1; e1->eval(state, env, v1);
    Value v2; e2->eval(state, env, v2);
    mkBool(v, !state.eqValues(v1, v2));
}


void ExprOpAnd::eval(EvalState & state, Env & env, Value & v)
{
    mkBool(v, state.evalBool(env, e1, pos) && state.evalBool(env, e2, pos));
}


void ExprOpOr::eval(EvalState & state, Env & env, Value & v)
{
    mkBool(v, state.evalBool(env, e1, pos) || state.evalBool(env, e2, pos));
}


void ExprOpImpl::eval(EvalState & state, Env & env, Value & v)
{
    mkBool(v, !state.evalBool(env, e1, pos) || state.evalBool(env, e2, pos));
}


void ExprOpUpdate::eval(EvalState & state, Env & env, Value & v)
{
    Value v1, v2;
    state.evalAttrs(env, e1, v1);
    state.evalAttrs(env, e2, v2);

    state.nrOpUpdates++;

    if (v1.attrs->size() == 0) { v = v2; return; }
    if (v2.attrs->size() == 0) { v = v1; return; }

    state.mkAttrs(v, v1.attrs->size() + v2.attrs->size());

    /* Merge the sets, preferring values from the second set.  Make
       sure to keep the resulting vector in sorted order. */
    Bindings::iterator i = v1.attrs->begin();
    Bindings::iterator j = v2.attrs->begin();

    while (i != v1.attrs->end() && j != v2.attrs->end()) {
        if (i->name == j->name) {
            v.attrs->push_back(*j);
            ++i; ++j;
        }
        else if (i->name < j->name)
            v.attrs->push_back(*i++);
        else
            v.attrs->push_back(*j++);
    }

    while (i != v1.attrs->end()) v.attrs->push_back(*i++);
    while (j != v2.attrs->end()) v.attrs->push_back(*j++);

    state.nrOpUpdateValuesCopied += v.attrs->size();
}


void ExprOpConcatLists::eval(EvalState & state, Env & env, Value & v)
{
    Value v1; e1->eval(state, env, v1);
    Value v2; e2->eval(state, env, v2);
    Value * lists[2] = { &v1, &v2 };
    state.concatLists(v, 2, lists, pos);
}


void EvalState::concatLists(Value & v, size_t nrLists, Value * * lists, const Pos & pos)
{
    nrListConcats++;

    Value * nonEmpty = 0;
    size_t len = 0;
    for (size_t n = 0; n < nrLists; ++n) {
        forceList(*lists[n], pos);
        auto l = lists[n]->listSize();
        len += l;
        if (l) nonEmpty = lists[n];
    }

    if (nonEmpty && len == nonEmpty->listSize()) {
        v = *nonEmpty;
        return;
    }

    mkList(v, len);
    auto out = v.listElems();
    for (size_t n = 0, pos = 0; n < nrLists; ++n) {
        auto l = lists[n]->listSize();
        if (l)
            memcpy(out + pos, lists[n]->listElems(), l * sizeof(Value *));
        pos += l;
    }
}


void ExprConcatStrings::eval(EvalState & state, Env & env, Value & v)
{
    PathSet context;
    std::ostringstream s;
    NixInt n = 0;
    NixFloat nf = 0;

    bool first = !forceString;
    ValueType firstType = nString;

    for (auto & i : *es) {
        Value vTmp;
        i->eval(state, env, vTmp);

        /* If the first element is a path, then the result will also
           be a path, we don't copy anything (yet - that's done later,
           since paths are copied when they are used in a derivation),
           and none of the strings are allowed to have contexts. */
        if (first) {
            firstType = vTmp.type();
        }

        if (firstType == nInt) {
            if (vTmp.type() == nInt) {
                n += vTmp.integer;
            } else if (vTmp.type() == nFloat) {
                // Upgrade the type from int to float;
                firstType = nFloat;
                nf = n;
                nf += vTmp.fpoint;
            } else {
                throwEvalError(pos, "cannot add %1% to an integer", showType(vTmp), env, this);
            }
        } else if (firstType == nFloat) {
            if (vTmp.type() == nInt) {
                nf += vTmp.integer;
            } else if (vTmp.type() == nFloat) {
                nf += vTmp.fpoint;
            } else
                throwEvalError(pos, "cannot add %1% to a float", showType(vTmp), env, this);
        } else
            /* skip canonization of first path, which would only be not
            canonized in the first place if it's coming from a ./${foo} type
            path */
            s << state.coerceToString(pos, vTmp, context, false, firstType == nString, !first);

        first = false;
    }

    if (firstType == nInt)
        mkInt(v, n);
    else if (firstType == nFloat)
        mkFloat(v, nf);
    else if (firstType == nPath) {
        if (!context.empty())
            throwEvalError(pos, "a string that refers to a store path cannot be appended to a path");
        auto path = canonPath(s.str());
        mkPath(v, path.c_str());
    } else
        mkString(v, s.str(), context);
}


void ExprPos::eval(EvalState & state, Env & env, Value & v)
{
    state.mkPos(v, ptr(&pos));
}


void EvalState::forceValueDeep(Value & v)
{
    std::set<const Value *> seen;

    std::function<void(Value & v)> recurse;

    recurse = [&](Value & v) {
        if (!seen.insert(&v).second) return;

        forceValue(v);

        if (v.type() == nAttrs) {
            for (auto & i : *v.attrs)
                try {
                    recurse(*i.value);
                } catch (Error & e) {
                    addErrorTrace(e, *i.pos, "while evaluating the attribute '%1%'", i.name);
                    throw;
                }
        }

        else if (v.isList()) {
            for (size_t n = 0; n < v.listSize(); ++n)
                recurse(*v.listElems()[n]);
        }
    };

    recurse(v);
}


NixInt EvalState::forceInt(Value & v, const Pos & pos)
{
    forceValue(v, pos);
    if (v.type() != nInt)
        throwTypeError(pos, "value is %1% while an integer was expected", v,
            fakeEnv(1), 0);
    return v.integer;
}


NixFloat EvalState::forceFloat(Value & v, const Pos & pos)
{
    forceValue(v, pos);
    if (v.type() == nInt)
        return v.integer;
    else if (v.type() != nFloat)
        throwTypeError(pos, "value is %1% while a float was expected", v,
            fakeEnv(1), 0);
    return v.fpoint;
}


bool EvalState::forceBool(Value & v, const Pos & pos)
{
    forceValue(v, pos);
    if (v.type() != nBool)
        throwTypeError(pos, "value is %1% while a Boolean was expected", v,
            fakeEnv(1), 0);
    return v.boolean;
}


bool EvalState::isFunctor(Value & fun)
{
    return fun.type() == nAttrs && fun.attrs->find(sFunctor) != fun.attrs->end();
}


void EvalState::forceFunction(Value & v, const Pos & pos)
{
    forceValue(v, pos);
    if (v.type() != nFunction && !isFunctor(v))
        throwTypeError(pos, "value is %1% while a function was expected", v,
            fakeEnv(1), 0);
}


string EvalState::forceString(Value & v, const Pos & pos)
{
    forceValue(v, pos);
    if (v.type() != nString) {
        throwTypeError(pos, "value is %1% while a string was expected", v,
            fakeEnv(1), 0);
    }
    return string(v.string.s);
}


/* Decode a context string ‘!<name>!<path>’ into a pair <path,
   name>. */
std::pair<string, string> decodeContext(std::string_view s)
{
    if (s.at(0) == '!') {
        size_t index = s.find("!", 1);
        return {std::string(s.substr(index + 1)), std::string(s.substr(1, index - 1))};
    } else
        return {s.at(0) == '/' ? std::string(s) : std::string(s.substr(1)), ""};
}


void copyContext(const Value & v, PathSet & context)
{
    if (v.string.context)
        for (const char * * p = v.string.context; *p; ++p)
            context.insert(*p);
}


std::vector<std::pair<Path, std::string>> Value::getContext()
{
    std::vector<std::pair<Path, std::string>> res;
    assert(internalType == tString);
    if (string.context)
        for (const char * * p = string.context; *p; ++p)
            res.push_back(decodeContext(*p));
    return res;
}


string EvalState::forceString(Value & v, PathSet & context, const Pos & pos)
{
    string s = forceString(v, pos);
    copyContext(v, context);
    return s;
}


string EvalState::forceStringNoCtx(Value & v, const Pos & pos)
{
    string s = forceString(v, pos);
    if (v.string.context) {
        if (pos)
            throwEvalError(pos, "the string '%1%' is not allowed to refer to a store path (such as '%2%')",
                v.string.s, v.string.context[0], fakeEnv(1), 0);
        else
            throwEvalError("the string '%1%' is not allowed to refer to a store path (such as '%2%')",
                v.string.s, v.string.context[0], fakeEnv(1), 0);
    }
    return s;
}


bool EvalState::isDerivation(Value & v)
{
    if (v.type() != nAttrs) return false;
    Bindings::iterator i = v.attrs->find(sType);
    if (i == v.attrs->end()) return false;
    forceValue(*i->value);
    if (i->value->type() != nString) return false;
    return strcmp(i->value->string.s, "derivation") == 0;
}


std::optional<string> EvalState::tryAttrsToString(const Pos & pos, Value & v,
    PathSet & context, bool coerceMore, bool copyToStore)
{
    auto i = v.attrs->find(sToString);
    if (i != v.attrs->end()) {
        Value v1;
        callFunction(*i->value, v, v1, pos);
        return coerceToString(pos, v1, context, coerceMore, copyToStore);
    }

    return {};
}

string EvalState::coerceToString(const Pos & pos, Value & v, PathSet & context,
    bool coerceMore, bool copyToStore, bool canonicalizePath)
{
    forceValue(v, pos);

    string s;

    if (v.type() == nString) {
        copyContext(v, context);
        return v.string.s;
    }

    if (v.type() == nPath) {
        Path path(canonicalizePath ? canonPath(v.path) : v.path);
        return copyToStore ? copyPathToStore(context, path) : path;
    }

    if (v.type() == nAttrs) {
        auto maybeString = tryAttrsToString(pos, v, context, coerceMore, copyToStore);
        if (maybeString) {
            return *maybeString;
        }
        auto i = v.attrs->find(sOutPath);
        if (i == v.attrs->end())
            throwTypeError(pos, "cannot coerce a set to a string",
                fakeEnv(1), 0);
        return coerceToString(pos, *i->value, context, coerceMore, copyToStore);
    }

    if (v.type() == nExternal)
        return v.external->coerceToString(pos, context, coerceMore, copyToStore);

    if (coerceMore) {
        /* Note that `false' is represented as an empty string for
           shell scripting convenience, just like `null'. */
        if (v.type() == nBool && v.boolean) return "1";
        if (v.type() == nBool && !v.boolean) return "";
        if (v.type() == nInt) return std::to_string(v.integer);
        if (v.type() == nFloat) return std::to_string(v.fpoint);
        if (v.type() == nNull) return "";

        if (v.isList()) {
            string result;
            for (size_t n = 0; n < v.listSize(); ++n) {
                result += coerceToString(pos, *v.listElems()[n],
                    context, coerceMore, copyToStore);
                if (n < v.listSize() - 1
                    /* !!! not quite correct */
                    && (!v.listElems()[n]->isList() || v.listElems()[n]->listSize() != 0))
                    result += " ";
            }
            return result;
        }
    }

    throwTypeError(pos, "cannot coerce %1% to a string", v,
        fakeEnv(1), 0);
}


string EvalState::copyPathToStore(PathSet & context, const Path & path)
{
    if (nix::isDerivation(path))
        throwEvalError("file names are not allowed to end in '%1%'",
            drvExtension,
            fakeEnv(1), 0);

    Path dstPath;
    auto i = srcToStore.find(path);
    if (i != srcToStore.end())
        dstPath = store->printStorePath(i->second);
    else {
        auto p = settings.readOnlyMode
            ? store->computeStorePathForPath(std::string(baseNameOf(path)), checkSourcePath(path)).first
            : store->addToStore(std::string(baseNameOf(path)), checkSourcePath(path), FileIngestionMethod::Recursive, htSHA256, defaultPathFilter, repair);
        dstPath = store->printStorePath(p);
        allowPath(p);
        srcToStore.insert_or_assign(path, std::move(p));
        printMsg(lvlChatty, "copied source '%1%' -> '%2%'", path, dstPath);
    }

    context.insert(dstPath);
    return dstPath;
}


Path EvalState::coerceToPath(const Pos & pos, Value & v, PathSet & context)
{
    string path = coerceToString(pos, v, context, false, false);
    if (path == "" || path[0] != '/')
        throwEvalError(pos, "string '%1%' doesn't represent an absolute path", path,
            fakeEnv(1), 0);
    return path;
}


bool EvalState::eqValues(Value & v1, Value & v2)
{
    forceValue(v1);
    forceValue(v2);

    /* !!! Hack to support some old broken code that relies on pointer
       equality tests between sets.  (Specifically, builderDefs calls
       uniqList on a list of sets.)  Will remove this eventually. */
    if (&v1 == &v2) return true;

    // Special case type-compatibility between float and int
    if (v1.type() == nInt && v2.type() == nFloat)
        return v1.integer == v2.fpoint;
    if (v1.type() == nFloat && v2.type() == nInt)
        return v1.fpoint == v2.integer;

    // All other types are not compatible with each other.
    if (v1.type() != v2.type()) return false;

    switch (v1.type()) {

        case nInt:
            return v1.integer == v2.integer;

        case nBool:
            return v1.boolean == v2.boolean;

        case nString:
            return strcmp(v1.string.s, v2.string.s) == 0;

        case nPath:
            return strcmp(v1.path, v2.path) == 0;

        case nNull:
            return true;

        case nList:
            if (v1.listSize() != v2.listSize()) return false;
            for (size_t n = 0; n < v1.listSize(); ++n)
                if (!eqValues(*v1.listElems()[n], *v2.listElems()[n])) return false;
            return true;

        case nAttrs: {
            /* If both sets denote a derivation (type = "derivation"),
               then compare their outPaths. */
            if (isDerivation(v1) && isDerivation(v2)) {
                Bindings::iterator i = v1.attrs->find(sOutPath);
                Bindings::iterator j = v2.attrs->find(sOutPath);
                if (i != v1.attrs->end() && j != v2.attrs->end())
                    return eqValues(*i->value, *j->value);
            }

            if (v1.attrs->size() != v2.attrs->size()) return false;

            /* Otherwise, compare the attributes one by one. */
            Bindings::iterator i, j;
            for (i = v1.attrs->begin(), j = v2.attrs->begin(); i != v1.attrs->end(); ++i, ++j)
                if (i->name != j->name || !eqValues(*i->value, *j->value))
                    return false;

            return true;
        }

        /* Functions are incomparable. */
        case nFunction:
            return false;

        case nExternal:
            return *v1.external == *v2.external;

        case nFloat:
            return v1.fpoint == v2.fpoint;

        default:
            throwEvalError("cannot compare %1% with %2%",
                showType(v1),
                showType(v2),
                fakeEnv(1), 0);
    }
}

void EvalState::printStats()
{
    bool showStats = getEnv("NIX_SHOW_STATS").value_or("0") != "0";

    struct rusage buf;
    getrusage(RUSAGE_SELF, &buf);
    float cpuTime = buf.ru_utime.tv_sec + ((float) buf.ru_utime.tv_usec / 1000000);

    uint64_t bEnvs = nrEnvs * sizeof(Env) + nrValuesInEnvs * sizeof(Value *);
    uint64_t bLists = nrListElems * sizeof(Value *);
    uint64_t bValues = nrValues * sizeof(Value);
    uint64_t bAttrsets = nrAttrsets * sizeof(Bindings) + nrAttrsInAttrsets * sizeof(Attr);

#if HAVE_BOEHMGC
    GC_word heapSize, totalBytes;
    GC_get_heap_usage_safe(&heapSize, 0, 0, 0, &totalBytes);
#endif
    if (showStats) {
        auto outPath = getEnv("NIX_SHOW_STATS_PATH").value_or("-");
        std::fstream fs;
        if (outPath != "-")
            fs.open(outPath, std::fstream::out);
        JSONObject topObj(outPath == "-" ? std::cerr : fs, true);
        topObj.attr("cpuTime",cpuTime);
        {
            auto envs = topObj.object("envs");
            envs.attr("number", nrEnvs);
            envs.attr("elements", nrValuesInEnvs);
            envs.attr("bytes", bEnvs);
        }
        {
            auto lists = topObj.object("list");
            lists.attr("elements", nrListElems);
            lists.attr("bytes", bLists);
            lists.attr("concats", nrListConcats);
        }
        {
            auto values = topObj.object("values");
            values.attr("number", nrValues);
            values.attr("bytes", bValues);
        }
        {
            auto syms = topObj.object("symbols");
            syms.attr("number", symbols.size());
            syms.attr("bytes", symbols.totalSize());
        }
        {
            auto sets = topObj.object("sets");
            sets.attr("number", nrAttrsets);
            sets.attr("bytes", bAttrsets);
            sets.attr("elements", nrAttrsInAttrsets);
        }
        {
            auto sizes = topObj.object("sizes");
            sizes.attr("Env", sizeof(Env));
            sizes.attr("Value", sizeof(Value));
            sizes.attr("Bindings", sizeof(Bindings));
            sizes.attr("Attr", sizeof(Attr));
        }
        topObj.attr("nrOpUpdates", nrOpUpdates);
        topObj.attr("nrOpUpdateValuesCopied", nrOpUpdateValuesCopied);
        topObj.attr("nrThunks", nrThunks);
        topObj.attr("nrAvoided", nrAvoided);
        topObj.attr("nrLookups", nrLookups);
        topObj.attr("nrPrimOpCalls", nrPrimOpCalls);
        topObj.attr("nrFunctionCalls", nrFunctionCalls);
#if HAVE_BOEHMGC
        {
            auto gc = topObj.object("gc");
            gc.attr("heapSize", heapSize);
            gc.attr("totalBytes", totalBytes);
        }
#endif

        if (countCalls) {
            {
                auto obj = topObj.object("primops");
                for (auto & i : primOpCalls)
                    obj.attr(i.first, i.second);
            }
            {
                auto list = topObj.list("functions");
                for (auto & i : functionCalls) {
                    auto obj = list.object();
                    if (i.first->name.set())
                        obj.attr("name", (const string &) i.first->name);
                    else
                        obj.attr("name", nullptr);
                    if (i.first->pos) {
                        obj.attr("file", (const string &) i.first->pos.file);
                        obj.attr("line", i.first->pos.line);
                        obj.attr("column", i.first->pos.column);
                    }
                    obj.attr("count", i.second);
                }
            }
            {
                auto list = topObj.list("attributes");
                for (auto & i : attrSelects) {
                    auto obj = list.object();
                    if (i.first) {
                        obj.attr("file", (const string &) i.first.file);
                        obj.attr("line", i.first.line);
                        obj.attr("column", i.first.column);
                    }
                    obj.attr("count", i.second);
                }
            }
        }

        if (getEnv("NIX_SHOW_SYMBOLS").value_or("0") != "0") {
            auto list = topObj.list("symbols");
            symbols.dump([&](const std::string & s) { list.elem(s); });
        }
    }
}


string ExternalValueBase::coerceToString(const Pos & pos, PathSet & context, bool copyMore, bool copyToStore) const
{
    throw TypeError({
        .msg = hintfmt("cannot coerce %1% to a string", showType()),
        .errPos = pos
    });
}


bool ExternalValueBase::operator==(const ExternalValueBase & b) const
{
    return false;
}


std::ostream & operator << (std::ostream & str, const ExternalValueBase & v) {
    return v.print(str);
}


EvalSettings::EvalSettings()
{
    auto var = getEnv("NIX_PATH");
    if (var) nixPath = parseNixPath(*var);
}

Strings EvalSettings::getDefaultNixPath()
{
    Strings res;
    auto add = [&](const Path & p, const std::string & s = std::string()) {
        if (pathExists(p)) {
            if (s.empty()) {
                res.push_back(p);
            } else {
                res.push_back(s + "=" + p);
            }
        }
    };

    if (!evalSettings.restrictEval && !evalSettings.pureEval) {
        add(getHome() + "/.nix-defexpr/channels");
        add(settings.nixStateDir + "/profiles/per-user/root/channels/nixpkgs", "nixpkgs");
        add(settings.nixStateDir + "/profiles/per-user/root/channels");
    }

    return res;
}

EvalSettings evalSettings;

static GlobalConfig::Register rEvalSettings(&evalSettings);


}<|MERGE_RESOLUTION|>--- conflicted
+++ resolved
@@ -584,14 +584,7 @@
 {
     Value * v2 = allocValue();
     *v2 = v;
-<<<<<<< HEAD
-    staticBaseEnv->vars[symbols.create(name)] = baseEnvDispl;
-    baseEnv.values[baseEnvDispl++] = v2;
-    string name2 = string(name, 0, 2) == "__" ? string(name, 2) : name;
-    baseEnv.values[0]->attrs->push_back(Attr(symbols.create(name2), v2));
-=======
     addConstant(name, v2);
->>>>>>> ca82967e
     return v2;
 }
 
@@ -623,11 +616,7 @@
 
     Value * v = allocValue();
     v->mkPrimOp(new PrimOp { .fun = primOp, .arity = arity, .name = sym });
-<<<<<<< HEAD
-    staticBaseEnv->vars[symbols.create(name)] = baseEnvDispl;
-=======
-    staticBaseEnv.vars.emplace_back(symbols.create(name), baseEnvDispl);
->>>>>>> ca82967e
+    staticBaseEnv->vars.emplace_back(symbols.create(name), baseEnvDispl);
     baseEnv.values[baseEnvDispl++] = v;
     baseEnv.values[0]->attrs->push_back(Attr(sym, v));
     return v;
@@ -653,11 +642,7 @@
 
     Value * v = allocValue();
     v->mkPrimOp(new PrimOp(std::move(primOp)));
-<<<<<<< HEAD
-    staticBaseEnv->vars[envName] = baseEnvDispl;
-=======
-    staticBaseEnv.vars.emplace_back(envName, baseEnvDispl);
->>>>>>> ca82967e
+    staticBaseEnv->vars.emplace_back(envName, baseEnvDispl);
     baseEnv.values[baseEnvDispl++] = v;
     baseEnv.values[0]->attrs->push_back(Attr(primOp.name, v));
     return v;
@@ -1417,12 +1402,6 @@
 
     Value vCur(fun);
 
-<<<<<<< HEAD
-
-void EvalState::callFunction(Value & fun, Value & arg, Value & v, const Pos & pos)
-{
-    auto trace = evalSettings.traceFunctionCalls ? std::make_unique<FunctionCallTrace>(pos) : nullptr;
-=======
     auto makeAppChain = [&]()
     {
         vRes = vCur;
@@ -1432,7 +1411,6 @@
             vRes.mkPrimOpApp(fun2, args[i]);
         }
     };
->>>>>>> ca82967e
 
     Attr * functor;
 
@@ -1440,17 +1418,7 @@
 
         if (vCur.isLambda()) {
 
-<<<<<<< HEAD
-    if (!fun.isLambda()) {
-        throwTypeError(
-          pos,
-          "attempt to call something which is not a function but %1%",
-          showType(fun).c_str(),
-          fakeEnv(1), 0);
-    }
-=======
             ExprLambda & lambda(*vCur.lambda.fun);
->>>>>>> ca82967e
 
             auto size =
                 (lambda.arg.empty() ? 0 : 1) +
@@ -1462,33 +1430,6 @@
 
             if (!lambda.hasFormals())
                 env2.values[displ++] = args[0];
-
-<<<<<<< HEAD
-    if (!lambda.matchAttrs){
-        env2.values[displ++] = &arg;
-    }
-    else {
-        forceAttrs(arg, pos);
-
-        if (!lambda.arg.empty())
-            env2.values[displ++] = &arg;
-
-        /* For each formal argument, get the actual argument.  If
-           there is no matching actual argument but the formal
-           argument has a default, use the default. */
-        size_t attrsUsed = 0;
-        for (auto & i : lambda.formals->formals) {
-            Bindings::iterator j = arg.attrs->find(i.name);
-            if (j == arg.attrs->end()) {
-                if (!i.def)
-                    throwTypeError(
-                        pos,
-                        "%1% called without required argument '%2%'",
-                        lambda,
-                        i.name,
-                        *fun.lambda.env, &lambda);
-                env2.values[displ++] = i.def->maybeThunk(*this, env2);
-=======
             else {
                 forceAttrs(*args[0], pos);
 
@@ -1503,7 +1444,7 @@
                     auto j = args[0]->attrs->get(i.name);
                     if (!j) {
                         if (!i.def) throwTypeError(pos, "%1% called without required argument '%2%'",
-                            lambda, i.name);
+                            lambda, i.name, *fun.lambda.env, &lambda);
                         env2.values[displ++] = i.def->maybeThunk(*this, env2);
                     } else {
                         attrsUsed++;
@@ -1552,7 +1493,6 @@
                 /* We don't have enough arguments, so create a tPrimOpApp chain. */
                 makeAppChain();
                 return;
->>>>>>> ca82967e
             } else {
                 /* We have all the arguments, so call the primop. */
                 nrPrimOpCalls++;
@@ -1601,22 +1541,6 @@
             }
         }
 
-<<<<<<< HEAD
-
-        /* Check that each actual argument is listed as a formal
-           argument (unless the attribute match specifies a `...'). */
-        if (!lambda.formals->ellipsis && attrsUsed != arg.attrs->size()) {
-            /* Nope, so show the first unexpected argument to the
-               user. */
-            for (auto & i : *arg.attrs)
-                if (lambda.formals->argNames.find(i.name) == lambda.formals->argNames.end())
-                    throwTypeError(pos,
-                        "%1% called with unexpected argument '%2%'",
-                        lambda,
-                        i.name,
-                        *fun.lambda.env, &lambda);
-            abort(); // can't happen
-=======
         else if (vCur.type() == nAttrs && (functor = vCur.attrs->get(sFunctor))) {
             /* 'vCur' may be allocated on the stack of the calling
                function, but for functors we may keep a reference, so
@@ -1627,7 +1551,6 @@
             callFunction(*functor->value, 2, args2, vCur, pos);
             nrArgs--;
             args++;
->>>>>>> ca82967e
         }
 
         else
