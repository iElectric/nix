--- conflicted
+++ resolved
@@ -2481,16 +2481,10 @@
                     else
                         obj["name"] = nullptr;
                     if (auto pos = positions[fun->pos]) {
-<<<<<<< HEAD
                         if (auto path = std::get_if<SourcePath>(&pos.origin))
-                            obj.attr("file", path->to_string());
-                        obj.attr("line", pos.line);
-                        obj.attr("column", pos.column);
-=======
-                        obj["file"] = (std::string_view) pos.file;
+                            obj["file"] = path->to_string();
                         obj["line"] = pos.line;
                         obj["column"] = pos.column;
->>>>>>> c5821503
                     }
                     obj["count"] = count;
                     list.push_back(obj);
@@ -2502,16 +2496,10 @@
                 for (auto & i : attrSelects) {
                     json obj = json::object();
                     if (auto pos = positions[i.first]) {
-<<<<<<< HEAD
                         if (auto path = std::get_if<SourcePath>(&pos.origin))
-                            obj.attr("file", path->to_string());
-                        obj.attr("line", pos.line);
-                        obj.attr("column", pos.column);
-=======
-                        obj["file"] = (const std::string &) pos.file;
+                            obj["file"] = path->to_string();
                         obj["line"] = pos.line;
                         obj["column"] = pos.column;
->>>>>>> c5821503
                     }
                     obj["count"] = i.second;
                     list.push_back(obj);
