#include "eval.hh"
#include "eval-settings.hh"
#include "hash.hh"
#include "types.hh"
#include "util.hh"
#include "store-api.hh"
#include "derivations.hh"
#include "downstream-placeholder.hh"
#include "globals.hh"
#include "eval-inline.hh"
#include "filetransfer.hh"
#include "function-trace.hh"
#include "profiles.hh"
#include "print.hh"
#include "fs-input-accessor.hh"

#include <algorithm>
#include <chrono>
#include <iostream>
#include <cstring>
#include <optional>
#include <unistd.h>
#include <sys/time.h>
#include <sys/resource.h>
#include <iostream>
#include <fstream>
#include <functional>

#include <sys/resource.h>
#include <nlohmann/json.hpp>

#if HAVE_BOEHMGC

#define GC_INCLUDE_NEW

#include <gc/gc.h>
#include <gc/gc_cpp.h>

#include <boost/coroutine2/coroutine.hpp>
#include <boost/coroutine2/protected_fixedsize_stack.hpp>
#include <boost/context/stack_context.hpp>

#endif

using json = nlohmann::json;

namespace nix {

static char * allocString(size_t size)
{
    char * t;
#if HAVE_BOEHMGC
    t = (char *) GC_MALLOC_ATOMIC(size);
#else
    t = (char *) malloc(size);
#endif
    if (!t) throw std::bad_alloc();
    return t;
}


static char * dupString(const char * s)
{
    char * t;
#if HAVE_BOEHMGC
    t = GC_STRDUP(s);
#else
    t = strdup(s);
#endif
    if (!t) throw std::bad_alloc();
    return t;
}


// When there's no need to write to the string, we can optimize away empty
// string allocations.
// This function handles makeImmutableString(std::string_view()) by returning
// the empty string.
static const char * makeImmutableString(std::string_view s)
{
    const size_t size = s.size();
    if (size == 0)
        return "";
    auto t = allocString(size + 1);
    memcpy(t, s.data(), size);
    t[size] = '\0';
    return t;
}


RootValue allocRootValue(Value * v)
{
#if HAVE_BOEHMGC
    return std::allocate_shared<Value *>(traceable_allocator<Value *>(), v);
#else
    return std::make_shared<Value *>(v);
#endif
}

void Value::print(const SymbolTable &symbols, std::ostream &str,
                  std::set<const void *> *seen, int depth) const

{
    checkInterrupt();

    if (depth <= 0) {
        str << "«too deep»";
        return;
    }
    switch (internalType) {
    case tInt:
        str << integer;
        break;
    case tBool:
        printLiteralBool(str, boolean);
        break;
    case tString:
        printLiteralString(str, string.s);
        break;
    case tPath:
        str << path().to_string(); // !!! escaping?
        break;
    case tNull:
        str << "null";
        break;
    case tAttrs: {
        if (seen && !attrs->empty() && !seen->insert(attrs).second)
            str << "«repeated»";
        else {
            str << "{ ";
            for (auto & i : attrs->lexicographicOrder(symbols)) {
                str << symbols[i->name] << " = ";
                i->value->print(symbols, str, seen, depth - 1);
                str << "; ";
            }
            str << "}";
        }
        break;
    }
    case tList1:
    case tList2:
    case tListN:
        if (seen && listSize() && !seen->insert(listElems()).second)
            str << "«repeated»";
        else {
            str << "[ ";
            for (auto v2 : listItems()) {
                if (v2)
                    v2->print(symbols, str, seen, depth - 1);
                else
                    str << "(nullptr)";
                str << " ";
            }
            str << "]";
        }
        break;
    case tThunk:
    case tApp:
        str << "<CODE>";
        break;
    case tLambda:
        str << "<LAMBDA>";
        break;
    case tPrimOp:
        str << "<PRIMOP>";
        break;
    case tPrimOpApp:
        str << "<PRIMOP-APP>";
        break;
    case tExternal:
        str << *external;
        break;
    case tFloat:
        str << fpoint;
        break;
    case tBlackhole:
        // Although we know for sure that it's going to be an infinite recursion
        // when this value is accessed _in the current context_, it's likely
        // that the user will misinterpret a simpler «infinite recursion» output
        // as a definitive statement about the value, while in fact it may be
        // a valid value after `builtins.trace` and perhaps some other steps
        // have completed.
        str << "«potential infinite recursion»";
        break;
    default:
        printError("Nix evaluator internal error: Value::print(): invalid value type %1%", internalType);
        abort();
    }
}

void Value::print(const SymbolTable &symbols, std::ostream &str,
                  bool showRepeated, int depth) const {
    std::set<const void *> seen;
    print(symbols, str, showRepeated ? nullptr : &seen, depth);
}

// Pretty print types for assertion errors
std::ostream & operator << (std::ostream & os, const ValueType t) {
    os << showType(t);
    return os;
}

std::string printValue(const EvalState & state, const Value & v)
{
    std::ostringstream out;
    v.print(state.symbols, out);
    return out.str();
}


const Value * getPrimOp(const Value &v) {
    const Value * primOp = &v;
    while (primOp->isPrimOpApp()) {
        primOp = primOp->primOpApp.left;
    }
    assert(primOp->isPrimOp());
    return primOp;
}

std::string_view showType(ValueType type, bool withArticle)
{
    #define WA(a, w) withArticle ? a " " w : w
    switch (type) {
        case nInt: return WA("an", "integer");
        case nBool: return WA("a", "Boolean");
        case nString: return WA("a", "string");
        case nPath: return WA("a", "path");
        case nNull: return "null";
        case nAttrs: return WA("a", "set");
        case nList: return WA("a", "list");
        case nFunction: return WA("a", "function");
        case nExternal: return WA("an", "external value");
        case nFloat: return WA("a", "float");
        case nThunk: return WA("a", "thunk");
    }
    abort();
}


std::string showType(const Value & v)
{
    // Allow selecting a subset of enum values
    #pragma GCC diagnostic push
    #pragma GCC diagnostic ignored "-Wswitch-enum"
    switch (v.internalType) {
        case tString: return v.string.context ? "a string with context" : "a string";
        case tPrimOp:
            return fmt("the built-in function '%s'", std::string(v.primOp->name));
        case tPrimOpApp:
            return fmt("the partially applied built-in function '%s'", std::string(getPrimOp(v)->primOp->name));
        case tExternal: return v.external->showType();
        case tThunk: return "a thunk";
        case tApp: return "a function application";
        case tBlackhole: return "a black hole";
    default:
        return std::string(showType(v.type()));
    }
    #pragma GCC diagnostic pop
}

PosIdx Value::determinePos(const PosIdx pos) const
{
    // Allow selecting a subset of enum values
    #pragma GCC diagnostic push
    #pragma GCC diagnostic ignored "-Wswitch-enum"
    switch (internalType) {
        case tAttrs: return attrs->pos;
        case tLambda: return lambda.fun->pos;
        case tApp: return app.left->determinePos(pos);
        default: return pos;
    }
    #pragma GCC diagnostic pop
}

bool Value::isTrivial() const
{
    return
        internalType != tApp
        && internalType != tPrimOpApp
        && (internalType != tThunk
            || (dynamic_cast<ExprAttrs *>(thunk.expr)
                && ((ExprAttrs *) thunk.expr)->dynamicAttrs.empty())
            || dynamic_cast<ExprLambda *>(thunk.expr)
            || dynamic_cast<ExprList *>(thunk.expr));
}


#if HAVE_BOEHMGC
/* Called when the Boehm GC runs out of memory. */
static void * oomHandler(size_t requested)
{
    /* Convert this to a proper C++ exception. */
    throw std::bad_alloc();
}

class BoehmGCStackAllocator : public StackAllocator {
    boost::coroutines2::protected_fixedsize_stack stack {
        // We allocate 8 MB, the default max stack size on NixOS.
        // A smaller stack might be quicker to allocate but reduces the stack
        // depth available for source filter expressions etc.
        std::max(boost::context::stack_traits::default_size(), static_cast<std::size_t>(8 * 1024 * 1024))
    };

    // This is specific to boost::coroutines2::protected_fixedsize_stack.
    // The stack protection page is included in sctx.size, so we have to
    // subtract one page size from the stack size.
    std::size_t pfss_usable_stack_size(boost::context::stack_context &sctx) {
        return sctx.size - boost::context::stack_traits::page_size();
    }

  public:
    boost::context::stack_context allocate() override {
        auto sctx = stack.allocate();

        // Stacks generally start at a high address and grow to lower addresses.
        // Architectures that do the opposite are rare; in fact so rare that
        // boost_routine does not implement it.
        // So we subtract the stack size.
        GC_add_roots(static_cast<char *>(sctx.sp) - pfss_usable_stack_size(sctx), sctx.sp);
        return sctx;
    }

    void deallocate(boost::context::stack_context sctx) override {
        GC_remove_roots(static_cast<char *>(sctx.sp) - pfss_usable_stack_size(sctx), sctx.sp);
        stack.deallocate(sctx);
    }

};

static BoehmGCStackAllocator boehmGCStackAllocator;

#endif


static Symbol getName(const AttrName & name, EvalState & state, Env & env)
{
    if (name.symbol) {
        return name.symbol;
    } else {
        Value nameValue;
        name.expr->eval(state, env, nameValue);
        state.forceStringNoCtx(nameValue, noPos, "while evaluating an attribute name");
        return state.symbols.create(nameValue.string.s);
    }
}

#if HAVE_BOEHMGC
/* Disable GC while this object lives. Used by CoroutineContext.
 *
 * Boehm keeps a count of GC_disable() and GC_enable() calls,
 * and only enables GC when the count matches.
 */
class BoehmDisableGC {
public:
    BoehmDisableGC() {
        GC_disable();
    };
    ~BoehmDisableGC() {
        GC_enable();
    };
};
#endif

static bool gcInitialised = false;

void initGC()
{
    if (gcInitialised) return;

#if HAVE_BOEHMGC
    /* Initialise the Boehm garbage collector. */

    /* Don't look for interior pointers. This reduces the odds of
       misdetection a bit. */
    GC_set_all_interior_pointers(0);

    /* We don't have any roots in data segments, so don't scan from
       there. */
    GC_set_no_dls(1);

    GC_INIT();

    GC_set_oom_fn(oomHandler);

    StackAllocator::defaultAllocator = &boehmGCStackAllocator;


#if NIX_BOEHM_PATCH_VERSION != 1
    printTalkative("Unpatched BoehmGC, disabling GC inside coroutines");
    /* Used to disable GC when entering coroutines on macOS */
    create_coro_gc_hook = []() -> std::shared_ptr<void> {
        return std::make_shared<BoehmDisableGC>();
    };
#endif

    /* Set the initial heap size to something fairly big (25% of
       physical RAM, up to a maximum of 384 MiB) so that in most cases
       we don't need to garbage collect at all.  (Collection has a
       fairly significant overhead.)  The heap size can be overridden
       through libgc's GC_INITIAL_HEAP_SIZE environment variable.  We
       should probably also provide a nix.conf setting for this.  Note
       that GC_expand_hp() causes a lot of virtual, but not physical
       (resident) memory to be allocated.  This might be a problem on
       systems that don't overcommit. */
    if (!getEnv("GC_INITIAL_HEAP_SIZE")) {
        size_t size = 32 * 1024 * 1024;
#if HAVE_SYSCONF && defined(_SC_PAGESIZE) && defined(_SC_PHYS_PAGES)
        size_t maxSize = 384 * 1024 * 1024;
        long pageSize = sysconf(_SC_PAGESIZE);
        long pages = sysconf(_SC_PHYS_PAGES);
        if (pageSize != -1)
            size = (pageSize * pages) / 4; // 25% of RAM
        if (size > maxSize) size = maxSize;
#endif
        debug("setting initial heap size to %1% bytes", size);
        GC_expand_hp(size);
    }

#endif

    gcInitialised = true;
}


ErrorBuilder & ErrorBuilder::atPos(PosIdx pos)
{
    info.errPos = state.positions[pos];
    return *this;
}

ErrorBuilder & ErrorBuilder::withTrace(PosIdx pos, const std::string_view text)
{
    info.traces.push_front(Trace{ .pos = state.positions[pos], .hint = hintformat(std::string(text)), .frame = false });
    return *this;
}

ErrorBuilder & ErrorBuilder::withFrameTrace(PosIdx pos, const std::string_view text)
{
    info.traces.push_front(Trace{ .pos = state.positions[pos], .hint = hintformat(std::string(text)), .frame = true });
    return *this;
}

ErrorBuilder & ErrorBuilder::withSuggestions(Suggestions & s)
{
    info.suggestions = s;
    return *this;
}

ErrorBuilder & ErrorBuilder::withFrame(const Env & env, const Expr & expr)
{
    // NOTE: This is abusing side-effects.
    // TODO: check compatibility with nested debugger calls.
    state.debugTraces.push_front(DebugTrace {
        .pos = nullptr,
        .expr = expr,
        .env = env,
        .hint = hintformat("Fake frame for debugging purposes"),
        .isError = true
    });
    return *this;
}


EvalState::EvalState(
    const SearchPath & _searchPath,
    ref<Store> store,
    std::shared_ptr<Store> buildStore)
    : sWith(symbols.create("<with>"))
    , sOutPath(symbols.create("outPath"))
    , sDrvPath(symbols.create("drvPath"))
    , sType(symbols.create("type"))
    , sMeta(symbols.create("meta"))
    , sName(symbols.create("name"))
    , sValue(symbols.create("value"))
    , sSystem(symbols.create("system"))
    , sOverrides(symbols.create("__overrides"))
    , sOutputs(symbols.create("outputs"))
    , sOutputName(symbols.create("outputName"))
    , sIgnoreNulls(symbols.create("__ignoreNulls"))
    , sFile(symbols.create("file"))
    , sLine(symbols.create("line"))
    , sColumn(symbols.create("column"))
    , sFunctor(symbols.create("__functor"))
    , sToString(symbols.create("__toString"))
    , sRight(symbols.create("right"))
    , sWrong(symbols.create("wrong"))
    , sStructuredAttrs(symbols.create("__structuredAttrs"))
    , sBuilder(symbols.create("builder"))
    , sArgs(symbols.create("args"))
    , sContentAddressed(symbols.create("__contentAddressed"))
    , sImpure(symbols.create("__impure"))
    , sOutputHash(symbols.create("outputHash"))
    , sOutputHashAlgo(symbols.create("outputHashAlgo"))
    , sOutputHashMode(symbols.create("outputHashMode"))
    , sRecurseForDerivations(symbols.create("recurseForDerivations"))
    , sDescription(symbols.create("description"))
    , sSelf(symbols.create("self"))
    , sEpsilon(symbols.create(""))
    , sStartSet(symbols.create("startSet"))
    , sOperator(symbols.create("operator"))
    , sKey(symbols.create("key"))
    , sPath(symbols.create("path"))
    , sPrefix(symbols.create("prefix"))
    , sOutputSpecified(symbols.create("outputSpecified"))
    , repair(NoRepair)
    , emptyBindings(0)
    , rootFS(
        makeFSInputAccessor(
            CanonPath::root,
            evalSettings.restrictEval || evalSettings.pureEval
            ? std::optional<std::set<CanonPath>>(std::set<CanonPath>())
            : std::nullopt,
            [](const CanonPath & path) -> RestrictedPathError {
                auto modeInformation = evalSettings.pureEval
                    ? "in pure evaluation mode (use '--impure' to override)"
                    : "in restricted mode";
                throw RestrictedPathError("access to absolute path '%1%' is forbidden %2%", path, modeInformation);
            }))
    , corepkgsFS(makeMemoryInputAccessor())
    , internalFS(makeMemoryInputAccessor())
    , derivationInternal{corepkgsFS->addFile(
        CanonPath("derivation-internal.nix"),
        #include "primops/derivation.nix.gen.hh"
    )}
    , callFlakeInternal{internalFS->addFile(
        CanonPath("call-flake.nix"),
        #include "flake/call-flake.nix.gen.hh"
    )}
    , store(store)
    , buildStore(buildStore ? buildStore : store)
    , debugRepl(nullptr)
    , debugStop(false)
    , debugQuit(false)
    , trylevel(0)
    , regexCache(makeRegexCache())
#if HAVE_BOEHMGC
    , valueAllocCache(std::allocate_shared<void *>(traceable_allocator<void *>(), nullptr))
    , env1AllocCache(std::allocate_shared<void *>(traceable_allocator<void *>(), nullptr))
#endif
    , virtualPathMarker(settings.nixStore + "/virtual00000000000000000")
    , baseEnv(allocEnv(128))
    , staticBaseEnv{std::make_shared<StaticEnv>(false, nullptr)}
{
    corepkgsFS->setPathDisplay("<nix", ">");
    internalFS->setPathDisplay("«nix-internal»", "");

    countCalls = getEnv("NIX_COUNT_CALLS").value_or("0") != "0";

    assert(gcInitialised);

    static_assert(sizeof(Env) <= 16, "environment must be <= 16 bytes");

    /* Initialise the Nix expression search path. */
    if (!evalSettings.pureEval) {
        for (auto & i : _searchPath.elements)
            addToSearchPath(SearchPath::Elem {i});
        for (auto & i : evalSettings.nixPath.get())
            addToSearchPath(SearchPath::Elem::parse(i));
    }

<<<<<<< HEAD
    /* Allow access to all paths in the search path. */
    if (rootFS->hasAccessControl())
        for (auto & i : searchPath)
            resolveSearchPathElem(i, true);

    corepkgsFS->addFile(
        CanonPath("fetchurl.nix"),
        #include "fetchurl.nix.gen.hh"
    );
=======
    if (evalSettings.restrictEval || evalSettings.pureEval) {
        allowedPaths = PathSet();

        for (auto & i : searchPath.elements) {
            auto r = resolveSearchPathPath(i.path);
            if (!r) continue;

            auto path = *std::move(r);

            if (store->isInStore(path)) {
                try {
                    StorePathSet closure;
                    store->computeFSClosure(store->toStorePath(path).first, closure);
                    for (auto & path : closure)
                        allowPath(path);
                } catch (InvalidPath &) {
                    allowPath(path);
                }
            } else
                allowPath(path);
        }
    }
>>>>>>> 37233636

    createBaseEnv();
}


EvalState::~EvalState()
{
}


void EvalState::allowPath(const Path & path)
{
    rootFS->allowPath(CanonPath(path));
}

void EvalState::allowPath(const StorePath & storePath)
{
    rootFS->allowPath(CanonPath(store->toRealPath(storePath)));
}

void EvalState::allowAndSetStorePathString(const StorePath & storePath, Value & v)
{
    allowPath(storePath);

    mkStorePathString(storePath, v);
}

void EvalState::checkURI(const std::string & uri)
{
    if (!evalSettings.restrictEval) return;

    /* 'uri' should be equal to a prefix, or in a subdirectory of a
       prefix. Thus, the prefix https://github.co does not permit
       access to https://github.com. Note: this allows 'http://' and
       'https://' as prefixes for any http/https URI. */
    for (auto & prefix : evalSettings.allowedUris.get())
        if (uri == prefix ||
            (uri.size() > prefix.size()
            && prefix.size() > 0
            && hasPrefix(uri, prefix)
            && (prefix[prefix.size() - 1] == '/' || uri[prefix.size()] == '/')))
            return;

    /* If the URI is a path, then check it against allowedPaths as
       well. */
    if (hasPrefix(uri, "/")) {
        rootFS->checkAllowed(CanonPath(uri));
        return;
    }

    if (hasPrefix(uri, "file://")) {
        rootFS->checkAllowed(CanonPath(uri.substr(7)));
        return;
    }

    throw RestrictedPathError("access to URI '%s' is forbidden in restricted mode", uri);
}


Path EvalState::toRealPath(const Path & path, const NixStringContext & context)
{
    // FIXME: check whether 'path' is in 'context'.
    return
        !context.empty() && store->isInStore(path)
        ? store->toRealPath(path)
        : path;
}


Value * EvalState::addConstant(const std::string & name, Value & v, Constant info)
{
    Value * v2 = allocValue();
    *v2 = v;
    addConstant(name, v2, info);
    return v2;
}


void EvalState::addConstant(const std::string & name, Value * v, Constant info)
{
    auto name2 = name.substr(0, 2) == "__" ? name.substr(2) : name;

    constantInfos.push_back({name2, info});

    if (!(evalSettings.pureEval && info.impureOnly)) {
        /* Check the type, if possible.

           We might know the type of a thunk in advance, so be allowed
           to just write it down in that case. */
        if (auto gotType = v->type(true); gotType != nThunk)
            assert(info.type == gotType);

        /* Install value the base environment. */
        staticBaseEnv->vars.emplace_back(symbols.create(name), baseEnvDispl);
        baseEnv.values[baseEnvDispl++] = v;
        baseEnv.values[0]->attrs->push_back(Attr(symbols.create(name2), v));
    }
}


Value * EvalState::addPrimOp(PrimOp && primOp)
{
    /* Hack to make constants lazy: turn them into a application of
       the primop to a dummy value. */
    if (primOp.arity == 0) {
        primOp.arity = 1;
        auto vPrimOp = allocValue();
        vPrimOp->mkPrimOp(new PrimOp(primOp));
        Value v;
        v.mkApp(vPrimOp, vPrimOp);
        return addConstant(primOp.name, v, {
            .type = nThunk, // FIXME
            .doc = primOp.doc,
        });
    }

    auto envName = symbols.create(primOp.name);
    if (hasPrefix(primOp.name, "__"))
        primOp.name = primOp.name.substr(2);

    Value * v = allocValue();
    v->mkPrimOp(new PrimOp(primOp));
    staticBaseEnv->vars.emplace_back(envName, baseEnvDispl);
    baseEnv.values[baseEnvDispl++] = v;
    baseEnv.values[0]->attrs->push_back(Attr(symbols.create(primOp.name), v));
    return v;
}


Value & EvalState::getBuiltin(const std::string & name)
{
    return *baseEnv.values[0]->attrs->find(symbols.create(name))->value;
}


std::optional<EvalState::Doc> EvalState::getDoc(Value & v)
{
    if (v.isPrimOp()) {
        auto v2 = &v;
        if (auto * doc = v2->primOp->doc)
            return Doc {
                .pos = {},
                .name = v2->primOp->name,
                .arity = v2->primOp->arity,
                .args = v2->primOp->args,
                .doc = doc,
            };
    }
    return {};
}


// just for the current level of StaticEnv, not the whole chain.
void printStaticEnvBindings(const SymbolTable & st, const StaticEnv & se)
{
    std::cout << ANSI_MAGENTA;
    for (auto & i : se.vars)
        std::cout << st[i.first] << " ";
    std::cout << ANSI_NORMAL;
    std::cout << std::endl;
}

// just for the current level of Env, not the whole chain.
void printWithBindings(const SymbolTable & st, const Env & env)
{
    if (env.type == Env::HasWithAttrs) {
        std::cout << "with: ";
        std::cout << ANSI_MAGENTA;
        Bindings::iterator j = env.values[0]->attrs->begin();
        while (j != env.values[0]->attrs->end()) {
            std::cout << st[j->name] << " ";
            ++j;
        }
        std::cout << ANSI_NORMAL;
        std::cout << std::endl;
    }
}

void printEnvBindings(const SymbolTable & st, const StaticEnv & se, const Env & env, int lvl)
{
    std::cout << "Env level " << lvl << std::endl;

    if (se.up && env.up) {
        std::cout << "static: ";
        printStaticEnvBindings(st, se);
        printWithBindings(st, env);
        std::cout << std::endl;
        printEnvBindings(st, *se.up, *env.up, ++lvl);
    } else {
        std::cout << ANSI_MAGENTA;
        // for the top level, don't print the double underscore ones;
        // they are in builtins.
        for (auto & i : se.vars)
            if (!hasPrefix(st[i.first], "__"))
                std::cout << st[i.first] << " ";
        std::cout << ANSI_NORMAL;
        std::cout << std::endl;
        printWithBindings(st, env);  // probably nothing there for the top level.
        std::cout << std::endl;

    }
}

void printEnvBindings(const EvalState &es, const Expr & expr, const Env & env)
{
    // just print the names for now
    auto se = es.getStaticEnv(expr);
    if (se)
        printEnvBindings(es.symbols, *se, env, 0);
}

void mapStaticEnvBindings(const SymbolTable & st, const StaticEnv & se, const Env & env, ValMap & vm)
{
    // add bindings for the next level up first, so that the bindings for this level
    // override the higher levels.
    // The top level bindings (builtins) are skipped since they are added for us by initEnv()
    if (env.up && se.up) {
        mapStaticEnvBindings(st, *se.up, *env.up, vm);

        if (env.type == Env::HasWithAttrs) {
            // add 'with' bindings.
            Bindings::iterator j = env.values[0]->attrs->begin();
            while (j != env.values[0]->attrs->end()) {
                vm[st[j->name]] = j->value;
                ++j;
            }
        } else {
            // iterate through staticenv bindings and add them.
            for (auto & i : se.vars)
                vm[st[i.first]] = env.values[i.second];
        }
    }
}

std::unique_ptr<ValMap> mapStaticEnvBindings(const SymbolTable & st, const StaticEnv & se, const Env & env)
{
    auto vm = std::make_unique<ValMap>();
    mapStaticEnvBindings(st, se, env, *vm);
    return vm;
}

void EvalState::runDebugRepl(const Error * error, const Env & env, const Expr & expr)
{
    // double check we've got the debugRepl function pointer.
    if (!debugRepl)
        return;

    auto dts =
        error && expr.getPos()
        ? std::make_unique<DebugTraceStacker>(
            *this,
            DebugTrace {
                .pos = error->info().errPos ? error->info().errPos : static_cast<std::shared_ptr<AbstractPos>>(positions[expr.getPos()]),
                .expr = expr,
                .env = env,
                .hint = error->info().msg,
                .isError = true
            })
        : nullptr;

    if (error)
    {
        printError("%s\n\n", error->what());

        if (trylevel > 0 && error->info().level != lvlInfo)
            printError("This exception occurred in a 'tryEval' call. Use " ANSI_GREEN "--ignore-try" ANSI_NORMAL " to skip these.\n");

        printError(ANSI_BOLD "Starting REPL to allow you to inspect the current state of the evaluator.\n" ANSI_NORMAL);
    }

    auto se = getStaticEnv(expr);
    if (se) {
        auto vm = mapStaticEnvBindings(symbols, *se.get(), env);
        (debugRepl)(ref<EvalState>(shared_from_this()), *vm);
    }
}

void EvalState::addErrorTrace(Error & e, const char * s, const std::string & s2) const
{
    e.addTrace(nullptr, s, s2);
}

void EvalState::addErrorTrace(Error & e, const PosIdx pos, const char * s, const std::string & s2, bool frame) const
{
    e.addTrace(positions[pos], hintfmt(s, s2), frame);
}

static std::unique_ptr<DebugTraceStacker> makeDebugTraceStacker(
    EvalState & state,
    Expr & expr,
    Env & env,
    std::shared_ptr<AbstractPos> && pos,
    const char * s,
    const std::string & s2)
{
    return std::make_unique<DebugTraceStacker>(state,
        DebugTrace {
            .pos = std::move(pos),
            .expr = expr,
            .env = env,
            .hint = hintfmt(s, s2),
            .isError = false
        });
}

DebugTraceStacker::DebugTraceStacker(EvalState & evalState, DebugTrace t)
    : evalState(evalState)
    , trace(std::move(t))
{
    evalState.debugTraces.push_front(trace);
    if (evalState.debugStop && evalState.debugRepl)
        evalState.runDebugRepl(nullptr, trace.env, trace.expr);
}

void Value::mkString(std::string_view s)
{
    mkString(makeImmutableString(s));
}


static void copyContextToValue(Value & v, const NixStringContext & context)
{
    if (!context.empty()) {
        size_t n = 0;
        v.string.context = (const char * *)
            allocBytes((context.size() + 1) * sizeof(char *));
        for (auto & i : context)
            v.string.context[n++] = dupString(i.to_string().c_str());
        v.string.context[n] = 0;
    }
}

void Value::mkString(std::string_view s, const NixStringContext & context)
{
    mkString(s);
    copyContextToValue(*this, context);
}

void Value::mkStringMove(const char * s, const NixStringContext & context)
{
    mkString(s);
    copyContextToValue(*this, context);
}


void Value::mkPath(const SourcePath & path)
{
    mkPath(&*path.accessor, makeImmutableString(path.path.abs()));
}


inline Value * EvalState::lookupVar(Env * env, const ExprVar & var, bool noEval)
{
    for (auto l = var.level; l; --l, env = env->up) ;

    if (!var.fromWith) return env->values[var.displ];

    while (1) {
        if (env->type == Env::HasWithExpr) {
            if (noEval) return 0;
            Value * v = allocValue();
            evalAttrs(*env->up, (Expr *) env->values[0], *v, noPos, "<borked>");
            env->values[0] = v;
            env->type = Env::HasWithAttrs;
        }
        Bindings::iterator j = env->values[0]->attrs->find(var.name);
        if (j != env->values[0]->attrs->end()) {
            if (countCalls) attrSelects[j->pos]++;
            return j->value;
        }
        if (!env->prevWith)
            error("undefined variable '%1%'", symbols[var.name]).atPos(var.pos).withFrame(*env, var).debugThrow<UndefinedVarError>();
        for (size_t l = env->prevWith; l; --l, env = env->up) ;
    }
}

void EvalState::mkList(Value & v, size_t size)
{
    v.mkList(size);
    if (size > 2)
        v.bigList.elems = (Value * *) allocBytes(size * sizeof(Value *));
    nrListElems += size;
}


unsigned long nrThunks = 0;

static inline void mkThunk(Value & v, Env & env, Expr * expr)
{
    v.mkThunk(&env, expr);
    nrThunks++;
}


void EvalState::mkThunk_(Value & v, Expr * expr)
{
    mkThunk(v, baseEnv, expr);
}


void EvalState::mkPos(Value & v, PosIdx p)
{
    auto pos = positions[p];
    if (auto path = std::get_if<SourcePath>(&pos.origin)) {
        auto attrs = buildBindings(3);
        attrs.alloc(sFile).mkString(encodePath(*path));
        attrs.alloc(sLine).mkInt(pos.line);
        attrs.alloc(sColumn).mkInt(pos.column);
        v.mkAttrs(attrs);
    } else
        v.mkNull();
}


void EvalState::mkStorePathString(const StorePath & p, Value & v)
{
    v.mkString(
        store->printStorePath(p),
        NixStringContext {
            NixStringContextElem::Opaque { .path = p },
        });
}


void EvalState::mkOutputString(
    Value & value,
    const StorePath & drvPath,
    const std::string outputName,
    std::optional<StorePath> optOutputPath)
{
    value.mkString(
        optOutputPath
            ? store->printStorePath(*std::move(optOutputPath))
            /* Downstream we would substitute this for an actual path once
               we build the floating CA derivation */
            : DownstreamPlaceholder::unknownCaOutput(drvPath, outputName).render(),
        NixStringContext {
            NixStringContextElem::Built {
                .drvPath = drvPath,
                .output = outputName,
            }
        });
}


/* Create a thunk for the delayed computation of the given expression
   in the given environment.  But if the expression is a variable,
   then look it up right away.  This significantly reduces the number
   of thunks allocated. */
Value * Expr::maybeThunk(EvalState & state, Env & env)
{
    Value * v = state.allocValue();
    mkThunk(*v, env, this);
    return v;
}


Value * ExprVar::maybeThunk(EvalState & state, Env & env)
{
    Value * v = state.lookupVar(&env, *this, true);
    /* The value might not be initialised in the environment yet.
       In that case, ignore it. */
    if (v) { state.nrAvoided++; return v; }
    return Expr::maybeThunk(state, env);
}


Value * ExprString::maybeThunk(EvalState & state, Env & env)
{
    state.nrAvoided++;
    return &v;
}

Value * ExprInt::maybeThunk(EvalState & state, Env & env)
{
    state.nrAvoided++;
    return &v;
}

Value * ExprFloat::maybeThunk(EvalState & state, Env & env)
{
    state.nrAvoided++;
    return &v;
}

Value * ExprPath::maybeThunk(EvalState & state, Env & env)
{
    state.nrAvoided++;
    return &v;
}


void EvalState::evalFile(const SourcePath & path, Value & v, bool mustBeTrivial)
{
    FileEvalCache::iterator i;
    if ((i = fileEvalCache.find(path)) != fileEvalCache.end()) {
        v = i->second;
        return;
    }

    auto resolvedPath = resolveExprPath(path);
    if ((i = fileEvalCache.find(resolvedPath)) != fileEvalCache.end()) {
        v = i->second;
        return;
    }

    printTalkative("evaluating file '%1%'", resolvedPath);
    Expr * e = nullptr;

    auto j = fileParseCache.find(resolvedPath);
    if (j != fileParseCache.end())
        e = j->second;

    if (!e)
        e = parseExprFromFile(resolvedPath);

    fileParseCache[resolvedPath] = e;

    try {
        auto dts = debugRepl
            ? makeDebugTraceStacker(
                *this,
                *e,
                this->baseEnv,
                e->getPos() ? static_cast<std::shared_ptr<AbstractPos>>(positions[e->getPos()]) : nullptr,
                "while evaluating the file '%1%':", resolvedPath.to_string())
            : nullptr;

        // Enforce that 'flake.nix' is a direct attrset, not a
        // computation.
        if (mustBeTrivial &&
            !(dynamic_cast<ExprAttrs *>(e)))
            error("file '%s' must be an attribute set", path).debugThrow<EvalError>();
        eval(e, v);
    } catch (Error & e) {
        addErrorTrace(e, "while evaluating the file '%1%':", resolvedPath.to_string());
        throw;
    }

    fileEvalCache[resolvedPath] = v;
    if (path != resolvedPath) fileEvalCache[path] = v;
}


void EvalState::resetFileCache()
{
    fileEvalCache.clear();
    fileParseCache.clear();
}


void EvalState::eval(Expr * e, Value & v)
{
    e->eval(*this, baseEnv, v);
}


inline bool EvalState::evalBool(Env & env, Expr * e, const PosIdx pos, std::string_view errorCtx)
{
    try {
        Value v;
        e->eval(*this, env, v);
        if (v.type() != nBool)
            error("value is %1% while a Boolean was expected", showType(v)).withFrame(env, *e).debugThrow<TypeError>();
        return v.boolean;
    } catch (Error & e) {
        e.addTrace(positions[pos], errorCtx);
        throw;
    }
}


inline void EvalState::evalAttrs(Env & env, Expr * e, Value & v, const PosIdx pos, std::string_view errorCtx)
{
    try {
        e->eval(*this, env, v);
        if (v.type() != nAttrs)
            error("value is %1% while a set was expected", showType(v)).withFrame(env, *e).debugThrow<TypeError>();
    } catch (Error & e) {
        e.addTrace(positions[pos], errorCtx);
        throw;
    }
}


void Expr::eval(EvalState & state, Env & env, Value & v)
{
    abort();
}


void ExprInt::eval(EvalState & state, Env & env, Value & v)
{
    v = this->v;
}


void ExprFloat::eval(EvalState & state, Env & env, Value & v)
{
    v = this->v;
}

void ExprString::eval(EvalState & state, Env & env, Value & v)
{
    v = this->v;
}


void ExprPath::eval(EvalState & state, Env & env, Value & v)
{
    v = this->v;
}


void ExprAttrs::eval(EvalState & state, Env & env, Value & v)
{
    v.mkAttrs(state.buildBindings(attrs.size() + dynamicAttrs.size()).finish());
    auto dynamicEnv = &env;

    if (recursive) {
        /* Create a new environment that contains the attributes in
           this `rec'. */
        Env & env2(state.allocEnv(attrs.size()));
        env2.up = &env;
        dynamicEnv = &env2;

        AttrDefs::iterator overrides = attrs.find(state.sOverrides);
        bool hasOverrides = overrides != attrs.end();

        /* The recursive attributes are evaluated in the new
           environment, while the inherited attributes are evaluated
           in the original environment. */
        Displacement displ = 0;
        for (auto & i : attrs) {
            Value * vAttr;
            if (hasOverrides && !i.second.inherited) {
                vAttr = state.allocValue();
                mkThunk(*vAttr, env2, i.second.e);
            } else
                vAttr = i.second.e->maybeThunk(state, i.second.inherited ? env : env2);
            env2.values[displ++] = vAttr;
            v.attrs->push_back(Attr(i.first, vAttr, i.second.pos));
        }

        /* If the rec contains an attribute called `__overrides', then
           evaluate it, and add the attributes in that set to the rec.
           This allows overriding of recursive attributes, which is
           otherwise not possible.  (You can use the // operator to
           replace an attribute, but other attributes in the rec will
           still reference the original value, because that value has
           been substituted into the bodies of the other attributes.
           Hence we need __overrides.) */
        if (hasOverrides) {
            Value * vOverrides = (*v.attrs)[overrides->second.displ].value;
            state.forceAttrs(*vOverrides, [&]() { return vOverrides->determinePos(noPos); }, "while evaluating the `__overrides` attribute");
            Bindings * newBnds = state.allocBindings(v.attrs->capacity() + vOverrides->attrs->size());
            for (auto & i : *v.attrs)
                newBnds->push_back(i);
            for (auto & i : *vOverrides->attrs) {
                AttrDefs::iterator j = attrs.find(i.name);
                if (j != attrs.end()) {
                    (*newBnds)[j->second.displ] = i;
                    env2.values[j->second.displ] = i.value;
                } else
                    newBnds->push_back(i);
            }
            newBnds->sort();
            v.attrs = newBnds;
        }
    }

    else
        for (auto & i : attrs)
            v.attrs->push_back(Attr(i.first, i.second.e->maybeThunk(state, env), i.second.pos));

    /* Dynamic attrs apply *after* rec and __overrides. */
    for (auto & i : dynamicAttrs) {
        Value nameVal;
        i.nameExpr->eval(state, *dynamicEnv, nameVal);
        state.forceValue(nameVal, i.pos);
        if (nameVal.type() == nNull)
            continue;
        state.forceStringNoCtx(nameVal, i.pos, "while evaluating the name of a dynamic attribute");
        auto nameSym = state.symbols.create(nameVal.string.s);
        Bindings::iterator j = v.attrs->find(nameSym);
        if (j != v.attrs->end())
            state.error("dynamic attribute '%1%' already defined at %2%", state.symbols[nameSym], state.positions[j->pos]).atPos(i.pos).withFrame(env, *this).debugThrow<EvalError>();

        i.valueExpr->setName(nameSym);
        /* Keep sorted order so find can catch duplicates */
        v.attrs->push_back(Attr(nameSym, i.valueExpr->maybeThunk(state, *dynamicEnv), i.pos));
        v.attrs->sort(); // FIXME: inefficient
    }

    v.attrs->pos = pos;
}


void ExprLet::eval(EvalState & state, Env & env, Value & v)
{
    /* Create a new environment that contains the attributes in this
       `let'. */
    Env & env2(state.allocEnv(attrs->attrs.size()));
    env2.up = &env;

    /* The recursive attributes are evaluated in the new environment,
       while the inherited attributes are evaluated in the original
       environment. */
    Displacement displ = 0;
    for (auto & i : attrs->attrs)
        env2.values[displ++] = i.second.e->maybeThunk(state, i.second.inherited ? env : env2);

    body->eval(state, env2, v);
}


void ExprList::eval(EvalState & state, Env & env, Value & v)
{
    state.mkList(v, elems.size());
    for (auto [n, v2] : enumerate(v.listItems()))
        const_cast<Value * &>(v2) = elems[n]->maybeThunk(state, env);
}


void ExprVar::eval(EvalState & state, Env & env, Value & v)
{
    Value * v2 = state.lookupVar(&env, *this, false);
    state.forceValue(*v2, pos);
    v = *v2;
}


static std::string showAttrPath(EvalState & state, Env & env, const AttrPath & attrPath)
{
    std::ostringstream out;
    bool first = true;
    for (auto & i : attrPath) {
        if (!first) out << '.'; else first = false;
        try {
            out << state.symbols[getName(i, state, env)];
        } catch (Error & e) {
            assert(!i.symbol);
            out << "\"${";
            i.expr->show(state.symbols, out);
            out << "}\"";
        }
    }
    return out.str();
}


void ExprSelect::eval(EvalState & state, Env & env, Value & v)
{
    Value vTmp;
    PosIdx pos2;
    Value * vAttrs = &vTmp;

    e->eval(state, env, vTmp);

    try {
        auto dts = state.debugRepl
            ? makeDebugTraceStacker(
                state,
                *this,
                env,
                state.positions[pos2],
                "while evaluating the attribute '%1%'",
                showAttrPath(state, env, attrPath))
            : nullptr;

        for (auto & i : attrPath) {
            state.nrLookups++;
            Bindings::iterator j;
            auto name = getName(i, state, env);
            if (def) {
                state.forceValue(*vAttrs, pos);
                if (vAttrs->type() != nAttrs ||
                    (j = vAttrs->attrs->find(name)) == vAttrs->attrs->end())
                {
                    def->eval(state, env, v);
                    return;
                }
            } else {
                state.forceAttrs(*vAttrs, pos, "while selecting an attribute");
                if ((j = vAttrs->attrs->find(name)) == vAttrs->attrs->end()) {
                    std::set<std::string> allAttrNames;
                    for (auto & attr : *vAttrs->attrs)
                        allAttrNames.insert(state.symbols[attr.name]);
                    auto suggestions = Suggestions::bestMatches(allAttrNames, state.symbols[name]);
                    state.error("attribute '%1%' missing", state.symbols[name])
                        .atPos(pos).withSuggestions(suggestions).withFrame(env, *this).debugThrow<EvalError>();
                }
            }
            vAttrs = j->value;
            pos2 = j->pos;
            if (state.countCalls) state.attrSelects[pos2]++;
        }

        state.forceValue(*vAttrs, (pos2 ? pos2 : this->pos ) );

    } catch (Error & e) {
        if (pos2) {
            auto pos2r = state.positions[pos2];
            auto origin = std::get_if<SourcePath>(&pos2r.origin);
            if (!(origin && *origin == state.derivationInternal))
                state.addErrorTrace(e, pos2, "while evaluating the attribute '%1%'",
                    showAttrPath(state, env, attrPath));
        }
        throw;
    }

    v = *vAttrs;
}


void ExprOpHasAttr::eval(EvalState & state, Env & env, Value & v)
{
    Value vTmp;
    Value * vAttrs = &vTmp;

    e->eval(state, env, vTmp);

    for (auto & i : attrPath) {
        state.forceValue(*vAttrs, noPos);
        Bindings::iterator j;
        auto name = getName(i, state, env);
        if (vAttrs->type() != nAttrs ||
            (j = vAttrs->attrs->find(name)) == vAttrs->attrs->end())
        {
            v.mkBool(false);
            return;
        } else {
            vAttrs = j->value;
        }
    }

    v.mkBool(true);
}


void ExprLambda::eval(EvalState & state, Env & env, Value & v)
{
    v.mkLambda(&env, this);
}


void EvalState::callFunction(Value & fun, size_t nrArgs, Value * * args, Value & vRes, const PosIdx pos)
{
    auto trace = evalSettings.traceFunctionCalls
        ? std::make_unique<FunctionCallTrace>(positions[pos])
        : nullptr;

    forceValue(fun, pos);

    Value vCur(fun);

    auto makeAppChain = [&]()
    {
        vRes = vCur;
        for (size_t i = 0; i < nrArgs; ++i) {
            auto fun2 = allocValue();
            *fun2 = vRes;
            vRes.mkPrimOpApp(fun2, args[i]);
        }
    };

    Attr * functor;

    while (nrArgs > 0) {

        if (vCur.isLambda()) {

            ExprLambda & lambda(*vCur.lambda.fun);

            auto size =
                (!lambda.arg ? 0 : 1) +
                (lambda.hasFormals() ? lambda.formals->formals.size() : 0);
            Env & env2(allocEnv(size));
            env2.up = vCur.lambda.env;

            Displacement displ = 0;

            if (!lambda.hasFormals())
                env2.values[displ++] = args[0];
            else {
                try {
                    forceAttrs(*args[0], lambda.pos, "while evaluating the value passed for the lambda argument");
                } catch (Error & e) {
                    if (pos) e.addTrace(positions[pos], "from call site");
                    throw;
                }

                if (lambda.arg)
                    env2.values[displ++] = args[0];

                /* For each formal argument, get the actual argument.  If
                   there is no matching actual argument but the formal
                   argument has a default, use the default. */
                size_t attrsUsed = 0;
                for (auto & i : lambda.formals->formals) {
                    auto j = args[0]->attrs->get(i.name);
                    if (!j) {
                        if (!i.def) {
                            error("function '%1%' called without required argument '%2%'",
                                             (lambda.name ? std::string(symbols[lambda.name]) : "anonymous lambda"),
                                             symbols[i.name])
                                    .atPos(lambda.pos)
                                    .withTrace(pos, "from call site")
                                    .withFrame(*fun.lambda.env, lambda)
                                    .debugThrow<TypeError>();
                        }
                        env2.values[displ++] = i.def->maybeThunk(*this, env2);
                    } else {
                        attrsUsed++;
                        env2.values[displ++] = j->value;
                    }
                }

                /* Check that each actual argument is listed as a formal
                   argument (unless the attribute match specifies a `...'). */
                if (!lambda.formals->ellipsis && attrsUsed != args[0]->attrs->size()) {
                    /* Nope, so show the first unexpected argument to the
                       user. */
                    for (auto & i : *args[0]->attrs)
                        if (!lambda.formals->has(i.name)) {
                            std::set<std::string> formalNames;
                            for (auto & formal : lambda.formals->formals)
                                formalNames.insert(symbols[formal.name]);
                            auto suggestions = Suggestions::bestMatches(formalNames, symbols[i.name]);
                            error("function '%1%' called with unexpected argument '%2%'",
                                             (lambda.name ? std::string(symbols[lambda.name]) : "anonymous lambda"),
                                             symbols[i.name])
                                .atPos(lambda.pos)
                                .withTrace(pos, "from call site")
                                .withSuggestions(suggestions)
                                .withFrame(*fun.lambda.env, lambda)
                                .debugThrow<TypeError>();
                        }
                    abort(); // can't happen
                }
            }

            nrFunctionCalls++;
            if (countCalls) incrFunctionCall(&lambda);

            /* Evaluate the body. */
            try {
                auto dts = debugRepl
                    ? makeDebugTraceStacker(
                        *this, *lambda.body, env2, positions[lambda.pos],
                        "while calling %s",
                        lambda.name
                        ? concatStrings("'", symbols[lambda.name], "'")
                        : "anonymous lambda")
                    : nullptr;

                lambda.body->eval(*this, env2, vCur);
            } catch (Error & e) {
                if (loggerSettings.showTrace.get()) {
                    addErrorTrace(
                        e,
                        lambda.pos,
                        "while calling %s",
                        lambda.name
                        ? concatStrings("'", symbols[lambda.name], "'")
                        : "anonymous lambda",
                        true);
                    if (pos != noPos)
                        addErrorTrace(e, pos, "from call site%s", "", true);
                }
                throw;
            }

            nrArgs--;
            args += 1;
        }

        else if (vCur.isPrimOp()) {

            size_t argsLeft = vCur.primOp->arity;

            if (nrArgs < argsLeft) {
                /* We don't have enough arguments, so create a tPrimOpApp chain. */
                makeAppChain();
                return;
            } else {
                /* We have all the arguments, so call the primop. */
                auto name = vCur.primOp->name;

                nrPrimOpCalls++;
                if (countCalls) primOpCalls[name]++;

                try {
                    vCur.primOp->fun(*this, noPos, args, vCur);
                } catch (Error & e) {
                    addErrorTrace(e, pos, "while calling the '%1%' builtin", name);
                    throw;
                }

                nrArgs -= argsLeft;
                args += argsLeft;
            }
        }

        else if (vCur.isPrimOpApp()) {
            /* Figure out the number of arguments still needed. */
            size_t argsDone = 0;
            Value * primOp = &vCur;
            while (primOp->isPrimOpApp()) {
                argsDone++;
                primOp = primOp->primOpApp.left;
            }
            assert(primOp->isPrimOp());
            auto arity = primOp->primOp->arity;
            auto argsLeft = arity - argsDone;

            if (nrArgs < argsLeft) {
                /* We still don't have enough arguments, so extend the tPrimOpApp chain. */
                makeAppChain();
                return;
            } else {
                /* We have all the arguments, so call the primop with
                   the previous and new arguments. */

                Value * vArgs[arity];
                auto n = argsDone;
                for (Value * arg = &vCur; arg->isPrimOpApp(); arg = arg->primOpApp.left)
                    vArgs[--n] = arg->primOpApp.right;

                for (size_t i = 0; i < argsLeft; ++i)
                    vArgs[argsDone + i] = args[i];

                auto name = primOp->primOp->name;
                nrPrimOpCalls++;
                if (countCalls) primOpCalls[name]++;

                try {
                    // TODO:
                    // 1. Unify this and above code. Heavily redundant.
                    // 2. Create a fake env (arg1, arg2, etc.) and a fake expr (arg1: arg2: etc: builtins.name arg1 arg2 etc)
                    //    so the debugger allows to inspect the wrong parameters passed to the builtin.
                    primOp->primOp->fun(*this, noPos, vArgs, vCur);
                } catch (Error & e) {
                    addErrorTrace(e, pos, "while calling the '%1%' builtin", name);
                    throw;
                }

                nrArgs -= argsLeft;
                args += argsLeft;
            }
        }

        else if (vCur.type() == nAttrs && (functor = vCur.attrs->get(sFunctor))) {
            /* 'vCur' may be allocated on the stack of the calling
               function, but for functors we may keep a reference, so
               heap-allocate a copy and use that instead. */
            Value * args2[] = {allocValue(), args[0]};
            *args2[0] = vCur;
            try {
                callFunction(*functor->value, 2, args2, vCur, functor->pos);
            } catch (Error & e) {
                e.addTrace(positions[pos], "while calling a functor (an attribute set with a '__functor' attribute)");
                throw;
            }
            nrArgs--;
            args++;
        }

        else
            error("attempt to call something which is not a function but %1%", showType(vCur)).atPos(pos).debugThrow<TypeError>();
    }

    vRes = vCur;
}


void ExprCall::eval(EvalState & state, Env & env, Value & v)
{
    Value vFun;
    fun->eval(state, env, vFun);

    Value * vArgs[args.size()];
    for (size_t i = 0; i < args.size(); ++i)
        vArgs[i] = args[i]->maybeThunk(state, env);

    state.callFunction(vFun, args.size(), vArgs, v, pos);
}


// Lifted out of callFunction() because it creates a temporary that
// prevents tail-call optimisation.
void EvalState::incrFunctionCall(ExprLambda * fun)
{
    functionCalls[fun]++;
}


void EvalState::autoCallFunction(Bindings & args, Value & fun, Value & res)
{
    auto pos = fun.determinePos(noPos);

    forceValue(fun, pos);

    if (fun.type() == nAttrs) {
        auto found = fun.attrs->find(sFunctor);
        if (found != fun.attrs->end()) {
            Value * v = allocValue();
            callFunction(*found->value, fun, *v, pos);
            forceValue(*v, pos);
            return autoCallFunction(args, *v, res);
        }
    }

    if (!fun.isLambda() || !fun.lambda.fun->hasFormals()) {
        res = fun;
        return;
    }

    auto attrs = buildBindings(std::max(static_cast<uint32_t>(fun.lambda.fun->formals->formals.size()), args.size()));

    if (fun.lambda.fun->formals->ellipsis) {
        // If the formals have an ellipsis (eg the function accepts extra args) pass
        // all available automatic arguments (which includes arguments specified on
        // the command line via --arg/--argstr)
        for (auto & v : args)
            attrs.insert(v);
    } else {
        // Otherwise, only pass the arguments that the function accepts
        for (auto & i : fun.lambda.fun->formals->formals) {
            Bindings::iterator j = args.find(i.name);
            if (j != args.end()) {
                attrs.insert(*j);
            } else if (!i.def) {
                error(R"(cannot evaluate a function that has an argument without a value ('%1%')
Nix attempted to evaluate a function as a top level expression; in
this case it must have its arguments supplied either by default
values, or passed explicitly with '--arg' or '--argstr'. See
https://nixos.org/manual/nix/stable/language/constructs.html#functions.)", symbols[i.name])
                    .atPos(i.pos).withFrame(*fun.lambda.env, *fun.lambda.fun).debugThrow<MissingArgumentError>();
            }
        }
    }

    callFunction(fun, allocValue()->mkAttrs(attrs), res, noPos);
}


void ExprWith::eval(EvalState & state, Env & env, Value & v)
{
    Env & env2(state.allocEnv(1));
    env2.up = &env;
    env2.prevWith = prevWith;
    env2.type = Env::HasWithExpr;
    env2.values[0] = (Value *) attrs;

    body->eval(state, env2, v);
}


void ExprIf::eval(EvalState & state, Env & env, Value & v)
{
    // We cheat in the parser, and pass the position of the condition as the position of the if itself.
    (state.evalBool(env, cond, pos, "while evaluating a branch condition") ? then : else_)->eval(state, env, v);
}


void ExprAssert::eval(EvalState & state, Env & env, Value & v)
{
    if (!state.evalBool(env, cond, pos, "in the condition of the assert statement")) {
        std::ostringstream out;
        cond->show(state.symbols, out);
        state.error("assertion '%1%' failed", out.str()).atPos(pos).withFrame(env, *this).debugThrow<AssertionError>();
    }
    body->eval(state, env, v);
}


void ExprOpNot::eval(EvalState & state, Env & env, Value & v)
{
    v.mkBool(!state.evalBool(env, e, noPos, "in the argument of the not operator")); // XXX: FIXME: !
}


void ExprOpEq::eval(EvalState & state, Env & env, Value & v)
{
    Value v1; e1->eval(state, env, v1);
    Value v2; e2->eval(state, env, v2);
    v.mkBool(state.eqValues(v1, v2, pos, "while testing two values for equality"));
}


void ExprOpNEq::eval(EvalState & state, Env & env, Value & v)
{
    Value v1; e1->eval(state, env, v1);
    Value v2; e2->eval(state, env, v2);
    v.mkBool(!state.eqValues(v1, v2, pos, "while testing two values for inequality"));
}


void ExprOpAnd::eval(EvalState & state, Env & env, Value & v)
{
    v.mkBool(state.evalBool(env, e1, pos, "in the left operand of the AND (&&) operator") && state.evalBool(env, e2, pos, "in the right operand of the AND (&&) operator"));
}


void ExprOpOr::eval(EvalState & state, Env & env, Value & v)
{
    v.mkBool(state.evalBool(env, e1, pos, "in the left operand of the OR (||) operator") || state.evalBool(env, e2, pos, "in the right operand of the OR (||) operator"));
}


void ExprOpImpl::eval(EvalState & state, Env & env, Value & v)
{
    v.mkBool(!state.evalBool(env, e1, pos, "in the left operand of the IMPL (->) operator") || state.evalBool(env, e2, pos, "in the right operand of the IMPL (->) operator"));
}


void ExprOpUpdate::eval(EvalState & state, Env & env, Value & v)
{
    Value v1, v2;
    state.evalAttrs(env, e1, v1, pos, "in the left operand of the update (//) operator");
    state.evalAttrs(env, e2, v2, pos, "in the right operand of the update (//) operator");

    state.nrOpUpdates++;

    if (v1.attrs->size() == 0) { v = v2; return; }
    if (v2.attrs->size() == 0) { v = v1; return; }

    auto attrs = state.buildBindings(v1.attrs->size() + v2.attrs->size());

    /* Merge the sets, preferring values from the second set.  Make
       sure to keep the resulting vector in sorted order. */
    Bindings::iterator i = v1.attrs->begin();
    Bindings::iterator j = v2.attrs->begin();

    while (i != v1.attrs->end() && j != v2.attrs->end()) {
        if (i->name == j->name) {
            attrs.insert(*j);
            ++i; ++j;
        }
        else if (i->name < j->name)
            attrs.insert(*i++);
        else
            attrs.insert(*j++);
    }

    while (i != v1.attrs->end()) attrs.insert(*i++);
    while (j != v2.attrs->end()) attrs.insert(*j++);

    v.mkAttrs(attrs.alreadySorted());

    state.nrOpUpdateValuesCopied += v.attrs->size();
}


void ExprOpConcatLists::eval(EvalState & state, Env & env, Value & v)
{
    Value v1; e1->eval(state, env, v1);
    Value v2; e2->eval(state, env, v2);
    Value * lists[2] = { &v1, &v2 };
    state.concatLists(v, 2, lists, pos, "while evaluating one of the elements to concatenate");
}


void EvalState::concatLists(Value & v, size_t nrLists, Value * * lists, const PosIdx pos, std::string_view errorCtx)
{
    nrListConcats++;

    Value * nonEmpty = 0;
    size_t len = 0;
    for (size_t n = 0; n < nrLists; ++n) {
        forceList(*lists[n], pos, errorCtx);
        auto l = lists[n]->listSize();
        len += l;
        if (l) nonEmpty = lists[n];
    }

    if (nonEmpty && len == nonEmpty->listSize()) {
        v = *nonEmpty;
        return;
    }

    mkList(v, len);
    auto out = v.listElems();
    for (size_t n = 0, pos = 0; n < nrLists; ++n) {
        auto l = lists[n]->listSize();
        if (l)
            memcpy(out + pos, lists[n]->listElems(), l * sizeof(Value *));
        pos += l;
    }
}


void ExprConcatStrings::eval(EvalState & state, Env & env, Value & v)
{
    NixStringContext context;
    std::vector<BackedStringView> s;
    size_t sSize = 0;
    NixInt n = 0;
    NixFloat nf = 0;

    bool first = !forceString;
    ValueType firstType = nString;

    const auto str = [&] {
        std::string result;
        result.reserve(sSize);
        for (const auto & part : s) result += *part;
        return result;
    };
    /* c_str() is not str().c_str() because we want to create a string
       Value. allocating a GC'd string directly and moving it into a
       Value lets us avoid an allocation and copy. */
    const auto c_str = [&] {
        char * result = allocString(sSize + 1);
        char * tmp = result;
        for (const auto & part : s) {
            memcpy(tmp, part->data(), part->size());
            tmp += part->size();
        }
        *tmp = 0;
        return result;
    };

    Value values[es->size()];
    Value * vTmpP = values;
    std::shared_ptr<InputAccessor> accessor;

    for (auto & [i_pos, i] : *es) {
        Value * vTmp = vTmpP++;
        i->eval(state, env, *vTmp);

        if (vTmp->type() == nAttrs) {
            auto j = vTmp->attrs->find(state.sOutPath);
            if (j != vTmp->attrs->end())
                vTmp = j->value;
        }

        /* If the first element is a path, then the result will also
           be a path, we don't copy anything (yet - that's done later,
           since paths are copied when they are used in a derivation),
           and none of the strings are allowed to have contexts. */
        if (first) {
            firstType = vTmp->type();
            if (vTmp->type() == nPath) {
                accessor = vTmp->path().accessor;
                auto part = vTmp->path().path.abs();
                sSize += part.size();
                s.emplace_back(std::move(part));
            }
        }

        if (firstType == nInt) {
            if (vTmp->type() == nInt) {
                n += vTmp->integer;
            } else if (vTmp->type() == nFloat) {
                // Upgrade the type from int to float;
                firstType = nFloat;
                nf = n;
                nf += vTmp->fpoint;
            } else
                state.error("cannot add %1% to an integer", showType(*vTmp)).atPos(i_pos).withFrame(env, *this).debugThrow<EvalError>();
        } else if (firstType == nFloat) {
            if (vTmp->type() == nInt) {
                nf += vTmp->integer;
            } else if (vTmp->type() == nFloat) {
                nf += vTmp->fpoint;
            } else
                state.error("cannot add %1% to a float", showType(*vTmp)).atPos(i_pos).withFrame(env, *this).debugThrow<EvalError>();
        } else if (firstType == nPath) {
            if (!first) {
                auto part = state.coerceToString(i_pos, *vTmp, context, "while evaluating a path segment", false, false);
                if (sSize <= 1 && !hasPrefix(*part, "/") && accessor != state.rootFS.get_ptr() && !part->empty())
                    state.error(
                        "cannot append non-absolute path '%1%' to '%2%' (hint: change it to '/%1%')",
                        (std::string) *part, accessor->root().to_string())
                        .atPos(i_pos)
                        .withFrame(env, *this)
                        .debugThrow<EvalError>();
                sSize += part->size();
                s.emplace_back(std::move(part));
            }
        } else {
            if (s.empty()) s.reserve(es->size());
            auto part = state.coerceToString(i_pos, *vTmp, context, "while evaluating a path segment", false, firstType == nString);
            sSize += part->size();
            s.emplace_back(std::move(part));
        }

        first = false;
    }

    if (firstType == nInt)
        v.mkInt(n);
    else if (firstType == nFloat)
        v.mkFloat(nf);
    else if (firstType == nPath) {
        if (!context.empty())
            state.error("a string that refers to a store path cannot be appended to a path").atPos(pos).withFrame(env, *this).debugThrow<EvalError>();
        v.mkPath({ref(accessor), CanonPath(str())});
    } else
        v.mkStringMove(c_str(), context);
}


void ExprPos::eval(EvalState & state, Env & env, Value & v)
{
    state.mkPos(v, pos);
}


void EvalState::forceValueDeep(Value & v)
{
    std::set<const Value *> seen;

    std::function<void(Value & v)> recurse;

    recurse = [&](Value & v) {
        if (!seen.insert(&v).second) return;

        forceValue(v, [&]() { return v.determinePos(noPos); });

        if (v.type() == nAttrs) {
            for (auto & i : *v.attrs)
                try {
                    // If the value is a thunk, we're evaling. Otherwise no trace necessary.
                    auto dts = debugRepl && i.value->isThunk()
                        ? makeDebugTraceStacker(*this, *i.value->thunk.expr, *i.value->thunk.env, positions[i.pos],
                            "while evaluating the attribute '%1%'", symbols[i.name])
                        : nullptr;

                    recurse(*i.value);
                } catch (Error & e) {
                    addErrorTrace(e, i.pos, "while evaluating the attribute '%1%'", symbols[i.name]);
                    throw;
                }
        }

        else if (v.isList()) {
            for (auto v2 : v.listItems())
                recurse(*v2);
        }
    };

    recurse(v);
}


NixInt EvalState::forceInt(Value & v, const PosIdx pos, std::string_view errorCtx)
{
    try {
        forceValue(v, pos);
        if (v.type() != nInt)
            error("value is %1% while an integer was expected", showType(v)).debugThrow<TypeError>();
        return v.integer;
    } catch (Error & e) {
        e.addTrace(positions[pos], errorCtx);
        throw;
    }
}


NixFloat EvalState::forceFloat(Value & v, const PosIdx pos, std::string_view errorCtx)
{
    try {
        forceValue(v, pos);
        if (v.type() == nInt)
            return v.integer;
        else if (v.type() != nFloat)
            error("value is %1% while a float was expected", showType(v)).debugThrow<TypeError>();
        return v.fpoint;
    } catch (Error & e) {
        e.addTrace(positions[pos], errorCtx);
        throw;
    }
}


bool EvalState::forceBool(Value & v, const PosIdx pos, std::string_view errorCtx)
{
    try {
        forceValue(v, pos);
        if (v.type() != nBool)
            error("value is %1% while a Boolean was expected", showType(v)).debugThrow<TypeError>();
        return v.boolean;
    } catch (Error & e) {
        e.addTrace(positions[pos], errorCtx);
        throw;
    }
}


bool EvalState::isFunctor(Value & fun)
{
    return fun.type() == nAttrs && fun.attrs->find(sFunctor) != fun.attrs->end();
}


void EvalState::forceFunction(Value & v, const PosIdx pos, std::string_view errorCtx)
{
    try {
        forceValue(v, pos);
        if (v.type() != nFunction && !isFunctor(v))
            error("value is %1% while a function was expected", showType(v)).debugThrow<TypeError>();
    } catch (Error & e) {
        e.addTrace(positions[pos], errorCtx);
        throw;
    }
}


std::string_view EvalState::forceString(Value & v, const PosIdx pos, std::string_view errorCtx)
{
    try {
        forceValue(v, pos);
        if (v.type() != nString)
            error("value is %1% while a string was expected", showType(v)).debugThrow<TypeError>();
        return v.string.s;
    } catch (Error & e) {
        e.addTrace(positions[pos], errorCtx);
        throw;
    }
}


void copyContext(const Value & v, NixStringContext & context)
{
    if (v.string.context)
        for (const char * * p = v.string.context; *p; ++p)
            context.insert(NixStringContextElem::parse(*p));
}


std::string_view EvalState::forceString(Value & v, NixStringContext & context, const PosIdx pos, std::string_view errorCtx)
{
    auto s = forceString(v, pos, errorCtx);
    copyContext(v, context);
    return s;
}


std::string_view EvalState::forceStringNoCtx(Value & v, const PosIdx pos, std::string_view errorCtx)
{
    auto s = forceString(v, pos, errorCtx);
    if (v.string.context) {
        error("the string '%1%' is not allowed to refer to a store path (such as '%2%')", v.string.s, v.string.context[0]).withTrace(pos, errorCtx).debugThrow<EvalError>();
    }
    return s;
}


bool EvalState::isDerivation(Value & v)
{
    if (v.type() != nAttrs) return false;
    Bindings::iterator i = v.attrs->find(sType);
    if (i == v.attrs->end()) return false;
    forceValue(*i->value, i->pos);
    if (i->value->type() != nString) return false;
    return strcmp(i->value->string.s, "derivation") == 0;
}


std::optional<std::string> EvalState::tryAttrsToString(const PosIdx pos, Value & v,
    NixStringContext & context, bool coerceMore, bool copyToStore)
{
    auto i = v.attrs->find(sToString);
    if (i != v.attrs->end()) {
        Value v1;
        callFunction(*i->value, v, v1, pos);
        return coerceToString(pos, v1, context,
                "while evaluating the result of the `__toString` attribute",
                coerceMore, copyToStore).toOwned();
    }

    return {};
}

BackedStringView EvalState::coerceToString(
    const PosIdx pos,
    Value & v,
    NixStringContext & context,
    std::string_view errorCtx,
    bool coerceMore,
    bool copyToStore)
{
    forceValue(v, pos);

    if (v.type() == nString) {
        copyContext(v, context);
        return std::string_view(v.string.s);
    }

    if (v.type() == nPath) {
        auto path = v.path();
        return copyToStore
            ? store->printStorePath(copyPathToStore(context, path))
            : encodePath(path);
    }

    if (v.type() == nAttrs) {
        auto maybeString = tryAttrsToString(pos, v, context, coerceMore, copyToStore);
        if (maybeString)
            return std::move(*maybeString);
        auto i = v.attrs->find(sOutPath);
        if (i == v.attrs->end()) {
            error("cannot coerce %1% to a string", showType(v))
                .withTrace(pos, errorCtx)
                .debugThrow<TypeError>();
        }
        return coerceToString(pos, *i->value, context, errorCtx, coerceMore, copyToStore);
    }

    if (v.type() == nExternal) {
        try {
            return v.external->coerceToString(positions[pos], context, coerceMore, copyToStore);
        } catch (Error & e) {
            e.addTrace(nullptr, errorCtx);
            throw;
        }
    }

    if (coerceMore) {
        /* Note that `false' is represented as an empty string for
           shell scripting convenience, just like `null'. */
        if (v.type() == nBool && v.boolean) return "1";
        if (v.type() == nBool && !v.boolean) return "";
        if (v.type() == nInt) return std::to_string(v.integer);
        if (v.type() == nFloat) return std::to_string(v.fpoint);
        if (v.type() == nNull) return "";

        if (v.isList()) {
            std::string result;
            for (auto [n, v2] : enumerate(v.listItems())) {
                try {
                    result += *coerceToString(noPos, *v2, context,
                        "while evaluating one element of the list",
                        coerceMore, copyToStore);
                } catch (Error & e) {
                    e.addTrace(positions[pos], errorCtx);
                    throw;
                }
                if (n < v.listSize() - 1
                    /* !!! not quite correct */
                    && (!v2->isList() || v2->listSize() != 0))
                    result += " ";
            }
            return std::move(result);
        }
    }

    error("cannot coerce %1% to a string", showType(v))
        .withTrace(pos, errorCtx)
        .debugThrow<TypeError>();
}


StorePath EvalState::copyPathToStore(NixStringContext & context, const SourcePath & path)
{
    if (nix::isDerivation(path.path.abs()))
        error("file names are not allowed to end in '%1%'", drvExtension).debugThrow<EvalError>();

    auto i = srcToStore.find(path);

    auto dstPath = i != srcToStore.end()
        ? i->second
        : [&]() {
            auto dstPath = path.fetchToStore(store, path.baseName(), nullptr, repair);
            allowPath(dstPath);
            srcToStore.insert_or_assign(path, dstPath);
            printMsg(lvlChatty, "copied source '%1%' -> '%2%'", path, store->printStorePath(dstPath));
            return dstPath;
        }();

    context.insert(NixStringContextElem::Opaque {
        .path = dstPath
    });
    return dstPath;
}


SourcePath EvalState::coerceToPath(const PosIdx pos, Value & v, NixStringContext & context, std::string_view errorCtx)
{
    try {
        forceValue(v, pos);

        if (v.type() == nString) {
            copyContext(v, context);
            return decodePath(v.str(), pos);
        }
    } catch (Error & e) {
        e.addTrace(positions[pos], errorCtx);
        throw;
    }

    if (v.type() == nPath)
        return v.path();

    if (v.type() == nAttrs) {
        auto i = v.attrs->find(sOutPath);
        if (i != v.attrs->end())
            return coerceToPath(pos, *i->value, context, errorCtx);
    }

    error("cannot coerce %1% to a path", showType(v)).withTrace(pos, errorCtx).debugThrow<TypeError>();
}


StorePath EvalState::coerceToStorePath(const PosIdx pos, Value & v, NixStringContext & context, std::string_view errorCtx)
{
    auto path = coerceToString(pos, v, context, errorCtx, false, false).toOwned();
    if (auto storePath = store->maybeParseStorePath(path))
        return *storePath;
    error("path '%1%' is not in the Nix store", path).withTrace(pos, errorCtx).debugThrow<EvalError>();
}


std::pair<DerivedPath, std::string_view> EvalState::coerceToDerivedPathUnchecked(const PosIdx pos, Value & v, std::string_view errorCtx)
{
    NixStringContext context;
    auto s = forceString(v, context, pos, errorCtx);
    auto csize = context.size();
    if (csize != 1)
        error(
            "string '%s' has %d entries in its context. It should only have exactly one entry",
            s, csize)
            .withTrace(pos, errorCtx).debugThrow<EvalError>();
    auto derivedPath = std::visit(overloaded {
        [&](NixStringContextElem::Opaque && o) -> DerivedPath {
            return DerivedPath::Opaque {
                .path = std::move(o.path),
            };
        },
        [&](NixStringContextElem::DrvDeep &&) -> DerivedPath {
            error(
                "string '%s' has a context which refers to a complete source and binary closure. This is not supported at this time",
                s).withTrace(pos, errorCtx).debugThrow<EvalError>();
        },
        [&](NixStringContextElem::Built && b) -> DerivedPath {
            return DerivedPath::Built {
                .drvPath = std::move(b.drvPath),
                .outputs = OutputsSpec::Names { std::move(b.output) },
            };
        },
    }, ((NixStringContextElem &&) *context.begin()).raw());
    return {
        std::move(derivedPath),
        std::move(s),
    };
}


DerivedPath EvalState::coerceToDerivedPath(const PosIdx pos, Value & v, std::string_view errorCtx)
{
    auto [derivedPath, s_] = coerceToDerivedPathUnchecked(pos, v, errorCtx);
    auto s = s_;
    std::visit(overloaded {
        [&](const DerivedPath::Opaque & o) {
            auto sExpected = store->printStorePath(o.path);
            if (s != sExpected)
                error(
                    "path string '%s' has context with the different path '%s'",
                    s, sExpected)
                    .withTrace(pos, errorCtx).debugThrow<EvalError>();
        },
        [&](const DerivedPath::Built & b) {
            // TODO need derived path with single output to make this
            // total. Will add as part of RFC 92 work and then this is
            // cleaned up.
            auto output = *std::get<OutputsSpec::Names>(b.outputs).begin();

            auto drv = store->readDerivation(b.drvPath);
            auto i = drv.outputs.find(output);
            if (i == drv.outputs.end())
                throw Error("derivation '%s' does not have output '%s'", store->printStorePath(b.drvPath), output);
            auto optOutputPath = i->second.path(*store, drv.name, output);
            // This is testing for the case of CA derivations
            auto sExpected = optOutputPath
                ? store->printStorePath(*optOutputPath)
                : DownstreamPlaceholder::unknownCaOutput(b.drvPath, output).render();
            if (s != sExpected)
                error(
                    "string '%s' has context with the output '%s' from derivation '%s', but the string is not the right placeholder for this derivation output. It should be '%s'",
                    s, output, store->printStorePath(b.drvPath), sExpected)
                    .withTrace(pos, errorCtx).debugThrow<EvalError>();
        }
    }, derivedPath.raw());
    return derivedPath;
}


bool EvalState::eqValues(Value & v1, Value & v2, const PosIdx pos, std::string_view errorCtx)
{
    forceValue(v1, noPos);
    forceValue(v2, noPos);

    /* !!! Hack to support some old broken code that relies on pointer
       equality tests between sets.  (Specifically, builderDefs calls
       uniqList on a list of sets.)  Will remove this eventually. */
    if (&v1 == &v2) return true;

    // Special case type-compatibility between float and int
    if (v1.type() == nInt && v2.type() == nFloat)
        return v1.integer == v2.fpoint;
    if (v1.type() == nFloat && v2.type() == nInt)
        return v1.fpoint == v2.integer;

    // All other types are not compatible with each other.
    if (v1.type() != v2.type()) return false;

    switch (v1.type()) {
        case nInt:
            return v1.integer == v2.integer;

        case nBool:
            return v1.boolean == v2.boolean;

        case nString:
            return strcmp(v1.string.s, v2.string.s) == 0;

        case nPath:
            return
                v1._path.accessor == v2._path.accessor
                && strcmp(v1._path.path, v2._path.path) == 0;

        case nNull:
            return true;

        case nList:
            if (v1.listSize() != v2.listSize()) return false;
            for (size_t n = 0; n < v1.listSize(); ++n)
                if (!eqValues(*v1.listElems()[n], *v2.listElems()[n], pos, errorCtx)) return false;
            return true;

        case nAttrs: {
            /* If both sets denote a derivation (type = "derivation"),
               then compare their outPaths. */
            if (isDerivation(v1) && isDerivation(v2)) {
                Bindings::iterator i = v1.attrs->find(sOutPath);
                Bindings::iterator j = v2.attrs->find(sOutPath);
                if (i != v1.attrs->end() && j != v2.attrs->end())
                    return eqValues(*i->value, *j->value, pos, errorCtx);
            }

            if (v1.attrs->size() != v2.attrs->size()) return false;

            /* Otherwise, compare the attributes one by one. */
            Bindings::iterator i, j;
            for (i = v1.attrs->begin(), j = v2.attrs->begin(); i != v1.attrs->end(); ++i, ++j)
                if (i->name != j->name || !eqValues(*i->value, *j->value, pos, errorCtx))
                    return false;

            return true;
        }

        /* Functions are incomparable. */
        case nFunction:
            return false;

        case nExternal:
            return *v1.external == *v2.external;

        case nFloat:
            return v1.fpoint == v2.fpoint;

        case nThunk: // Must not be left by forceValue
        default:
            error("cannot compare %1% with %2%", showType(v1), showType(v2)).withTrace(pos, errorCtx).debugThrow<EvalError>();
    }
}

void EvalState::printStats()
{
    bool showStats = getEnv("NIX_SHOW_STATS").value_or("0") != "0";

    struct rusage buf;
    getrusage(RUSAGE_SELF, &buf);
    float cpuTime = buf.ru_utime.tv_sec + ((float) buf.ru_utime.tv_usec / 1000000);

    uint64_t bEnvs = nrEnvs * sizeof(Env) + nrValuesInEnvs * sizeof(Value *);
    uint64_t bLists = nrListElems * sizeof(Value *);
    uint64_t bValues = nrValues * sizeof(Value);
    uint64_t bAttrsets = nrAttrsets * sizeof(Bindings) + nrAttrsInAttrsets * sizeof(Attr);

#if HAVE_BOEHMGC
    GC_word heapSize, totalBytes;
    GC_get_heap_usage_safe(&heapSize, 0, 0, 0, &totalBytes);
#endif
    if (showStats) {
        auto outPath = getEnv("NIX_SHOW_STATS_PATH").value_or("-");
        std::fstream fs;
        if (outPath != "-")
            fs.open(outPath, std::fstream::out);
        json topObj = json::object();
        topObj["cpuTime"] = cpuTime;
        topObj["envs"] = {
            {"number", nrEnvs},
            {"elements", nrValuesInEnvs},
            {"bytes", bEnvs},
        };
        topObj["list"] = {
            {"elements", nrListElems},
            {"bytes", bLists},
            {"concats", nrListConcats},
        };
        topObj["values"] = {
            {"number", nrValues},
            {"bytes", bValues},
        };
        topObj["symbols"] = {
            {"number", symbols.size()},
            {"bytes", symbols.totalSize()},
        };
        topObj["sets"] = {
            {"number", nrAttrsets},
            {"bytes", bAttrsets},
            {"elements", nrAttrsInAttrsets},
        };
        topObj["sizes"] = {
            {"Env", sizeof(Env)},
            {"Value", sizeof(Value)},
            {"Bindings", sizeof(Bindings)},
            {"Attr", sizeof(Attr)},
        };
        topObj["nrOpUpdates"] = nrOpUpdates;
        topObj["nrOpUpdateValuesCopied"] = nrOpUpdateValuesCopied;
        topObj["nrThunks"] = nrThunks;
        topObj["nrAvoided"] = nrAvoided;
        topObj["nrLookups"] = nrLookups;
        topObj["nrPrimOpCalls"] = nrPrimOpCalls;
        topObj["nrFunctionCalls"] = nrFunctionCalls;
#if HAVE_BOEHMGC
        topObj["gc"] = {
            {"heapSize", heapSize},
            {"totalBytes", totalBytes},
        };
#endif

        if (countCalls) {
            topObj["primops"] = primOpCalls;
            {
                auto& list = topObj["functions"];
                list = json::array();
                for (auto & [fun, count] : functionCalls) {
                    json obj = json::object();
                    if (fun->name)
                        obj["name"] = (std::string_view) symbols[fun->name];
                    else
                        obj["name"] = nullptr;
                    if (auto pos = positions[fun->pos]) {
                        if (auto path = std::get_if<SourcePath>(&pos.origin))
                            obj["file"] = path->to_string();
                        obj["line"] = pos.line;
                        obj["column"] = pos.column;
                    }
                    obj["count"] = count;
                    list.push_back(obj);
                }
            }
            {
                auto list = topObj["attributes"];
                list = json::array();
                for (auto & i : attrSelects) {
                    json obj = json::object();
                    if (auto pos = positions[i.first]) {
                        if (auto path = std::get_if<SourcePath>(&pos.origin))
                            obj["file"] = path->to_string();
                        obj["line"] = pos.line;
                        obj["column"] = pos.column;
                    }
                    obj["count"] = i.second;
                    list.push_back(obj);
                }
            }
        }

        if (getEnv("NIX_SHOW_SYMBOLS").value_or("0") != "0") {
            // XXX: overrides earlier assignment
            topObj["symbols"] = json::array();
            auto &list = topObj["symbols"];
            symbols.dump([&](const std::string & s) { list.emplace_back(s); });
        }
        if (outPath == "-") {
            std::cerr << topObj.dump(2) << std::endl;
        } else {
            fs << topObj.dump(2) << std::endl;
        }
    }
}


std::string ExternalValueBase::coerceToString(const Pos & pos, NixStringContext & context, bool copyMore, bool copyToStore) const
{
    throw TypeError({
        .msg = hintfmt("cannot coerce %1% to a string", showType())
    });
}


bool ExternalValueBase::operator==(const ExternalValueBase & b) const
{
    return false;
}


std::ostream & operator << (std::ostream & str, const ExternalValueBase & v) {
    return v.print(str);
}


}<|MERGE_RESOLUTION|>--- conflicted
+++ resolved
@@ -558,40 +558,15 @@
             addToSearchPath(SearchPath::Elem::parse(i));
     }
 
-<<<<<<< HEAD
     /* Allow access to all paths in the search path. */
     if (rootFS->hasAccessControl())
-        for (auto & i : searchPath)
-            resolveSearchPathElem(i, true);
+        for (auto & i : searchPath.elements)
+            resolveSearchPathPath(i.path, true);
 
     corepkgsFS->addFile(
         CanonPath("fetchurl.nix"),
         #include "fetchurl.nix.gen.hh"
     );
-=======
-    if (evalSettings.restrictEval || evalSettings.pureEval) {
-        allowedPaths = PathSet();
-
-        for (auto & i : searchPath.elements) {
-            auto r = resolveSearchPathPath(i.path);
-            if (!r) continue;
-
-            auto path = *std::move(r);
-
-            if (store->isInStore(path)) {
-                try {
-                    StorePathSet closure;
-                    store->computeFSClosure(store->toStorePath(path).first, closure);
-                    for (auto & path : closure)
-                        allowPath(path);
-                } catch (InvalidPath &) {
-                    allowPath(path);
-                }
-            } else
-                allowPath(path);
-        }
-    }
->>>>>>> 37233636
 
     createBaseEnv();
 }
