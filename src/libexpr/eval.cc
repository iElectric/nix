--- conflicted
+++ resolved
@@ -511,26 +511,15 @@
     , repair(NoRepair)
     , emptyBindings(0)
     , rootFS(
-<<<<<<< HEAD
-        makeFSInputAccessor(
-            CanonPath::root,
-            evalSettings.restrictEval || evalSettings.pureEval
-            ? std::optional<std::set<CanonPath>>(std::set<CanonPath>())
-            : std::nullopt,
-=======
         evalSettings.restrictEval || evalSettings.pureEval
         ? ref<InputAccessor>(AllowListInputAccessor::create(makeFSInputAccessor(CanonPath::root), {},
->>>>>>> dfc0cee7
             [](const CanonPath & path) -> RestrictedPathError {
                 auto modeInformation = evalSettings.pureEval
                     ? "in pure evaluation mode (use '--impure' to override)"
                     : "in restricted mode";
                 throw RestrictedPathError("access to absolute path '%1%' is forbidden %2%", path, modeInformation);
             }))
-<<<<<<< HEAD
-=======
         : makeFSInputAccessor(CanonPath::root))
->>>>>>> dfc0cee7
     , corepkgsFS(makeMemoryInputAccessor())
     , internalFS(makeMemoryInputAccessor())
     , derivationInternal{corepkgsFS->addFile(
@@ -574,11 +563,7 @@
     }
 
     /* Allow access to all paths in the search path. */
-<<<<<<< HEAD
-    if (rootFS->hasAccessControl())
-=======
     if (rootFS.dynamic_pointer_cast<AllowListInputAccessor>())
->>>>>>> dfc0cee7
         for (auto & i : searchPath.elements)
             resolveSearchPathPath(i.path, true);
 
@@ -598,22 +583,14 @@
 
 void EvalState::allowPath(const Path & path)
 {
-<<<<<<< HEAD
-    rootFS->allowPath(CanonPath(path));
-=======
     if (auto rootFS2 = rootFS.dynamic_pointer_cast<AllowListInputAccessor>())
         rootFS2->allowPath(CanonPath(path));
->>>>>>> dfc0cee7
 }
 
 void EvalState::allowPath(const StorePath & storePath)
 {
-<<<<<<< HEAD
-    rootFS->allowPath(CanonPath(store->toRealPath(storePath)));
-=======
     if (auto rootFS2 = rootFS.dynamic_pointer_cast<AllowListInputAccessor>())
         rootFS2->allowPath(CanonPath(store->toRealPath(storePath)));
->>>>>>> dfc0cee7
 }
 
 void EvalState::allowAndSetStorePathString(const StorePath & storePath, Value & v)
@@ -642,22 +619,14 @@
     /* If the URI is a path, then check it against allowedPaths as
        well. */
     if (hasPrefix(uri, "/")) {
-<<<<<<< HEAD
-        rootFS->checkAllowed(CanonPath(uri));
-=======
         if (auto rootFS2 = rootFS.dynamic_pointer_cast<AllowListInputAccessor>())
             rootFS2->checkAccess(CanonPath(uri));
->>>>>>> dfc0cee7
         return;
     }
 
     if (hasPrefix(uri, "file://")) {
-<<<<<<< HEAD
-        rootFS->checkAllowed(CanonPath(uri.substr(7)));
-=======
         if (auto rootFS2 = rootFS.dynamic_pointer_cast<AllowListInputAccessor>())
             rootFS2->checkAccess(CanonPath(uri.substr(7)));
->>>>>>> dfc0cee7
         return;
     }
 
@@ -2049,7 +2018,7 @@
                 if (sSize <= 1 && !hasPrefix(*part, "/") && accessor != state.rootFS.get_ptr() && !part->empty())
                     state.error(
                         "cannot append non-absolute path '%1%' to '%2%' (hint: change it to '/%1%')",
-                        (std::string) *part, accessor->root().to_string())
+                        (std::string) *part, SourcePath(ref(accessor)).to_string())
                         .atPos(i_pos)
                         .withFrame(env, *this)
                         .debugThrow<EvalError>();
@@ -2308,15 +2277,9 @@
             std::string result;
             for (auto [n, v2] : enumerate(v.listItems())) {
                 try {
-<<<<<<< HEAD
-                    result += *coerceToString(noPos, *v2, context,
-                        "while evaluating one element of the list",
-                        coerceMore, copyToStore);
-=======
                     result += *coerceToString(pos, *v2, context,
                             "while evaluating one element of the list",
-                            coerceMore, copyToStore, canonicalizePath);
->>>>>>> dfc0cee7
+                            coerceMore, copyToStore);
                 } catch (Error & e) {
                     e.addTrace(positions[pos], errorCtx);
                     throw;
