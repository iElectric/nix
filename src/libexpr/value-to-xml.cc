#include "value-to-xml.hh"
#include "xml-writer.hh"
#include "eval-inline.hh"
#include "util.hh"

#include <cstdlib>


namespace nix {


static XMLAttrs singletonAttrs(const std::string & name, const std::string & value)
{
    XMLAttrs attrs;
    attrs[name] = value;
    return attrs;
}


static void printValueAsXML(EvalState & state, bool strict, bool location,
    Value & v, XMLWriter & doc, PathSet & context, PathSet & drvsSeen,
    const PosIdx pos);


static void posToXML(EvalState & state, XMLAttrs & xmlAttrs, const Pos & pos)
{
<<<<<<< HEAD
    if (auto path = std::get_if<SourcePath>(&pos.origin))
        xmlAttrs["path"] = path->path.abs();
    xmlAttrs["line"] = (format("%1%") % pos.line).str();
    xmlAttrs["column"] = (format("%1%") % pos.column).str();
=======
    if (auto path = std::get_if<Path>(&pos.origin))
        xmlAttrs["path"] = *path;
    xmlAttrs["line"] = fmt("%1%", pos.line);
    xmlAttrs["column"] = fmt("%1%", pos.column);
>>>>>>> fc76852b
}


static void showAttrs(EvalState & state, bool strict, bool location,
    Bindings & attrs, XMLWriter & doc, PathSet & context, PathSet & drvsSeen)
{
    StringSet names;

    for (auto & i : attrs)
        names.emplace(state.symbols[i.name]);

    for (auto & i : names) {
        Attr & a(*attrs.find(state.symbols.create(i)));

        XMLAttrs xmlAttrs;
        xmlAttrs["name"] = i;
        if (location && a.pos) posToXML(state, xmlAttrs, state.positions[a.pos]);

        XMLOpenElement _(doc, "attr", xmlAttrs);
        printValueAsXML(state, strict, location,
            *a.value, doc, context, drvsSeen, a.pos);
    }
}


static void printValueAsXML(EvalState & state, bool strict, bool location,
    Value & v, XMLWriter & doc, PathSet & context, PathSet & drvsSeen,
    const PosIdx pos)
{
    checkInterrupt();

    if (strict) state.forceValue(v, pos);

    switch (v.type()) {

        case nInt:
            doc.writeEmptyElement("int", singletonAttrs("value", fmt("%1%", v.integer)));
            break;

        case nBool:
            doc.writeEmptyElement("bool", singletonAttrs("value", v.boolean ? "true" : "false"));
            break;

        case nString:
            /* !!! show the context? */
            copyContext(v, context);
            doc.writeEmptyElement("string", singletonAttrs("value", v.string.s));
            break;

        case nPath:
            doc.writeEmptyElement("path", singletonAttrs("value", v.path().to_string()));
            break;

        case nNull:
            doc.writeEmptyElement("null");
            break;

        case nAttrs:
            if (state.isDerivation(v)) {
                XMLAttrs xmlAttrs;

                Bindings::iterator a = v.attrs->find(state.symbols.create("derivation"));

                Path drvPath;
                a = v.attrs->find(state.sDrvPath);
                if (a != v.attrs->end()) {
                    if (strict) state.forceValue(*a->value, a->pos);
                    if (a->value->type() == nString)
                        xmlAttrs["drvPath"] = drvPath = a->value->string.s;
                }

                a = v.attrs->find(state.sOutPath);
                if (a != v.attrs->end()) {
                    if (strict) state.forceValue(*a->value, a->pos);
                    if (a->value->type() == nString)
                        xmlAttrs["outPath"] = a->value->string.s;
                }

                XMLOpenElement _(doc, "derivation", xmlAttrs);

                if (drvPath != "" && drvsSeen.insert(drvPath).second)
                    showAttrs(state, strict, location, *v.attrs, doc, context, drvsSeen);
                else
                    doc.writeEmptyElement("repeated");
            }

            else {
                XMLOpenElement _(doc, "attrs");
                showAttrs(state, strict, location, *v.attrs, doc, context, drvsSeen);
            }

            break;

        case nList: {
            XMLOpenElement _(doc, "list");
            for (auto v2 : v.listItems())
                printValueAsXML(state, strict, location, *v2, doc, context, drvsSeen, pos);
            break;
        }

        case nFunction: {
            if (!v.isLambda()) {
                // FIXME: Serialize primops and primopapps
                doc.writeEmptyElement("unevaluated");
                break;
            }
            XMLAttrs xmlAttrs;
            if (location) posToXML(state, xmlAttrs, state.positions[v.lambda.fun->pos]);
            XMLOpenElement _(doc, "function", xmlAttrs);

            if (v.lambda.fun->hasFormals()) {
                XMLAttrs attrs;
                if (v.lambda.fun->arg) attrs["name"] = state.symbols[v.lambda.fun->arg];
                if (v.lambda.fun->formals->ellipsis) attrs["ellipsis"] = "1";
                XMLOpenElement _(doc, "attrspat", attrs);
                for (auto & i : v.lambda.fun->formals->lexicographicOrder(state.symbols))
                    doc.writeEmptyElement("attr", singletonAttrs("name", state.symbols[i.name]));
            } else
                doc.writeEmptyElement("varpat", singletonAttrs("name", state.symbols[v.lambda.fun->arg]));

            break;
        }

        case nExternal:
            v.external->printValueAsXML(state, strict, location, doc, context, drvsSeen, pos);
            break;

        case nFloat:
            doc.writeEmptyElement("float", singletonAttrs("value", fmt("%1%", v.fpoint)));
            break;

        case nThunk:
            doc.writeEmptyElement("unevaluated");
    }
}


void ExternalValueBase::printValueAsXML(EvalState & state, bool strict,
    bool location, XMLWriter & doc, PathSet & context, PathSet & drvsSeen,
    const PosIdx pos) const
{
    doc.writeEmptyElement("unevaluated");
}


void printValueAsXML(EvalState & state, bool strict, bool location,
    Value & v, std::ostream & out, PathSet & context, const PosIdx pos)
{
    XMLWriter doc(true, out);
    XMLOpenElement root(doc, "expr");
    PathSet drvsSeen;
    printValueAsXML(state, strict, location, v, doc, context, drvsSeen, pos);
}


}<|MERGE_RESOLUTION|>--- conflicted
+++ resolved
@@ -24,17 +24,10 @@
 
 static void posToXML(EvalState & state, XMLAttrs & xmlAttrs, const Pos & pos)
 {
-<<<<<<< HEAD
     if (auto path = std::get_if<SourcePath>(&pos.origin))
         xmlAttrs["path"] = path->path.abs();
-    xmlAttrs["line"] = (format("%1%") % pos.line).str();
-    xmlAttrs["column"] = (format("%1%") % pos.column).str();
-=======
-    if (auto path = std::get_if<Path>(&pos.origin))
-        xmlAttrs["path"] = *path;
     xmlAttrs["line"] = fmt("%1%", pos.line);
     xmlAttrs["column"] = fmt("%1%", pos.column);
->>>>>>> fc76852b
 }
 
 
