--- conflicted
+++ resolved
@@ -23,12 +23,7 @@
 {
     auto attrs = state.buildBindings(8);
 
-<<<<<<< HEAD
     setOutPath(attrs.alloc(state.sOutPath));
-=======
-
-    state.mkStorePathString(tree.storePath, attrs.alloc(state.sOutPath));
->>>>>>> 249ce283
 
     // FIXME: support arbitrary input attributes.
 
@@ -216,12 +211,10 @@
     } else {
         auto [storePath, input2] = input.fetchToStore(state.store);
 
-        auto storePath2 = state.store->printStorePath(storePath);
-
         emitTreeAttrs(
             state, input2, v,
             [&](Value & vOutPath) {
-                vOutPath.mkString(storePath2, {storePath2});
+                state.mkStorePathString(storePath, vOutPath);
             },
             params.emptyRevFallback,
             false);
