#include "primops.hh"
#include "eval-inline.hh"
#include "store-api.hh"
#include "fetchers.hh"
#include "filetransfer.hh"
#include "registry.hh"
<<<<<<< HEAD
#include "tarball.hh"
=======
#include "url.hh"
>>>>>>> fc76852b

#include <ctime>
#include <iomanip>
#include <regex>

namespace nix {

static void emitTreeAttrs(
    EvalState & state,
    const fetchers::Input & input,
    Value & v,
    std::function<void(Value &)> setOutPath,
    bool emptyRevFallback,
    bool forceDirty)
{
    auto attrs = state.buildBindings(8);

    setOutPath(attrs.alloc(state.sOutPath));

    // FIXME: support arbitrary input attributes.

    if (auto narHash = input.getNarHash())
        attrs.alloc("narHash").mkString(narHash->to_string(SRI, true));

    if (input.getType() == "git")
        attrs.alloc("submodules").mkBool(
            fetchers::maybeGetBoolAttr(input.attrs, "submodules").value_or(false));

    if (!forceDirty) {

        if (auto rev = input.getRev()) {
            attrs.alloc("rev").mkString(rev->gitRev());
            attrs.alloc("shortRev").mkString(rev->gitShortRev());
        } else if (emptyRevFallback) {
            // Backwards compat for `builtins.fetchGit`: dirty repos return an empty sha1 as rev
            auto emptyHash = Hash(htSHA1);
            attrs.alloc("rev").mkString(emptyHash.gitRev());
            attrs.alloc("shortRev").mkString(emptyHash.gitShortRev());
        }

        if (auto revCount = input.getRevCount())
            attrs.alloc("revCount").mkInt(*revCount);
        else if (emptyRevFallback)
            attrs.alloc("revCount").mkInt(0);

    }

    if (auto lastModified = input.getLastModified()) {
        attrs.alloc("lastModified").mkInt(*lastModified);
        attrs.alloc("lastModifiedDate").mkString(
            fmt("%s", std::put_time(std::gmtime(&*lastModified), "%Y%m%d%H%M%S")));
    }

    v.mkAttrs(attrs);
}

void emitTreeAttrs(
    EvalState & state,
    const SourcePath & path,
    const fetchers::Input & input,
    Value & v,
    bool emptyRevFallback,
    bool forceDirty)
{
    emitTreeAttrs(state, input, v,
        [&](Value & vOutPath) {
            vOutPath.mkPath(path);
        },
        emptyRevFallback,
        forceDirty);
}

std::string fixURI(std::string uri, EvalState & state, const std::string & defaultScheme = "file")
{
    state.checkURI(uri);
    if (uri.find("://") == std::string::npos) {
        const auto p = ParsedURL {
            .scheme = defaultScheme,
            .authority = "",
            .path = uri
        };
        return p.to_string();
    } else {
        return uri;
    }
}

std::string fixURIForGit(std::string uri, EvalState & state)
{
    /* Detects scp-style uris (e.g. git@github.com:NixOS/nix) and fixes
     * them by removing the `:` and assuming a scheme of `ssh://`
     * */
    static std::regex scp_uri("([^/]*)@(.*):(.*)");
    if (uri[0] != '/' && std::regex_match(uri, scp_uri))
        return fixURI(std::regex_replace(uri, scp_uri, "$1@$2/$3"), state, "ssh");
    else
        return fixURI(uri, state);
}

struct FetchTreeParams {
    bool emptyRevFallback = false;
    bool allowNameArgument = false;
    bool returnPath = true; // whether to return a lazily fetched SourcePath or a StorePath
};

static void fetchTree(
    EvalState & state,
    const PosIdx pos,
    Value * * args,
    Value & v,
    std::optional<std::string> type,
    const FetchTreeParams & params = FetchTreeParams{}
) {
    fetchers::Input input;
    PathSet context;

    state.forceValue(*args[0], pos);

    if (args[0]->type() == nAttrs) {
        state.forceAttrs(*args[0], pos, "while evaluating the argument passed to builtins.fetchTree");

        fetchers::Attrs attrs;

        if (auto aType = args[0]->attrs->get(state.sType)) {
            if (type)
                state.debugThrowLastTrace(EvalError({
                    .msg = hintfmt("unexpected attribute 'type'"),
                    .errPos = state.positions[pos]
                }));
            type = state.forceStringNoCtx(*aType->value, aType->pos, "while evaluating the `type` attribute passed to builtins.fetchTree");
        } else if (!type)
            state.debugThrowLastTrace(EvalError({
                .msg = hintfmt("attribute 'type' is missing in call to 'fetchTree'"),
                .errPos = state.positions[pos]
            }));

        attrs.emplace("type", type.value());

        for (auto & attr : *args[0]->attrs) {
            if (attr.name == state.sType) continue;

            state.forceValue(*attr.value, attr.pos);

            if (attr.value->type() == nPath || attr.value->type() == nString) {
                auto s = state.coerceToString(attr.pos, *attr.value, context, "", false, false).toOwned();
                attrs.emplace(state.symbols[attr.name],
                    state.symbols[attr.name] == "url"
                    ? type == "git"
                      ? fixURIForGit(s, state)
                      : fixURI(s, state)
                    : s);
            }
            else if (attr.value->type() == nBool)
                attrs.emplace(state.symbols[attr.name], Explicit<bool>{attr.value->boolean});
            else if (attr.value->type() == nInt)
                attrs.emplace(state.symbols[attr.name], uint64_t(attr.value->integer));
            else
                state.debugThrowLastTrace(TypeError("fetchTree argument '%s' is %s while a string, Boolean or integer is expected",
                    state.symbols[attr.name], showType(*attr.value)));
        }

        if (!params.allowNameArgument)
            if (auto nameIter = attrs.find("name"); nameIter != attrs.end())
                state.debugThrowLastTrace(EvalError({
                    .msg = hintfmt("attribute 'name' isn’t supported in call to 'fetchTree'"),
                    .errPos = state.positions[pos]
                }));

        input = fetchers::Input::fromAttrs(std::move(attrs));
    } else {
        auto url = state.coerceToString(pos, *args[0], context,
                "while evaluating the first argument passed to the fetcher",
                false, false).toOwned();

        if (type == "git") {
            fetchers::Attrs attrs;
            attrs.emplace("type", "git");
            attrs.emplace("url", fixURIForGit(url, state));
            input = fetchers::Input::fromAttrs(std::move(attrs));
        } else {
            input = fetchers::Input::fromURL(fixURI(url, state));
        }
    }

    if (!evalSettings.pureEval && !input.isDirect())
        input = lookupInRegistries(state.store, input).first;

    if (evalSettings.pureEval && !input.isLocked())
        state.debugThrowLastTrace(EvalError("in pure evaluation mode, 'fetchTree' requires a locked input, at %s", state.positions[pos]));

    if (params.returnPath) {
        auto [accessor, input2] = input.getAccessor(state.store);

        state.registerAccessor(accessor);

        emitTreeAttrs(
            state,
            { accessor, CanonPath::root },
            input2,
            v,
            params.emptyRevFallback,
            false);
    } else {
        auto [storePath, input2] = input.fetchToStore(state.store);

        auto storePath2 = state.store->printStorePath(storePath);

        emitTreeAttrs(
            state, input2, v,
            [&](Value & vOutPath) {
                vOutPath.mkString(storePath2, {storePath2});
            },
            params.emptyRevFallback,
            false);

        state.allowPath(storePath);
    }
}

static void prim_fetchTree(EvalState & state, const PosIdx pos, Value * * args, Value & v)
{
    settings.requireExperimentalFeature(Xp::Flakes);
    fetchTree(state, pos, args, v, std::nullopt, FetchTreeParams { .allowNameArgument = false });
}

// FIXME: document
static RegisterPrimOp primop_fetchTree("fetchTree", 1, prim_fetchTree);

static void fetch(EvalState & state, const PosIdx pos, Value * * args, Value & v,
    const std::string & who, bool unpack, std::string name)
{
    std::optional<std::string> url;
    std::optional<Hash> expectedHash;

    state.forceValue(*args[0], pos);

    if (args[0]->type() == nAttrs) {

        for (auto & attr : *args[0]->attrs) {
            std::string_view n(state.symbols[attr.name]);
            if (n == "url")
                url = state.forceStringNoCtx(*attr.value, attr.pos, "while evaluating the url we should fetch");
            else if (n == "sha256")
                expectedHash = newHashAllowEmpty(state.forceStringNoCtx(*attr.value, attr.pos, "while evaluating the sha256 of the content we should fetch"), htSHA256);
            else if (n == "name")
                name = state.forceStringNoCtx(*attr.value, attr.pos, "while evaluating the name of the content we should fetch");
            else
                state.debugThrowLastTrace(EvalError({
                    .msg = hintfmt("unsupported argument '%s' to '%s'", n, who),
                    .errPos = state.positions[attr.pos]
                }));
        }

        if (!url)
            state.debugThrowLastTrace(EvalError({
                .msg = hintfmt("'url' argument required"),
                .errPos = state.positions[pos]
            }));
    } else
        url = state.forceStringNoCtx(*args[0], pos, "while evaluating the url we should fetch");

    if (who == "fetchTarball")
        url = evalSettings.resolvePseudoUrl(*url);

    state.checkURI(*url);

    if (name == "")
        name = baseNameOf(*url);

    if (evalSettings.pureEval && !expectedHash)
        state.debugThrowLastTrace(EvalError("in pure evaluation mode, '%s' requires a 'sha256' argument", who));

    // early exit if pinned and already in the store
    if (expectedHash && expectedHash->type == htSHA256) {
        auto expectedPath =
            unpack
            ? state.store->makeFixedOutputPath(FileIngestionMethod::Recursive, *expectedHash, name, {})
            : state.store->makeFixedOutputPath(FileIngestionMethod::Flat, *expectedHash, name, {});

        if (state.store->isValidPath(expectedPath)) {
            state.allowAndSetStorePathString(expectedPath, v);
            return;
        }
    }

    // TODO: fetching may fail, yet the path may be substitutable.
    //       https://github.com/NixOS/nix/issues/4313
    auto storePath =
        unpack
        ? fetchers::downloadTarball(state.store, *url, name, (bool) expectedHash).first
        : fetchers::downloadFile(state.store, *url, name, (bool) expectedHash).storePath;

    if (expectedHash) {
        auto hash = unpack
            ? state.store->queryPathInfo(storePath)->narHash
            : hashFile(htSHA256, state.store->toRealPath(storePath));
        if (hash != *expectedHash)
            state.debugThrowLastTrace(EvalError((unsigned int) 102, "hash mismatch in file downloaded from '%s':\n  specified: %s\n  got:       %s",
                *url, expectedHash->to_string(Base32, true), hash.to_string(Base32, true)));
    }

    state.allowAndSetStorePathString(storePath, v);
}

static void prim_fetchurl(EvalState & state, const PosIdx pos, Value * * args, Value & v)
{
    fetch(state, pos, args, v, "fetchurl", false, "");
}

static RegisterPrimOp primop_fetchurl({
    .name = "__fetchurl",
    .args = {"url"},
    .doc = R"(
      Download the specified URL and return the path of the downloaded
      file. This function is not available if [restricted evaluation
      mode](../command-ref/conf-file.md) is enabled.
    )",
    .fun = prim_fetchurl,
});

static void prim_fetchTarball(EvalState & state, const PosIdx pos, Value * * args, Value & v)
{
    fetch(state, pos, args, v, "fetchTarball", true, "source");
}

static RegisterPrimOp primop_fetchTarball({
    .name = "fetchTarball",
    .args = {"args"},
    .doc = R"(
      Download the specified URL, unpack it and return the path of the
      unpacked tree. The file must be a tape archive (`.tar`) compressed
      with `gzip`, `bzip2` or `xz`. The top-level path component of the
      files in the tarball is removed, so it is best if the tarball
      contains a single directory at top level. The typical use of the
      function is to obtain external Nix expression dependencies, such as
      a particular version of Nixpkgs, e.g.

      ```nix
      with import (fetchTarball https://github.com/NixOS/nixpkgs/archive/nixos-14.12.tar.gz) {};

      stdenv.mkDerivation { … }
      ```

      The fetched tarball is cached for a certain amount of time (1
      hour by default) in `~/.cache/nix/tarballs/`. You can change the
      cache timeout either on the command line with `--tarball-ttl`
      *number-of-seconds* or in the Nix configuration file by adding
      the line `tarball-ttl = ` *number-of-seconds*.

      Note that when obtaining the hash with `nix-prefetch-url` the
      option `--unpack` is required.

      This function can also verify the contents against a hash. In that
      case, the function takes a set instead of a URL. The set requires
      the attribute `url` and the attribute `sha256`, e.g.

      ```nix
      with import (fetchTarball {
        url = "https://github.com/NixOS/nixpkgs/archive/nixos-14.12.tar.gz";
        sha256 = "1jppksrfvbk5ypiqdz4cddxdl8z6zyzdb2srq8fcffr327ld5jj2";
      }) {};

      stdenv.mkDerivation { … }
      ```

      This function is not available if [restricted evaluation
      mode](../command-ref/conf-file.md) is enabled.
    )",
    .fun = prim_fetchTarball,
});

static void prim_fetchGit(EvalState & state, const PosIdx pos, Value * * args, Value & v)
{
    fetchTree(
        state, pos, args, v, "git",
        FetchTreeParams {
            .emptyRevFallback = true,
            .allowNameArgument = true,
            .returnPath = false,
        });
}

static RegisterPrimOp primop_fetchGit({
    .name = "fetchGit",
    .args = {"args"},
    .doc = R"(
      Fetch a path from git. *args* can be a URL, in which case the HEAD
      of the repo at that URL is fetched. Otherwise, it can be an
      attribute with the following attributes (all except `url` optional):

      - `url`

        The URL of the repo.

      - `name` (default: *basename of the URL*)

        The name of the directory the repo should be exported to in the store.

      - `rev` (default: *the tip of `ref`*)

        The [Git revision] to fetch.
        This is typically a commit hash.

        [Git revision]: https://git-scm.com/docs/git-rev-parse#_specifying_revisions

      - `ref` (default: `HEAD`)

        The [Git reference] under which to look for the requested revision.
        This is often a branch or tag name.

        [Git reference]: https://git-scm.com/book/en/v2/Git-Internals-Git-References

        By default, the `ref` value is prefixed with `refs/heads/`.
        As of 2.3.0, Nix will not prefix `refs/heads/` if `ref` starts with `refs/`.

      - `submodules` (default: `false`)

        A Boolean parameter that specifies whether submodules should be checked out.

      - `shallow` (default: `false`)

        A Boolean parameter that specifies whether fetching a shallow clone is allowed.

      - `allRefs`

        Whether to fetch all references of the repository.
        With this argument being true, it's possible to load a `rev` from *any* `ref`
        (by default only `rev`s from the specified `ref` are supported).

      Here are some examples of how to use `fetchGit`.

        - To fetch a private repository over SSH:

          ```nix
          builtins.fetchGit {
            url = "git@github.com:my-secret/repository.git";
            ref = "master";
            rev = "adab8b916a45068c044658c4158d81878f9ed1c3";
          }
          ```

        - To fetch an arbitrary reference:

          ```nix
          builtins.fetchGit {
            url = "https://github.com/NixOS/nix.git";
            ref = "refs/heads/0.5-release";
          }
          ```

        - If the revision you're looking for is in the default branch of
          the git repository you don't strictly need to specify the branch
          name in the `ref` attribute.

          However, if the revision you're looking for is in a future
          branch for the non-default branch you will need to specify the
          the `ref` attribute as well.

          ```nix
          builtins.fetchGit {
            url = "https://github.com/nixos/nix.git";
            rev = "841fcbd04755c7a2865c51c1e2d3b045976b7452";
            ref = "1.11-maintenance";
          }
          ```

          > **Note**
          >
          > It is nice to always specify the branch which a revision
          > belongs to. Without the branch being specified, the fetcher
          > might fail if the default branch changes. Additionally, it can
          > be confusing to try a commit from a non-default branch and see
          > the fetch fail. If the branch is specified the fault is much
          > more obvious.

        - If the revision you're looking for is in the default branch of
          the git repository you may omit the `ref` attribute.

          ```nix
          builtins.fetchGit {
            url = "https://github.com/nixos/nix.git";
            rev = "841fcbd04755c7a2865c51c1e2d3b045976b7452";
          }
          ```

        - To fetch a specific tag:

          ```nix
          builtins.fetchGit {
            url = "https://github.com/nixos/nix.git";
            ref = "refs/tags/1.9";
          }
          ```

        - To fetch the latest version of a remote branch:

          ```nix
          builtins.fetchGit {
            url = "ssh://git@github.com/nixos/nix.git";
            ref = "master";
          }
          ```

          > **Note**
          >
          > Nix will refetch the branch in accordance with
          > the option `tarball-ttl`.

          > **Note**
          >
          > This behavior is disabled in *Pure evaluation mode*.

        - To fetch the content of a checked-out work directory:

          ```nix
          builtins.fetchGit ./work-dir
          ```

	  If the URL points to a local directory, and no `ref` or `rev` is
	  given, `fetchGit` will use the current content of the checked-out
	  files, even if they are not committed or added to Git's index. It will
	  only consider files added to the Git repository, as listed by `git ls-files`.
    )",
    .fun = prim_fetchGit,
});

}<|MERGE_RESOLUTION|>--- conflicted
+++ resolved
@@ -4,11 +4,8 @@
 #include "fetchers.hh"
 #include "filetransfer.hh"
 #include "registry.hh"
-<<<<<<< HEAD
 #include "tarball.hh"
-=======
 #include "url.hh"
->>>>>>> fc76852b
 
 #include <ctime>
 #include <iomanip>
