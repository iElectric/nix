#include "primops.hh"
#include "eval-inline.hh"
#include "eval-settings.hh"
#include "store-api.hh"
#include "fetchers.hh"
#include "url.hh"
#include "url-parts.hh"

namespace nix {

static void prim_fetchMercurial(EvalState & state, const PosIdx pos, Value * * args, Value & v)
{
    std::string url;
    std::optional<Hash> rev;
    std::optional<std::string> ref;
    std::string_view name = "source";
    NixStringContext context;

    state.forceValue(*args[0], pos);

    if (args[0]->type() == nAttrs) {

        for (auto & attr : *args[0]->attrs) {
            std::string_view n(state.symbols[attr.name]);
            if (n == "url")
                url = state.coerceToString(attr.pos, *attr.value, context,
                        "while evaluating the `url` attribute passed to builtins.fetchMercurial",
                        false, false).toOwned();
            else if (n == "rev") {
                // Ugly: unlike fetchGit, here the "rev" attribute can
                // be both a revision or a branch/tag name.
                auto value = state.forceStringNoCtx(*attr.value, attr.pos, "while evaluating the `rev` attribute passed to builtins.fetchMercurial");
                if (std::regex_match(value.begin(), value.end(), revRegex))
                    rev = Hash::parseAny(value, HashAlgorithm::SHA1);
                else
                    ref = value;
            }
            else if (n == "name")
                name = state.forceStringNoCtx(*attr.value, attr.pos, "while evaluating the `name` attribute passed to builtins.fetchMercurial");
            else
                state.error<EvalError>("unsupported argument '%s' to 'fetchMercurial'", state.symbols[attr.name]).atPos(attr.pos).debugThrow();
        }

        if (url.empty())
            state.error<EvalError>("'url' argument required").atPos(pos).debugThrow();

    } else
        url = state.coerceToString(pos, *args[0], context,
                "while evaluating the first argument passed to builtins.fetchMercurial",
                false, false).toOwned();

    // FIXME: git externals probably can be used to bypass the URI
    // whitelist. Ah well.
    state.checkURI(url);

    if (evalSettings.pureEval && !rev)
        throw Error("in pure evaluation mode, 'fetchMercurial' requires a Mercurial revision");

    fetchers::Attrs attrs;
    attrs.insert_or_assign("type", "hg");
    attrs.insert_or_assign("url", url.find("://") != std::string::npos ? url : "file://" + url);
    attrs.insert_or_assign("name", std::string(name));
    if (ref) attrs.insert_or_assign("ref", *ref);
    if (rev) attrs.insert_or_assign("rev", rev->gitRev());
    auto input = fetchers::Input::fromAttrs(std::move(attrs));

<<<<<<< HEAD
    // FIXME: use name
=======
>>>>>>> 7d76bc8a
    auto [storePath, input2] = input.fetchToStore(state.store);

    auto attrs2 = state.buildBindings(8);
    state.mkStorePathString(storePath, attrs2.alloc(state.sOutPath));
    if (input2.getRef())
        attrs2.alloc("branch").mkString(*input2.getRef());
    // Backward compatibility: set 'rev' to
    // 0000000000000000000000000000000000000000 for a dirty tree.
    auto rev2 = input2.getRev().value_or(Hash(HashAlgorithm::SHA1));
    attrs2.alloc("rev").mkString(rev2.gitRev());
    attrs2.alloc("shortRev").mkString(rev2.gitRev().substr(0, 12));
    if (auto revCount = input2.getRevCount())
        attrs2.alloc("revCount").mkInt(*revCount);
    v.mkAttrs(attrs2);

    state.allowPath(storePath);
}

static RegisterPrimOp r_fetchMercurial({
    .name = "fetchMercurial",
    .arity = 1,
    .fun = prim_fetchMercurial
});

}<|MERGE_RESOLUTION|>--- conflicted
+++ resolved
@@ -64,10 +64,6 @@
     if (rev) attrs.insert_or_assign("rev", rev->gitRev());
     auto input = fetchers::Input::fromAttrs(std::move(attrs));
 
-<<<<<<< HEAD
-    // FIXME: use name
-=======
->>>>>>> 7d76bc8a
     auto [storePath, input2] = input.fetchToStore(state.store);
 
     auto attrs2 = state.buildBindings(8);
