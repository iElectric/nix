%glr-parser
%define api.pure
%locations
%define parse.error verbose
%defines
/* %no-lines */
%parse-param { void * scanner }
%parse-param { nix::ParseData * data }
%lex-param { void * scanner }
%lex-param { nix::ParseData * data }
%expect 1
%expect-rr 1

%code requires {

#ifndef BISON_HEADER
#define BISON_HEADER

#include <variant>

#include "util.hh"

#include "nixexpr.hh"
#include "eval.hh"
#include "eval-settings.hh"
#include "globals.hh"

namespace nix {

    struct ParseData
    {
        EvalState & state;
        SymbolTable & symbols;
        Expr * result;
        SourcePath basePath;
        PosTable::Origin origin;
        std::optional<ErrorInfo> error;
    };

    struct ParserFormals {
        std::vector<Formal> formals;
        bool ellipsis = false;
    };

}

// using C a struct allows us to avoid having to define the special
// members that using string_view here would implicitly delete.
struct StringToken {
  const char * p;
  size_t l;
  bool hasIndentation;
  operator std::string_view() const { return {p, l}; }
};

#define YY_DECL int yylex \
    (YYSTYPE * yylval_param, YYLTYPE * yylloc_param, yyscan_t yyscanner, nix::ParseData * data)

#endif

}

%{

#include "parser-tab.hh"
#include "lexer-tab.hh"

YY_DECL;

using namespace nix;


namespace nix {


static void dupAttr(const EvalState & state, const AttrPath & attrPath, const PosIdx pos, const PosIdx prevPos)
{
    throw ParseError({
         .msg = hintfmt("attribute '%1%' already defined at %2%",
             showAttrPath(state.symbols, attrPath), state.positions[prevPos]),
         .errPos = state.positions[pos]
    });
}

static void dupAttr(const EvalState & state, Symbol attr, const PosIdx pos, const PosIdx prevPos)
{
    throw ParseError({
        .msg = hintfmt("attribute '%1%' already defined at %2%", state.symbols[attr], state.positions[prevPos]),
        .errPos = state.positions[pos]
    });
}


static void addAttr(ExprAttrs * attrs, AttrPath && attrPath,
    Expr * e, const PosIdx pos, const nix::EvalState & state)
{
    AttrPath::iterator i;
    // All attrpaths have at least one attr
    assert(!attrPath.empty());
    // Checking attrPath validity.
    // ===========================
    for (i = attrPath.begin(); i + 1 < attrPath.end(); i++) {
        if (i->symbol) {
            ExprAttrs::AttrDefs::iterator j = attrs->attrs.find(i->symbol);
            if (j != attrs->attrs.end()) {
                if (!j->second.inherited) {
                    ExprAttrs * attrs2 = dynamic_cast<ExprAttrs *>(j->second.e);
                    if (!attrs2) dupAttr(state, attrPath, pos, j->second.pos);
                    attrs = attrs2;
                } else
                    dupAttr(state, attrPath, pos, j->second.pos);
            } else {
                ExprAttrs * nested = new ExprAttrs;
                attrs->attrs[i->symbol] = ExprAttrs::AttrDef(nested, pos);
                attrs = nested;
            }
        } else {
            ExprAttrs *nested = new ExprAttrs;
            attrs->dynamicAttrs.push_back(ExprAttrs::DynamicAttrDef(i->expr, nested, pos));
            attrs = nested;
        }
    }
    // Expr insertion.
    // ==========================
    if (i->symbol) {
        ExprAttrs::AttrDefs::iterator j = attrs->attrs.find(i->symbol);
        if (j != attrs->attrs.end()) {
            // This attr path is already defined. However, if both
            // e and the expr pointed by the attr path are two attribute sets,
            // we want to merge them.
            // Otherwise, throw an error.
            auto ae = dynamic_cast<ExprAttrs *>(e);
            auto jAttrs = dynamic_cast<ExprAttrs *>(j->second.e);
            if (jAttrs && ae) {
                for (auto & ad : ae->attrs) {
                    auto j2 = jAttrs->attrs.find(ad.first);
                    if (j2 != jAttrs->attrs.end()) // Attr already defined in iAttrs, error.
                        dupAttr(state, ad.first, j2->second.pos, ad.second.pos);
                    jAttrs->attrs.emplace(ad.first, ad.second);
                }
                jAttrs->dynamicAttrs.insert(jAttrs->dynamicAttrs.end(), ae->dynamicAttrs.begin(), ae->dynamicAttrs.end());
            } else {
                dupAttr(state, attrPath, pos, j->second.pos);
            }
        } else {
            // This attr path is not defined. Let's create it.
            attrs->attrs.emplace(i->symbol, ExprAttrs::AttrDef(e, pos));
            e->setName(i->symbol);
        }
    } else {
        attrs->dynamicAttrs.push_back(ExprAttrs::DynamicAttrDef(i->expr, e, pos));
    }
}


static Formals * toFormals(ParseData & data, ParserFormals * formals,
    PosIdx pos = noPos, Symbol arg = {})
{
    std::sort(formals->formals.begin(), formals->formals.end(),
        [] (const auto & a, const auto & b) {
            return std::tie(a.name, a.pos) < std::tie(b.name, b.pos);
        });

    std::optional<std::pair<Symbol, PosIdx>> duplicate;
    for (size_t i = 0; i + 1 < formals->formals.size(); i++) {
        if (formals->formals[i].name != formals->formals[i + 1].name)
            continue;
        std::pair thisDup{formals->formals[i].name, formals->formals[i + 1].pos};
        duplicate = std::min(thisDup, duplicate.value_or(thisDup));
    }
    if (duplicate)
        throw ParseError({
            .msg = hintfmt("duplicate formal function argument '%1%'", data.symbols[duplicate->first]),
            .errPos = data.state.positions[duplicate->second]
        });

    Formals result;
    result.ellipsis = formals->ellipsis;
    result.formals = std::move(formals->formals);

    if (arg && result.has(arg))
        throw ParseError({
            .msg = hintfmt("duplicate formal function argument '%1%'", data.symbols[arg]),
            .errPos = data.state.positions[pos]
        });

    delete formals;
    return new Formals(std::move(result));
}


static Expr * stripIndentation(const PosIdx pos, SymbolTable & symbols,
    std::vector<std::pair<PosIdx, std::variant<Expr *, StringToken>>> && es)
{
    if (es.empty()) return new ExprString("");

    /* Figure out the minimum indentation.  Note that by design
       whitespace-only final lines are not taken into account.  (So
       the " " in "\n ''" is ignored, but the " " in "\n foo''" is.) */
    bool atStartOfLine = true; /* = seen only whitespace in the current line */
    size_t minIndent = 1000000;
    size_t curIndent = 0;
    for (auto & [i_pos, i] : es) {
        auto * str = std::get_if<StringToken>(&i);
        if (!str || !str->hasIndentation) {
            /* Anti-quotations and escaped characters end the current start-of-line whitespace. */
            if (atStartOfLine) {
                atStartOfLine = false;
                if (curIndent < minIndent) minIndent = curIndent;
            }
            continue;
        }
        for (size_t j = 0; j < str->l; ++j) {
            if (atStartOfLine) {
                if (str->p[j] == ' ')
                    curIndent++;
                else if (str->p[j] == '\n') {
                    /* Empty line, doesn't influence minimum
                       indentation. */
                    curIndent = 0;
                } else {
                    atStartOfLine = false;
                    if (curIndent < minIndent) minIndent = curIndent;
                }
            } else if (str->p[j] == '\n') {
                atStartOfLine = true;
                curIndent = 0;
            }
        }
    }

    /* Strip spaces from each line. */
    auto * es2 = new std::vector<std::pair<PosIdx, Expr *>>;
    atStartOfLine = true;
    size_t curDropped = 0;
    size_t n = es.size();
    auto i = es.begin();
    const auto trimExpr = [&] (Expr * e) {
        atStartOfLine = false;
        curDropped = 0;
        es2->emplace_back(i->first, e);
    };
    const auto trimString = [&] (const StringToken & t) {
        std::string s2;
        for (size_t j = 0; j < t.l; ++j) {
            if (atStartOfLine) {
                if (t.p[j] == ' ') {
                    if (curDropped++ >= minIndent)
                        s2 += t.p[j];
                }
                else if (t.p[j] == '\n') {
                    curDropped = 0;
                    s2 += t.p[j];
                } else {
                    atStartOfLine = false;
                    curDropped = 0;
                    s2 += t.p[j];
                }
            } else {
                s2 += t.p[j];
                if (t.p[j] == '\n') atStartOfLine = true;
            }
        }

        /* Remove the last line if it is empty and consists only of
           spaces. */
        if (n == 1) {
            std::string::size_type p = s2.find_last_of('\n');
            if (p != std::string::npos && s2.find_first_not_of(' ', p + 1) == std::string::npos)
                s2 = std::string(s2, 0, p + 1);
        }

        es2->emplace_back(i->first, new ExprString(std::move(s2)));
    };
    for (; i != es.end(); ++i, --n) {
        std::visit(overloaded { trimExpr, trimString }, i->second);
    }

    /* If this is a single string, then don't do a concatenation. */
    if (es2->size() == 1 && dynamic_cast<ExprString *>((*es2)[0].second)) {
        auto *const result = (*es2)[0].second;
        delete es2;
        return result;
    }
    return new ExprConcatStrings(pos, true, es2);
}


static inline PosIdx makeCurPos(const YYLTYPE & loc, ParseData * data)
{
    return data->state.positions.add(data->origin, loc.first_line, loc.first_column);
}

#define CUR_POS makeCurPos(*yylocp, data)


}


void yyerror(YYLTYPE * loc, yyscan_t scanner, ParseData * data, const char * error)
{
    data->error = {
        .msg = hintfmt(error),
        .errPos = data->state.positions[makeCurPos(*loc, data)]
    };
}


%}

%union {
  // !!! We're probably leaking stuff here.
  nix::Expr * e;
  nix::ExprList * list;
  nix::ExprAttrs * attrs;
  nix::ParserFormals * formals;
  nix::Formal * formal;
  nix::NixInt n;
  nix::NixFloat nf;
  StringToken id; // !!! -> Symbol
  StringToken path;
  StringToken uri;
  StringToken str;
  std::vector<nix::AttrName> * attrNames;
  std::vector<std::pair<nix::PosIdx, nix::Expr *>> * string_parts;
  std::vector<std::pair<nix::PosIdx, std::variant<nix::Expr *, StringToken>>> * ind_string_parts;
  struct {
      nix::Expr * e;
      bool appendSlash;
  } pathStart;
}

%type <e> start expr expr_function expr_if expr_op
%type <e> expr_select expr_simple expr_app
%type <list> expr_list
%type <attrs> binds
%type <formals> formals
%type <formal> formal
%type <attrNames> attrs attrpath
%type <string_parts> string_parts_interpolated
%type <ind_string_parts> ind_string_parts
%type <pathStart> path_start
%type <e> string_parts string_attr
%type <id> attr
%token <id> ID
%token <str> STR IND_STR
%token <n> INT
%token <nf> FLOAT
%token <path> PATH HPATH SPATH PATH_END
%token <uri> URI
%token IF THEN ELSE ASSERT WITH LET IN REC INHERIT EQ NEQ AND OR IMPL OR_KW
%token DOLLAR_CURLY /* == ${ */
%token IND_STRING_OPEN IND_STRING_CLOSE
%token ELLIPSIS

%right IMPL
%left OR
%left AND
%nonassoc EQ NEQ
%nonassoc '<' '>' LEQ GEQ
%right UPDATE
%left NOT
%left '+' '-'
%left '*' '/'
%right CONCAT
%nonassoc '?'
%nonassoc NEGATE

%%

start: expr { data->result = $1; };

expr: expr_function;

expr_function
  : ID ':' expr_function
    { $$ = new ExprLambda(CUR_POS, data->symbols.create($1), 0, $3); }
  | '{' formals '}' ':' expr_function
    { $$ = new ExprLambda(CUR_POS, toFormals(*data, $2), $5); }
  | '{' formals '}' '@' ID ':' expr_function
    {
      auto arg = data->symbols.create($5);
      $$ = new ExprLambda(CUR_POS, arg, toFormals(*data, $2, CUR_POS, arg), $7);
    }
  | ID '@' '{' formals '}' ':' expr_function
    {
      auto arg = data->symbols.create($1);
      $$ = new ExprLambda(CUR_POS, arg, toFormals(*data, $4, CUR_POS, arg), $7);
    }
  | ASSERT expr ';' expr_function
    { $$ = new ExprAssert(CUR_POS, $2, $4); }
  | WITH expr ';' expr_function
    { $$ = new ExprWith(CUR_POS, $2, $4); }
  | LET binds IN expr_function
    { if (!$2->dynamicAttrs.empty())
        throw ParseError({
            .msg = hintfmt("dynamic attributes not allowed in let"),
            .errPos = data->state.positions[CUR_POS]
        });
      $$ = new ExprLet($2, $4);
    }
  | expr_if
  ;

expr_if
  : IF expr THEN expr ELSE expr { $$ = new ExprIf(CUR_POS, $2, $4, $6); }
  | expr_op
  ;

expr_op
  : '!' expr_op %prec NOT { $$ = new ExprOpNot($2); }
  | '-' expr_op %prec NEGATE { $$ = new ExprCall(CUR_POS, new ExprVar(data->symbols.create("__sub")), {new ExprInt(0), $2}); }
  | expr_op EQ expr_op { $$ = new ExprOpEq($1, $3); }
  | expr_op NEQ expr_op { $$ = new ExprOpNEq($1, $3); }
  | expr_op '<' expr_op { $$ = new ExprCall(makeCurPos(@2, data), new ExprVar(data->symbols.create("__lessThan")), {$1, $3}); }
  | expr_op LEQ expr_op { $$ = new ExprOpNot(new ExprCall(makeCurPos(@2, data), new ExprVar(data->symbols.create("__lessThan")), {$3, $1})); }
  | expr_op '>' expr_op { $$ = new ExprCall(makeCurPos(@2, data), new ExprVar(data->symbols.create("__lessThan")), {$3, $1}); }
  | expr_op GEQ expr_op { $$ = new ExprOpNot(new ExprCall(makeCurPos(@2, data), new ExprVar(data->symbols.create("__lessThan")), {$1, $3})); }
  | expr_op AND expr_op { $$ = new ExprOpAnd(makeCurPos(@2, data), $1, $3); }
  | expr_op OR expr_op { $$ = new ExprOpOr(makeCurPos(@2, data), $1, $3); }
  | expr_op IMPL expr_op { $$ = new ExprOpImpl(makeCurPos(@2, data), $1, $3); }
  | expr_op UPDATE expr_op { $$ = new ExprOpUpdate(makeCurPos(@2, data), $1, $3); }
  | expr_op '?' attrpath { $$ = new ExprOpHasAttr($1, std::move(*$3)); delete $3; }
  | expr_op '+' expr_op
    { $$ = new ExprConcatStrings(makeCurPos(@2, data), false, new std::vector<std::pair<PosIdx, Expr *> >({{makeCurPos(@1, data), $1}, {makeCurPos(@3, data), $3}})); }
  | expr_op '-' expr_op { $$ = new ExprCall(makeCurPos(@2, data), new ExprVar(data->symbols.create("__sub")), {$1, $3}); }
  | expr_op '*' expr_op { $$ = new ExprCall(makeCurPos(@2, data), new ExprVar(data->symbols.create("__mul")), {$1, $3}); }
  | expr_op '/' expr_op { $$ = new ExprCall(makeCurPos(@2, data), new ExprVar(data->symbols.create("__div")), {$1, $3}); }
  | expr_op CONCAT expr_op { $$ = new ExprOpConcatLists(makeCurPos(@2, data), $1, $3); }
  | expr_app
  ;

expr_app
  : expr_app expr_select {
      if (auto e2 = dynamic_cast<ExprCall *>($1)) {
          e2->args.push_back($2);
          $$ = $1;
      } else
          $$ = new ExprCall(CUR_POS, $1, {$2});
  }
  | expr_select
  ;

expr_select
  : expr_simple '.' attrpath
    { $$ = new ExprSelect(CUR_POS, $1, std::move(*$3), nullptr); delete $3; }
  | expr_simple '.' attrpath OR_KW expr_select
    { $$ = new ExprSelect(CUR_POS, $1, std::move(*$3), $5); delete $3; }
  | /* Backwards compatibility: because Nixpkgs has a rarely used
       function named ‘or’, allow stuff like ‘map or [...]’. */
    expr_simple OR_KW
    { $$ = new ExprCall(CUR_POS, $1, {new ExprVar(CUR_POS, data->symbols.create("or"))}); }
  | expr_simple
  ;

expr_simple
  : ID {
      std::string_view s = "__curPos";
      if ($1.l == s.size() && strncmp($1.p, s.data(), s.size()) == 0)
          $$ = new ExprPos(CUR_POS);
      else
          $$ = new ExprVar(CUR_POS, data->symbols.create($1));
  }
  | INT { $$ = new ExprInt($1); }
  | FLOAT { $$ = new ExprFloat($1); }
  | '"' string_parts '"' { $$ = $2; }
  | IND_STRING_OPEN ind_string_parts IND_STRING_CLOSE {
      $$ = stripIndentation(CUR_POS, data->symbols, std::move(*$2));
      delete $2;
  }
  | path_start PATH_END { $$ = $1.e; }
  | path_start string_parts_interpolated PATH_END {
      if ($1.appendSlash)
          $2->insert($2->begin(), {noPos, new ExprString("/")});
      $2->insert($2->begin(), {makeCurPos(@1, data), $1.e});
      $$ = new ExprConcatStrings(CUR_POS, false, $2);
  }
  | SPATH {
      std::string path($1.p + 1, $1.l - 2);
      $$ = new ExprCall(CUR_POS,
          new ExprVar(data->symbols.create("__findFile")),
          {new ExprVar(data->symbols.create("__nixPath")),
           new ExprString(std::move(path))});
  }
  | URI {
      static bool noURLLiterals = experimentalFeatureSettings.isEnabled(Xp::NoUrlLiterals);
      if (noURLLiterals)
          throw ParseError({
              .msg = hintfmt("URL literals are disabled"),
              .errPos = data->state.positions[CUR_POS]
          });
      $$ = new ExprString(std::string($1));
  }
  | '(' expr ')' { $$ = $2; }
  /* Let expressions `let {..., body = ...}' are just desugared
     into `(rec {..., body = ...}).body'. */
  | LET '{' binds '}'
    { $3->recursive = true; $$ = new ExprSelect(noPos, $3, data->symbols.create("body")); }
  | REC '{' binds '}'
    { $3->recursive = true; $$ = $3; }
  | '{' binds '}'
    { $$ = $2; }
  | '[' expr_list ']' { $$ = $2; }
  ;

string_parts
  : STR { $$ = new ExprString(std::string($1)); }
  | string_parts_interpolated { $$ = new ExprConcatStrings(CUR_POS, true, $1); }
  | { $$ = new ExprString(""); }
  ;

string_parts_interpolated
  : string_parts_interpolated STR
  { $$ = $1; $1->emplace_back(makeCurPos(@2, data), new ExprString(std::string($2))); }
  | string_parts_interpolated DOLLAR_CURLY expr '}' { $$ = $1; $1->emplace_back(makeCurPos(@2, data), $3); }
  | DOLLAR_CURLY expr '}' { $$ = new std::vector<std::pair<PosIdx, Expr *>>; $$->emplace_back(makeCurPos(@1, data), $2); }
  | STR DOLLAR_CURLY expr '}' {
      $$ = new std::vector<std::pair<PosIdx, Expr *>>;
      $$->emplace_back(makeCurPos(@1, data), new ExprString(std::string($1)));
      $$->emplace_back(makeCurPos(@2, data), $3);
    }
  ;

path_start
  : PATH {
      std::string_view path({$1.p, $1.l});
      $$ = {
          .e = new ExprPath(
              /* Absolute paths are always interpreted relative to the
                 root filesystem accessor, rather than the accessor of the
                 current Nix expression. */
              hasPrefix(path, "/")
              ? SourcePath{data->state.rootFS, CanonPath(path)}
              : SourcePath{data->basePath.accessor, CanonPath(path, data->basePath.path)}),
          .appendSlash = hasSuffix(path, "/")
      };
  }
  | HPATH {
    if (evalSettings.pureEval) {
        throw Error(
            "the path '%s' can not be resolved in pure mode",
            std::string_view($1.p, $1.l)
        );
    }
    CanonPath path(getHome() + std::string($1.p + 1, $1.l - 1));
    $$ = {.e = new ExprPath(data->state.rootPath(path)), .appendSlash = true};
  }
  ;

ind_string_parts
  : ind_string_parts IND_STR { $$ = $1; $1->emplace_back(makeCurPos(@2, data), $2); }
  | ind_string_parts DOLLAR_CURLY expr '}' { $$ = $1; $1->emplace_back(makeCurPos(@2, data), $3); }
  | { $$ = new std::vector<std::pair<PosIdx, std::variant<Expr *, StringToken>>>; }
  ;

binds
  : binds attrpath '=' expr ';' { $$ = $1; addAttr($$, std::move(*$2), $4, makeCurPos(@2, data), data->state); delete $2; }
  | binds INHERIT attrs ';'
    { $$ = $1;
      for (auto & i : *$3) {
          if ($$->attrs.find(i.symbol) != $$->attrs.end())
              dupAttr(data->state, i.symbol, makeCurPos(@3, data), $$->attrs[i.symbol].pos);
          auto pos = makeCurPos(@3, data);
          $$->attrs.emplace(i.symbol, ExprAttrs::AttrDef(new ExprVar(CUR_POS, i.symbol), pos, true));
      }
      delete $3;
    }
  | binds INHERIT '(' expr ')' attrs ';'
    { $$ = $1;
      /* !!! Should ensure sharing of the expression in $4. */
      for (auto & i : *$6) {
          if ($$->attrs.find(i.symbol) != $$->attrs.end())
              dupAttr(data->state, i.symbol, makeCurPos(@6, data), $$->attrs[i.symbol].pos);
          $$->attrs.emplace(i.symbol, ExprAttrs::AttrDef(new ExprSelect(CUR_POS, $4, i.symbol), makeCurPos(@6, data)));
      }
      delete $6;
    }
  | { $$ = new ExprAttrs(makeCurPos(@0, data)); }
  ;

attrs
  : attrs attr { $$ = $1; $1->push_back(AttrName(data->symbols.create($2))); }
  | attrs string_attr
    { $$ = $1;
      ExprString * str = dynamic_cast<ExprString *>($2);
      if (str) {
          $$->push_back(AttrName(data->symbols.create(str->s)));
          delete str;
      } else
          throw ParseError({
              .msg = hintfmt("dynamic attributes not allowed in inherit"),
              .errPos = data->state.positions[makeCurPos(@2, data)]
          });
    }
  | { $$ = new AttrPath; }
  ;

attrpath
  : attrpath '.' attr { $$ = $1; $1->push_back(AttrName(data->symbols.create($3))); }
  | attrpath '.' string_attr
    { $$ = $1;
      ExprString * str = dynamic_cast<ExprString *>($3);
      if (str) {
          $$->push_back(AttrName(data->symbols.create(str->s)));
          delete str;
      } else
          $$->push_back(AttrName($3));
    }
  | attr { $$ = new std::vector<AttrName>; $$->push_back(AttrName(data->symbols.create($1))); }
  | string_attr
    { $$ = new std::vector<AttrName>;
      ExprString *str = dynamic_cast<ExprString *>($1);
      if (str) {
          $$->push_back(AttrName(data->symbols.create(str->s)));
          delete str;
      } else
          $$->push_back(AttrName($1));
    }
  ;

attr
  : ID
  | OR_KW { $$ = {"or", 2}; }
  ;

string_attr
  : '"' string_parts '"' { $$ = $2; }
  | DOLLAR_CURLY expr '}' { $$ = $2; }
  ;

expr_list
  : expr_list expr_select { $$ = $1; $1->elems.push_back($2); /* !!! dangerous */ }
  | { $$ = new ExprList; }
  ;

formals
  : formal ',' formals
    { $$ = $3; $$->formals.emplace_back(*$1); delete $1; }
  | formal
    { $$ = new ParserFormals; $$->formals.emplace_back(*$1); $$->ellipsis = false; delete $1; }
  |
    { $$ = new ParserFormals; $$->ellipsis = false; }
  | ELLIPSIS
    { $$ = new ParserFormals; $$->ellipsis = true; }
  ;

formal
  : ID { $$ = new Formal{CUR_POS, data->symbols.create($1), 0}; }
  | ID '?' expr { $$ = new Formal{CUR_POS, data->symbols.create($1), $3}; }
  ;

%%


#include <sys/types.h>
#include <sys/stat.h>
#include <fcntl.h>
#include <unistd.h>

#include "eval.hh"
#include "filetransfer.hh"
#include "fetchers.hh"
#include "fs-input-accessor.hh"
#include "tarball.hh"
#include "store-api.hh"
#include "flake/flake.hh"


namespace nix {


Expr * EvalState::parse(
    char * text,
    size_t length,
    Pos::Origin origin,
    const SourcePath & basePath,
    std::shared_ptr<StaticEnv> & staticEnv)
{
    yyscan_t scanner;
    ParseData data {
        .state = *this,
        .symbols = symbols,
        .basePath = basePath,
        .origin = {origin},
    };

    yylex_init(&scanner);
    yy_scan_buffer(text, length, scanner);
    int res = yyparse(scanner, &data);
    yylex_destroy(scanner);

    if (res) throw ParseError(data.error.value());

    data.result->bindVars(*this, staticEnv);

    return data.result;
}


SourcePath resolveExprPath(const SourcePath & path)
{
    /* If `path' is a symlink, follow it.  This is so that relative
       path references work. */
    auto path2 = path.resolveSymlinks();

    /* If `path' refers to a directory, append `/default.nix'. */
    if (path2.lstat().type == InputAccessor::tDirectory)
        return path2 + "default.nix";

    return path2;
}


Expr * EvalState::parseExprFromFile(const SourcePath & path)
{
    return parseExprFromFile(path, staticBaseEnv);
}


Expr * EvalState::parseExprFromFile(const SourcePath & path, std::shared_ptr<StaticEnv> & staticEnv)
{
    auto buffer = path.readFile();
    // readFile hopefully have left some extra space for terminators
    buffer.append("\0\0", 2);
    return parse(buffer.data(), buffer.size(), Pos::Origin(path), path.parent(), staticEnv);
}


Expr * EvalState::parseExprFromString(std::string s_, const SourcePath & basePath, std::shared_ptr<StaticEnv> & staticEnv)
{
    auto s = make_ref<std::string>(std::move(s_));
    s->append("\0\0", 2);
    return parse(s->data(), s->size(), Pos::String{.source = s}, basePath, staticEnv);
}


Expr * EvalState::parseExprFromString(std::string s, const SourcePath & basePath)
{
    return parseExprFromString(std::move(s), basePath, staticBaseEnv);
}


Expr * EvalState::parseStdin()
{
    //Activity act(*logger, lvlTalkative, "parsing standard input");
    auto buffer = drainFD(0);
    // drainFD should have left some extra space for terminators
    buffer.append("\0\0", 2);
    auto s = make_ref<std::string>(std::move(buffer));
    return parse(s->data(), s->size(), Pos::Stdin{.source = s}, rootPath(CanonPath::fromCwd()), staticBaseEnv);
}


void EvalState::addToSearchPath(SearchPath::Elem && elem)
{
    searchPath.elements.emplace_back(std::move(elem));
}


SourcePath EvalState::findFile(const std::string_view path)
{
    return findFile(searchPath, path);
}


SourcePath EvalState::findFile(const SearchPath & searchPath, const std::string_view path, const PosIdx pos)
{
<<<<<<< HEAD
    for (auto & i : searchPath) {
        std::string suffix;
        if (i.prefix.empty())
            suffix = concatStrings("/", path);
        else {
            auto s = i.prefix.size();
            if (path.compare(0, s, i.prefix) != 0 ||
                (path.size() > s && path[s] != '/'))
                continue;
            suffix = path.size() == s ? "" : concatStrings("/", path.substr(s));
        }
        if (auto path = resolveSearchPathElem(i)) {
            auto res = *path + CanonPath(suffix);
            if (res.pathExists()) return res;
        }
=======
    for (auto & i : searchPath.elements) {
        auto suffixOpt = i.prefix.suffixIfPotentialMatch(path);

        if (!suffixOpt) continue;
        auto suffix = *suffixOpt;

        auto rOpt = resolveSearchPathPath(i.path);
        if (!rOpt) continue;
        auto r = *rOpt;

        Path res = suffix == "" ? r : concatStrings(r, "/", suffix);
        if (pathExists(res)) return CanonPath(canonPath(res));
>>>>>>> 37233636
    }

    if (hasPrefix(path, "nix/"))
        return {corepkgsFS, CanonPath(path.substr(3))};

    debugThrow(ThrownError({
        .msg = hintfmt(evalSettings.pureEval
            ? "cannot look up '<%s>' in pure evaluation mode (use '--impure' to override)"
            : "file '%s' was not found in the Nix search path (add it using $NIX_PATH or -I)",
            path),
        .errPos = positions[pos]
    }), 0, 0);
}


<<<<<<< HEAD
std::optional<SourcePath> EvalState::resolveSearchPathElem(const SearchPathElem & elem, bool initAccessControl)
=======
std::optional<std::string> EvalState::resolveSearchPathPath(const SearchPath::Path & value0)
>>>>>>> 37233636
{
    auto & value = value0.s;
    auto i = searchPathResolved.find(value);
    if (i != searchPathResolved.end()) return i->second;

<<<<<<< HEAD
    std::optional<SourcePath> res;
=======
    std::optional<std::string> res;
>>>>>>> 37233636

    if (EvalSettings::isPseudoUrl(value)) {
        try {
            auto storePath = fetchers::downloadTarball(
<<<<<<< HEAD
                store, EvalSettings::resolvePseudoUrl(elem.path), "source", false).storePath;
            auto accessor = makeStorePathAccessor(store, storePath);
            registerAccessor(accessor);
            res.emplace(accessor->root());
=======
                store, EvalSettings::resolvePseudoUrl(value), "source", false).tree.storePath;
            res = { store->toRealPath(storePath) };
>>>>>>> 37233636
        } catch (FileTransferError & e) {
            logWarning({
                .msg = hintfmt("Nix search path entry '%1%' cannot be downloaded, ignoring", value)
            });
<<<<<<< HEAD
=======
            res = std::nullopt;
>>>>>>> 37233636
        }
    }

    else if (hasPrefix(value, "flake:")) {
        experimentalFeatureSettings.require(Xp::Flakes);
<<<<<<< HEAD
        auto flakeRef = parseFlakeRef(elem.path.substr(6), {}, true, false);
        debug("fetching flake search path element '%s''", elem.path);
        auto [accessor, _] = flakeRef.resolve(store).lazyFetch(store);
        res.emplace(accessor->root());
    }

    else {
        auto path = rootPath(CanonPath::fromCwd(elem.path));

        /* Allow access to paths in the search path. */
        if (initAccessControl) {
            allowPath(path.path.abs());
            if (store->isInStore(path.path.abs())) {
                try {
                    StorePathSet closure;
                    store->computeFSClosure(store->toStorePath(path.path.abs()).first, closure);
                    for (auto & p : closure)
                        allowPath(p);
                } catch (InvalidPath &) { }
            }
        }

        if (path.pathExists())
            res.emplace(path);
=======
        auto flakeRef = parseFlakeRef(value.substr(6), {}, true, false);
        debug("fetching flake search path element '%s''", value);
        auto storePath = flakeRef.resolve(store).fetchTree(store).first.storePath;
        res = { store->toRealPath(storePath) };
    }

    else {
        auto path = absPath(value);
        if (pathExists(path))
            res = { path };
>>>>>>> 37233636
        else {
            logWarning({
                .msg = hintfmt("Nix search path entry '%1%' does not exist, ignoring", value)
            });
<<<<<<< HEAD
=======
            res = std::nullopt;
>>>>>>> 37233636
        }
    }

    if (res)
<<<<<<< HEAD
        debug("resolved search path element '%s' to '%s'", elem.path, *res);

    searchPathResolved.emplace(elem.path, res);
=======
        debug("resolved search path element '%s' to '%s'", value, *res);
    else
        debug("failed to resolve search path element '%s'", value);

    searchPathResolved[value] = res;
>>>>>>> 37233636
    return res;
}


}<|MERGE_RESOLUTION|>--- conflicted
+++ resolved
@@ -765,23 +765,6 @@
 
 SourcePath EvalState::findFile(const SearchPath & searchPath, const std::string_view path, const PosIdx pos)
 {
-<<<<<<< HEAD
-    for (auto & i : searchPath) {
-        std::string suffix;
-        if (i.prefix.empty())
-            suffix = concatStrings("/", path);
-        else {
-            auto s = i.prefix.size();
-            if (path.compare(0, s, i.prefix) != 0 ||
-                (path.size() > s && path[s] != '/'))
-                continue;
-            suffix = path.size() == s ? "" : concatStrings("/", path.substr(s));
-        }
-        if (auto path = resolveSearchPathElem(i)) {
-            auto res = *path + CanonPath(suffix);
-            if (res.pathExists()) return res;
-        }
-=======
     for (auto & i : searchPath.elements) {
         auto suffixOpt = i.prefix.suffixIfPotentialMatch(path);
 
@@ -792,9 +775,8 @@
         if (!rOpt) continue;
         auto r = *rOpt;
 
-        Path res = suffix == "" ? r : concatStrings(r, "/", suffix);
-        if (pathExists(res)) return CanonPath(canonPath(res));
->>>>>>> 37233636
+        auto res = r + CanonPath(suffix);
+        if (res.pathExists()) return res;
     }
 
     if (hasPrefix(path, "nix/"))
@@ -810,56 +792,38 @@
 }
 
 
-<<<<<<< HEAD
-std::optional<SourcePath> EvalState::resolveSearchPathElem(const SearchPathElem & elem, bool initAccessControl)
-=======
-std::optional<std::string> EvalState::resolveSearchPathPath(const SearchPath::Path & value0)
->>>>>>> 37233636
+std::optional<SourcePath> EvalState::resolveSearchPathPath(const SearchPath::Path & value0, bool initAccessControl)
 {
     auto & value = value0.s;
     auto i = searchPathResolved.find(value);
     if (i != searchPathResolved.end()) return i->second;
 
-<<<<<<< HEAD
     std::optional<SourcePath> res;
-=======
-    std::optional<std::string> res;
->>>>>>> 37233636
 
     if (EvalSettings::isPseudoUrl(value)) {
         try {
             auto storePath = fetchers::downloadTarball(
-<<<<<<< HEAD
-                store, EvalSettings::resolvePseudoUrl(elem.path), "source", false).storePath;
+                store, EvalSettings::resolvePseudoUrl(value), "source", false).storePath;
             auto accessor = makeStorePathAccessor(store, storePath);
             registerAccessor(accessor);
             res.emplace(accessor->root());
-=======
-                store, EvalSettings::resolvePseudoUrl(value), "source", false).tree.storePath;
-            res = { store->toRealPath(storePath) };
->>>>>>> 37233636
         } catch (FileTransferError & e) {
             logWarning({
                 .msg = hintfmt("Nix search path entry '%1%' cannot be downloaded, ignoring", value)
             });
-<<<<<<< HEAD
-=======
-            res = std::nullopt;
->>>>>>> 37233636
         }
     }
 
     else if (hasPrefix(value, "flake:")) {
         experimentalFeatureSettings.require(Xp::Flakes);
-<<<<<<< HEAD
-        auto flakeRef = parseFlakeRef(elem.path.substr(6), {}, true, false);
-        debug("fetching flake search path element '%s''", elem.path);
+        auto flakeRef = parseFlakeRef(value.substr(6), {}, true, false);
+        debug("fetching flake search path element '%s''", value);
         auto [accessor, _] = flakeRef.resolve(store).lazyFetch(store);
         res.emplace(accessor->root());
     }
 
     else {
-        auto path = rootPath(CanonPath::fromCwd(elem.path));
+        auto path = rootPath(CanonPath::fromCwd(value));
 
         /* Allow access to paths in the search path. */
         if (initAccessControl) {
@@ -876,41 +840,17 @@
 
         if (path.pathExists())
             res.emplace(path);
-=======
-        auto flakeRef = parseFlakeRef(value.substr(6), {}, true, false);
-        debug("fetching flake search path element '%s''", value);
-        auto storePath = flakeRef.resolve(store).fetchTree(store).first.storePath;
-        res = { store->toRealPath(storePath) };
-    }
-
-    else {
-        auto path = absPath(value);
-        if (pathExists(path))
-            res = { path };
->>>>>>> 37233636
         else {
             logWarning({
                 .msg = hintfmt("Nix search path entry '%1%' does not exist, ignoring", value)
             });
-<<<<<<< HEAD
-=======
-            res = std::nullopt;
->>>>>>> 37233636
         }
     }
 
     if (res)
-<<<<<<< HEAD
-        debug("resolved search path element '%s' to '%s'", elem.path, *res);
-
-    searchPathResolved.emplace(elem.path, res);
-=======
         debug("resolved search path element '%s' to '%s'", value, *res);
-    else
-        debug("failed to resolve search path element '%s'", value);
-
-    searchPathResolved[value] = res;
->>>>>>> 37233636
+
+    searchPathResolved.emplace(value, res);
     return res;
 }
 
