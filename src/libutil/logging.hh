#pragma once

#include "types.hh"
#include "error.hh"

namespace nix {

<<<<<<< HEAD
enum struct Verbosity : uint64_t {
    Error = 0,
    Warn,
    Info,
    Talkative,
    Chatty,
    Debug,
    Vomit,
};

enum struct ActivityType : uint64_t {
=======
enum struct ActivityType {
>>>>>>> 40526fbe
    Unknown = 0,
    CopyPath = 100,
    Download = 101,
    Realise = 102,
    CopyPaths = 103,
    Builds = 104,
    Build = 105,
    OptimiseStore = 106,
    VerifyPaths = 107,
    Substitute = 108,
    QueryPathInfo = 109,
    PostBuildHook = 110,
<<<<<<< HEAD
};

enum struct ResultType : uint64_t {
=======
    BuildWaiting = 111,
};

enum struct ResultType {
>>>>>>> 40526fbe
    FileLinked = 100,
    BuildLogLine = 101,
    UntrustedPath = 102,
    CorruptedPath = 103,
    SetPhase = 104,
    Progress = 105,
    SetExpected = 106,
    PostBuildLogLine = 107,
};

typedef uint64_t ActivityId;

class Logger
{
    friend struct Activity;

public:

    struct Field
    {
        // FIXME: use std::variant.
        enum { tInt = 0, tString = 1 } type;
        uint64_t i = 0;
        std::string s;
        Field(const std::string & s) : type(tString), s(s) { }
        Field(const char * s) : type(tString), s(s) { }
        Field(const uint64_t & i) : type(tInt), i(i) { }
    };

    typedef std::vector<Field> Fields;

    virtual ~Logger() { }

    virtual void stop() { };

    // Whether the logger prints the whole build log
    virtual bool isVerbose() { return false; }

    virtual void log(Verbosity lvl, const FormatOrString & fs) = 0;

    void log(const FormatOrString & fs)
    {
        log(Verbosity::Info, fs);
<<<<<<< HEAD
=======
    }

    virtual void logEI(const ErrorInfo &ei) = 0;

    void logEI(Verbosity lvl, ErrorInfo ei)
    {
        ei.level = lvl;
        logEI(ei);
>>>>>>> 40526fbe
    }

    virtual void warn(const std::string & msg);

    virtual void startActivity(ActivityId act, Verbosity lvl, ActivityType type,
        const std::string & s, const Fields & fields, ActivityId parent) { };

    virtual void stopActivity(ActivityId act) { };

    virtual void result(ActivityId act, ResultType type, const Fields & fields) { };

    virtual void writeToStdout(std::string_view s);

    template<typename... Args>
    inline void stdout(const std::string & fs, const Args & ... args)
    {
        boost::format f(fs);
        formatHelper(f, args...);
        writeToStdout(f.str());
    }
};

ActivityId getCurActivity();
void setCurActivity(const ActivityId activityId);

struct Activity
{
    Logger & logger;

    const ActivityId id;

    Activity(Logger & logger, Verbosity lvl, ActivityType type, const std::string & s = "",
        const Logger::Fields & fields = {}, ActivityId parent = getCurActivity());

    Activity(Logger & logger, ActivityType type,
        const Logger::Fields & fields = {}, ActivityId parent = getCurActivity())
        : Activity(logger, Verbosity::Error, type, "", fields, parent) { };

    Activity(const Activity & act) = delete;

    ~Activity();

    void progress(uint64_t done = 0, uint64_t expected = 0, uint64_t running = 0, uint64_t failed = 0) const
    { result(ResultType::Progress, done, expected, running, failed); }

    void setExpected(ActivityType type2, uint64_t expected) const
    { result(ResultType::SetExpected, (uint64_t)type2, expected); }

    template<typename... Args>
    void result(ResultType type, const Args & ... args) const
    {
        Logger::Fields fields;
        nop{(fields.emplace_back(Logger::Field(args)), 1)...};
        result(type, fields);
    }

    void result(ResultType type, const Logger::Fields & fields) const
    {
        logger.result(id, type, fields);
    }

    friend class Logger;
};

struct PushActivity
{
    const ActivityId prevAct;
    PushActivity(ActivityId act) : prevAct(getCurActivity()) { setCurActivity(act); }
    ~PushActivity() { setCurActivity(prevAct); }
};

extern Logger * logger;

Logger * makeSimpleLogger(bool printBuildLogs = true);

Logger * makeJSONLogger(Logger & prevLogger);

bool handleJSONLogMessage(const std::string & msg,
    const Activity & act, std::map<ActivityId, Activity> & activities,
    bool trusted);

extern Verbosity verbosity; /* suppress msgs > this */

/* Print a message with the standard ErrorInfo format.
   In general, use these 'log' macros for reporting problems that may require user
   intervention or that need more explanation.  Use the 'print' macros for more
   lightweight status messages. */
#define logErrorInfo(level, errorInfo...) \
    do { \
        if (level <= nix::verbosity) { \
            logger->logEI(level, errorInfo); \
        } \
    } while (0)

#define logError(errorInfo...) logErrorInfo(Verbosity::Error, errorInfo)
#define logWarning(errorInfo...) logErrorInfo(Verbosity::Warn, errorInfo)

/* Print a string message if the current log level is at least the specified
   level. Note that this has to be implemented as a macro to ensure that the
   arguments are evaluated lazily. */
#define printMsg(level, args...) \
    do { \
        if (level <= nix::verbosity) { \
            logger->log(level, fmt(args)); \
        } \
    } while (0)

#define printError(args...) printMsg(Verbosity::Error, args)
#define printInfo(args...) printMsg(Verbosity::Info, args)
#define printTalkative(args...) printMsg(Verbosity::Talkative, args)
#define debug(args...) printMsg(Verbosity::Debug, args)
#define vomit(args...) printMsg(Verbosity::Vomit, args)

/* if verbosity >= Verbosity::Warn, print a message with a yellow 'warning:' prefix. */
template<typename... Args>
inline void warn(const std::string & fs, const Args & ... args)
{
    boost::format f(fs);
    formatHelper(f, args...);
    logger->warn(f.str());
}

void warnOnce(bool & haveWarned, const FormatOrString & fs);

void writeToStderr(const string & s);

}<|MERGE_RESOLUTION|>--- conflicted
+++ resolved
@@ -5,21 +5,7 @@
 
 namespace nix {
 
-<<<<<<< HEAD
-enum struct Verbosity : uint64_t {
-    Error = 0,
-    Warn,
-    Info,
-    Talkative,
-    Chatty,
-    Debug,
-    Vomit,
-};
-
-enum struct ActivityType : uint64_t {
-=======
 enum struct ActivityType {
->>>>>>> 40526fbe
     Unknown = 0,
     CopyPath = 100,
     Download = 101,
@@ -32,16 +18,10 @@
     Substitute = 108,
     QueryPathInfo = 109,
     PostBuildHook = 110,
-<<<<<<< HEAD
-};
-
-enum struct ResultType : uint64_t {
-=======
     BuildWaiting = 111,
 };
 
 enum struct ResultType {
->>>>>>> 40526fbe
     FileLinked = 100,
     BuildLogLine = 101,
     UntrustedPath = 102,
@@ -85,8 +65,6 @@
     void log(const FormatOrString & fs)
     {
         log(Verbosity::Info, fs);
-<<<<<<< HEAD
-=======
     }
 
     virtual void logEI(const ErrorInfo &ei) = 0;
@@ -95,7 +73,6 @@
     {
         ei.level = lvl;
         logEI(ei);
->>>>>>> 40526fbe
     }
 
     virtual void warn(const std::string & msg);
