#pragma once

#include "types.hh"
#include "serialise.hh"


namespace nix {


MakeError(BadHash, Error);


enum struct HashType : char {
    Unknown,
    MD5,
    SHA1,
    SHA256,
    SHA512,
};


const int md5HashSize = 16;
const int sha1HashSize = 20;
const int sha256HashSize = 32;
const int sha512HashSize = 64;

extern const string base32Chars;

enum struct Base : int {
    Base64,
    Base32,
    Base16,
    SRI,
};


struct Hash
{
    static const unsigned int maxHashSize = 64;
    unsigned int hashSize = 0;
    unsigned char hash[maxHashSize] = {};

    HashType type = HashType::Unknown;

    /* Create an unset hash object. */
    Hash() { };

    /* Create a zero-filled hash object. */
    Hash(HashType type) : type(type) { init(); };

    /* Initialize the hash from a string representation, in the format
       "[<type>:]<base16|base32|base64>" or "<type>-<base64>" (a
       Subresource Integrity hash expression). If the 'type' argument
       is HashType::Unknown, then the hash type must be specified in the
       string. */
<<<<<<< HEAD
    Hash(const std::string & s, HashType type = HashType::Unknown);
=======
    Hash(std::string_view s, HashType type = htUnknown);
>>>>>>> 6c000eed

    void init();

    /* Check whether a hash is set. */
    operator bool () const { return type != HashType::Unknown; }

    /* Check whether two hash are equal. */
    bool operator == (const Hash & h2) const;

    /* Check whether two hash are not equal. */
    bool operator != (const Hash & h2) const;

    /* For sorting. */
    bool operator < (const Hash & h) const;

    /* Returns the length of a base-16 representation of this hash. */
    size_t base16Len() const
    {
        return hashSize * 2;
    }

    /* Returns the length of a base-32 representation of this hash. */
    size_t base32Len() const
    {
        return (hashSize * 8 - 1) / 5 + 1;
    }

    /* Returns the length of a base-64 representation of this hash. */
    size_t base64Len() const
    {
        return ((4 * hashSize / 3) + 3) & ~3;
    }

    /* Return a string representation of the hash, in base-16, base-32
       or base-64. By default, this is prefixed by the hash type
       (e.g. "sha256:"). */
<<<<<<< HEAD
    std::string to_string(Base base = Base::Base32, bool includeType = true) const;
=======
    std::string to_string(Base base, bool includeType) const;
>>>>>>> 6c000eed

    std::string gitRev() const
    {
        assert(type == HashType::SHA1);
        return to_string(Base::Base16, false);
    }

    std::string gitShortRev() const
    {
        assert(type == HashType::SHA1);
        return std::string(to_string(Base::Base16, false), 0, 7);
    }
};

/* Helper that defaults empty hashes to the 0 hash. */
Hash newHashAllowEmpty(std::string hashStr, HashType ht);

/* Print a hash in base-16 if it's MD5, or base-32 otherwise. */
string printHash16or32(const Hash & hash);

/* Compute the hash of the given string. */
Hash hashString(HashType ht, const string & s);

/* Compute the hash of the given file. */
Hash hashFile(HashType ht, const Path & path);

/* Compute the hash of the given path.  The hash is defined as
   (essentially) hashString(ht, dumpPath(path)). */
typedef std::pair<Hash, unsigned long long> HashResult;
HashResult hashPath(HashType ht, const Path & path,
    PathFilter & filter = defaultPathFilter);

/* Compress a hash to the specified number of bytes by cyclically
   XORing bytes together. */
Hash compressHash(const Hash & hash, unsigned int newSize);

/* Parse a string representing a hash type. */
HashType parseHashType(const string & s);

/* And the reverse. */
string printHashType(HashType ht);


union Ctx;

struct AbstractHashSink : virtual Sink
{
    virtual HashResult finish() = 0;
};

class HashSink : public BufferedSink, public AbstractHashSink
{
private:
    HashType ht;
    Ctx * ctx;
    unsigned long long bytes;

public:
    HashSink(HashType ht);
    HashSink(const HashSink & h);
    ~HashSink();
    void write(const unsigned char * data, size_t len) override;
    HashResult finish() override;
    HashResult currentHash();
};


}<|MERGE_RESOLUTION|>--- conflicted
+++ resolved
@@ -26,7 +26,7 @@
 
 extern const string base32Chars;
 
-enum struct Base : int {
+enum struct Base {
     Base64,
     Base32,
     Base16,
@@ -53,11 +53,7 @@
        Subresource Integrity hash expression). If the 'type' argument
        is HashType::Unknown, then the hash type must be specified in the
        string. */
-<<<<<<< HEAD
-    Hash(const std::string & s, HashType type = HashType::Unknown);
-=======
-    Hash(std::string_view s, HashType type = htUnknown);
->>>>>>> 6c000eed
+    Hash(std::string_view s, HashType type = HashType::Unknown);
 
     void init();
 
@@ -94,11 +90,7 @@
     /* Return a string representation of the hash, in base-16, base-32
        or base-64. By default, this is prefixed by the hash type
        (e.g. "sha256:"). */
-<<<<<<< HEAD
-    std::string to_string(Base base = Base::Base32, bool includeType = true) const;
-=======
     std::string to_string(Base base, bool includeType) const;
->>>>>>> 6c000eed
 
     std::string gitRev() const
     {
