--- conflicted
+++ resolved
@@ -12,13 +12,10 @@
     { Xp::NixCommand, "nix-command" },
     { Xp::RecursiveNix, "recursive-nix" },
     { Xp::NoUrlLiterals, "no-url-literals" },
-<<<<<<< HEAD
+    { Xp::FetchClosure, "fetch-closure" },
+    { Xp::ReplFlake, "repl-flake" },
 	{ Xp::AutoAllocateUids, "auto-allocate-uids" },
 	{ Xp::SystemdCgroup, "systemd-cgroup" },
-=======
-    { Xp::FetchClosure, "fetch-closure" },
-    { Xp::ReplFlake, "repl-flake" },
->>>>>>> dd1970c2
 };
 
 const std::optional<ExperimentalFeature> parseExperimentalFeature(const std::string_view & name)
