#include "command.hh"
#include "store-api.hh"
#include "local-fs-store.hh"
#include "derivations.hh"
#include "nixexpr.hh"
#include "profiles.hh"

#include <nlohmann/json.hpp>

extern char * * environ __attribute__((weak));

namespace nix {

RegisterCommand::Commands * RegisterCommand::commands = nullptr;

nix::Commands RegisterCommand::getCommandsFor(const std::vector<std::string> & prefix)
{
    nix::Commands res;
    for (auto & [name, command] : *RegisterCommand::commands)
        if (name.size() == prefix.size() + 1) {
            bool equal = true;
            for (size_t i = 0; i < prefix.size(); ++i)
                if (name[i] != prefix[i]) equal = false;
            if (equal)
                res.insert_or_assign(name[prefix.size()], command);
        }
    return res;
}

nlohmann::json NixMultiCommand::toJSON()
{
    // FIXME: use Command::toJSON() as well.
    return MultiCommand::toJSON();
}

StoreCommand::StoreCommand()
{
}

ref<Store> StoreCommand::getStore()
{
    if (!_store)
        _store = createStore();
    return ref<Store>(_store);
}

ref<Store> StoreCommand::createStore()
{
    return openStore();
}

void StoreCommand::run()
{
    run(getStore());
}

EvalCommand::EvalCommand()
{
    addFlag({
        .longName = "debugger",
        .description = "start an interactive environment if evaluation fails",
        .handler = {&startReplOnEvalErrors, true},
    });
}

extern std::function<void(const Error & error, const Env & env, const Expr & expr)> debuggerHook;

ref<EvalState> EvalCommand::getEvalState()
{
    if (!evalState) {
        evalState = std::make_shared<EvalState>(searchPath, getEvalStore(), getStore());
        if (startReplOnEvalErrors)
            debuggerHook = [evalState{ref<EvalState>(evalState)}](const Error & error, const Env & env, const Expr & expr) {
                printError("%s\n\n" ANSI_BOLD "Starting REPL to allow you to inspect the current state of the evaluator.\n" ANSI_NORMAL, error.what());

                if (expr.staticenv)
                {
                    auto vm = mapStaticEnvBindings(*expr.staticenv.get(), env);
                    runRepl(evalState,  &error, expr, *vm);
                }
            };
    }
    return ref<EvalState>(evalState);
}

EvalCommand::~EvalCommand()
{
    if (evalState)
        evalState->printStats();
}

ref<Store> EvalCommand::getEvalStore()
{
    if (!evalStore)
        evalStore = evalStoreUrl ? openStore(*evalStoreUrl) : getStore();
    return ref<Store>(evalStore);
}

<<<<<<< HEAD
=======
ref<EvalState> EvalCommand::getEvalState()
{
    if (!evalState) evalState =
#if HAVE_BOEHMGC
        std::allocate_shared<EvalState>(traceable_allocator<EvalState>(),
#else
        std::make_shared<EvalState>(
#endif
            searchPath, getEvalStore(), getStore());
    return ref<EvalState>(evalState);
}

>>>>>>> 96d08fcd
BuiltPathsCommand::BuiltPathsCommand(bool recursive)
    : recursive(recursive)
{
    if (recursive)
        addFlag({
            .longName = "no-recursive",
            .description = "Apply operation to specified paths only.",
            .category = installablesCategory,
            .handler = {&this->recursive, false},
        });
    else
        addFlag({
            .longName = "recursive",
            .shortName = 'r',
            .description = "Apply operation to closure of the specified paths.",
            .category = installablesCategory,
            .handler = {&this->recursive, true},
        });

    addFlag({
        .longName = "all",
        .description = "Apply the operation to every store path.",
        .category = installablesCategory,
        .handler = {&all, true},
    });
}

void BuiltPathsCommand::run(ref<Store> store)
{
    BuiltPaths paths;
    if (all) {
        if (installables.size())
            throw UsageError("'--all' does not expect arguments");
        // XXX: Only uses opaque paths, ignores all the realisations
        for (auto & p : store->queryAllValidPaths())
            paths.push_back(BuiltPath::Opaque{p});
    } else {
        paths = toBuiltPaths(getEvalStore(), store, realiseMode, operateOn, installables);
        if (recursive) {
            // XXX: This only computes the store path closure, ignoring
            // intermediate realisations
            StorePathSet pathsRoots, pathsClosure;
            for (auto & root : paths) {
                auto rootFromThis = root.outPaths();
                pathsRoots.insert(rootFromThis.begin(), rootFromThis.end());
            }
            store->computeFSClosure(pathsRoots, pathsClosure);
            for (auto & path : pathsClosure)
                paths.push_back(BuiltPath::Opaque{path});
        }
    }

    run(store, std::move(paths));
}

StorePathsCommand::StorePathsCommand(bool recursive)
    : BuiltPathsCommand(recursive)
{
}

void StorePathsCommand::run(ref<Store> store, BuiltPaths && paths)
{
    StorePathSet storePaths;
    for (auto & builtPath : paths)
        for (auto & p : builtPath.outPaths())
            storePaths.insert(p);

    auto sorted = store->topoSortPaths(storePaths);
    std::reverse(sorted.begin(), sorted.end());

    run(store, std::move(sorted));
}

void StorePathCommand::run(ref<Store> store, std::vector<StorePath> && storePaths)
{
    if (storePaths.size() != 1)
        throw UsageError("this command requires exactly one store path");

    run(store, *storePaths.begin());
}

Strings editorFor(const Pos & pos)
{
    auto editor = getEnv("EDITOR").value_or("cat");
    auto args = tokenizeString<Strings>(editor);
    if (pos.line > 0 && (
        editor.find("emacs") != std::string::npos ||
        editor.find("nano") != std::string::npos ||
        editor.find("vim") != std::string::npos))
        args.push_back(fmt("+%d", pos.line));
    args.push_back(pos.file);
    return args;
}

MixProfile::MixProfile()
{
    addFlag({
        .longName = "profile",
        .description = "The profile to update.",
        .labels = {"path"},
        .handler = {&profile},
        .completer = completePath
    });
}

void MixProfile::updateProfile(const StorePath & storePath)
{
    if (!profile) return;
    auto store = getStore().dynamic_pointer_cast<LocalFSStore>();
    if (!store) throw Error("'--profile' is not supported for this Nix store");
    auto profile2 = absPath(*profile);
    switchLink(profile2,
        createGeneration(
            ref<LocalFSStore>(store),
            profile2, storePath));
}

void MixProfile::updateProfile(const BuiltPaths & buildables)
{
    if (!profile) return;

    std::vector<StorePath> result;

    for (auto & buildable : buildables) {
        std::visit(overloaded {
            [&](const BuiltPath::Opaque & bo) {
                result.push_back(bo.path);
            },
            [&](const BuiltPath::Built & bfd) {
                for (auto & output : bfd.outputs) {
                    result.push_back(output.second);
                }
            },
        }, buildable.raw());
    }

    if (result.size() != 1)
        throw UsageError("'--profile' requires that the arguments produce a single store path, but there are %d", result.size());

    updateProfile(result[0]);
}

MixDefaultProfile::MixDefaultProfile()
{
    profile = getDefaultProfile();
}

MixEnvironment::MixEnvironment() : ignoreEnvironment(false)
{
    addFlag({
        .longName = "ignore-environment",
        .shortName = 'i',
        .description = "Clear the entire environment (except those specified with `--keep`).",
        .handler = {&ignoreEnvironment, true},
    });

    addFlag({
        .longName = "keep",
        .shortName = 'k',
        .description = "Keep the environment variable *name*.",
        .labels = {"name"},
        .handler = {[&](std::string s) { keep.insert(s); }},
    });

    addFlag({
        .longName = "unset",
        .shortName = 'u',
        .description = "Unset the environment variable *name*.",
        .labels = {"name"},
        .handler = {[&](std::string s) { unset.insert(s); }},
    });
}

void MixEnvironment::setEnviron() {
    if (ignoreEnvironment) {
        if (!unset.empty())
            throw UsageError("--unset does not make sense with --ignore-environment");

        for (const auto & var : keep) {
            auto val = getenv(var.c_str());
            if (val) stringsEnv.emplace_back(fmt("%s=%s", var.c_str(), val));
        }

        vectorEnv = stringsToCharPtrs(stringsEnv);
        environ = vectorEnv.data();
    } else {
        if (!keep.empty())
            throw UsageError("--keep does not make sense without --ignore-environment");

        for (const auto & var : unset)
            unsetenv(var.c_str());
    }
}

}<|MERGE_RESOLUTION|>--- conflicted
+++ resolved
@@ -96,8 +96,6 @@
     return ref<Store>(evalStore);
 }
 
-<<<<<<< HEAD
-=======
 ref<EvalState> EvalCommand::getEvalState()
 {
     if (!evalState) evalState =
@@ -110,7 +108,6 @@
     return ref<EvalState>(evalState);
 }
 
->>>>>>> 96d08fcd
 BuiltPathsCommand::BuiltPathsCommand(bool recursive)
     : recursive(recursive)
 {
