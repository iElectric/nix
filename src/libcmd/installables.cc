#include "globals.hh"
#include "installables.hh"
#include "installable-derived-path.hh"
#include "outputs-spec.hh"
#include "util.hh"
#include "command.hh"
#include "attr-path.hh"
#include "common-eval-args.hh"
#include "derivations.hh"
#include "eval-inline.hh"
#include "eval.hh"
#include "get-drvs.hh"
#include "store-api.hh"
#include "shared.hh"
#include "flake/flake.hh"
#include "eval-cache.hh"
#include "url.hh"
#include "registry.hh"
#include "build-result.hh"

#include <regex>
#include <queue>

#include <nlohmann/json.hpp>

namespace nix {

MixFlakeOptions::MixFlakeOptions()
{
    auto category = "Common flake-related options";

    addFlag({
        .longName = "recreate-lock-file",
        .description = "Recreate the flake's lock file from scratch.",
        .category = category,
        .handler = {&lockFlags.recreateLockFile, true}
    });

    addFlag({
        .longName = "no-update-lock-file",
        .description = "Do not allow any updates to the flake's lock file.",
        .category = category,
        .handler = {&lockFlags.updateLockFile, false}
    });

    addFlag({
        .longName = "no-write-lock-file",
        .description = "Do not write the flake's newly generated lock file.",
        .category = category,
        .handler = {&lockFlags.writeLockFile, false}
    });

    addFlag({
        .longName = "no-registries",
        .description =
          "Don't allow lookups in the flake registries. This option is deprecated; use `--no-use-registries`.",
        .category = category,
        .handler = {[&]() {
            lockFlags.useRegistries = false;
            warn("'--no-registries' is deprecated; use '--no-use-registries'");
        }}
    });

    addFlag({
        .longName = "commit-lock-file",
        .description = "Commit changes to the flake's lock file.",
        .category = category,
        .handler = {&lockFlags.commitLockFile, true}
    });

    addFlag({
        .longName = "update-input",
        .description = "Update a specific flake input (ignoring its previous entry in the lock file).",
        .category = category,
        .labels = {"input-path"},
        .handler = {[&](std::string s) {
            lockFlags.inputUpdates.insert(flake::parseInputPath(s));
        }},
        .completer = {[&](size_t, std::string_view prefix) {
            needsFlakeInputCompletion = {std::string(prefix)};
        }}
    });

    addFlag({
        .longName = "override-input",
        .description = "Override a specific flake input (e.g. `dwarffs/nixpkgs`). This implies `--no-write-lock-file`.",
        .category = category,
        .labels = {"input-path", "flake-url"},
        .handler = {[&](std::string inputPath, std::string flakeRef) {
            lockFlags.writeLockFile = false;
            lockFlags.inputOverrides.insert_or_assign(
                flake::parseInputPath(inputPath),
                parseFlakeRef(flakeRef, absPath("."), true));
        }},
        .completer = {[&](size_t n, std::string_view prefix) {
            if (n == 0)
                needsFlakeInputCompletion = {std::string(prefix)};
            else if (n == 1)
                completeFlakeRef(getEvalState()->store, prefix);
        }}
    });

    addFlag({
        .longName = "inputs-from",
        .description = "Use the inputs of the specified flake as registry entries.",
        .category = category,
        .labels = {"flake-url"},
        .handler = {[&](std::string flakeRef) {
            auto evalState = getEvalState();
            auto flake = flake::lockFlake(
                *evalState,
                parseFlakeRef(flakeRef, absPath(".")),
                { .writeLockFile = false });
            for (auto & [inputName, input] : flake.lockFile.root->inputs) {
                auto input2 = flake.lockFile.findInput({inputName}); // resolve 'follows' nodes
                if (auto input3 = std::dynamic_pointer_cast<const flake::LockedNode>(input2)) {
                    overrideRegistry(
                        fetchers::Input::fromAttrs({{"type","indirect"}, {"id", inputName}}),
                        input3->lockedRef.input,
                        {});
                }
            }
        }},
        .completer = {[&](size_t, std::string_view prefix) {
            completeFlakeRef(getEvalState()->store, prefix);
        }}
    });
}

void MixFlakeOptions::completeFlakeInput(std::string_view prefix)
{
    auto evalState = getEvalState();
    for (auto & flakeRefS : getFlakesForCompletion()) {
        auto flakeRef = parseFlakeRefWithFragment(expandTilde(flakeRefS), absPath(".")).first;
        auto flake = flake::getFlake(*evalState, flakeRef, true);
        for (auto & input : flake.inputs)
            if (hasPrefix(input.first, prefix))
                completions->add(input.first);
    }
}

void MixFlakeOptions::completionHook()
{
    if (auto & prefix = needsFlakeInputCompletion)
        completeFlakeInput(*prefix);
}

SourceExprCommand::SourceExprCommand(bool supportReadOnlyMode)
{
    addFlag({
        .longName = "file",
        .shortName = 'f',
        .description =
            "Interpret installables as attribute paths relative to the Nix expression stored in *file*. "
            "If *file* is the character -, then a Nix expression will be read from standard input. "
            "Implies `--impure`.",
        .category = installablesCategory,
        .labels = {"file"},
        .handler = {&file},
        .completer = completePath
    });

    addFlag({
        .longName = "expr",
        .description = "Interpret installables as attribute paths relative to the Nix expression *expr*.",
        .category = installablesCategory,
        .labels = {"expr"},
        .handler = {&expr}
    });

    if (supportReadOnlyMode) {
        addFlag({
            .longName = "read-only",
            .description =
                "Do not instantiate each evaluated derivation. "
                "This improves performance, but can cause errors when accessing "
                "store paths of derivations during evaluation.",
            .handler = {&readOnlyMode, true},
        });
    }
}

Strings SourceExprCommand::getDefaultFlakeAttrPaths()
{
    return {
        "packages." + settings.thisSystem.get() + ".default",
        "defaultPackage." + settings.thisSystem.get()
    };
}

Strings SourceExprCommand::getDefaultFlakeAttrPathPrefixes()
{
    return {
        // As a convenience, look for the attribute in
        // 'outputs.packages'.
        "packages." + settings.thisSystem.get() + ".",
        // As a temporary hack until Nixpkgs is properly converted
        // to provide a clean 'packages' set, look in 'legacyPackages'.
        "legacyPackages." + settings.thisSystem.get() + "."
    };
}

void SourceExprCommand::completeInstallable(std::string_view prefix)
{
    try {
        if (file) {
            completionType = ctAttrs;

            evalSettings.pureEval = false;
            auto state = getEvalState();
            auto e =
                state->parseExprFromFile(
                    resolveExprPath(
                        lookupFileArg(*state, *file)));

            Value root;
            state->eval(e, root);

            auto autoArgs = getAutoArgs(*state);

            std::string prefix_ = std::string(prefix);
            auto sep = prefix_.rfind('.');
            std::string searchWord;
            if (sep != std::string::npos) {
                searchWord = prefix_.substr(sep + 1, std::string::npos);
                prefix_ = prefix_.substr(0, sep);
            } else {
                searchWord = prefix_;
                prefix_ = "";
            }

            auto [v, pos] = findAlongAttrPath(*state, prefix_, *autoArgs, root);
            Value &v1(*v);
            state->forceValue(v1, pos);
            Value v2;
            state->autoCallFunction(*autoArgs, v1, v2);

            if (v2.type() == nAttrs) {
                for (auto & i : *v2.attrs) {
                    std::string name = state->symbols[i.name];
                    if (name.find(searchWord) == 0) {
                        if (prefix_ == "")
                            completions->add(name);
                        else
                            completions->add(prefix_ + "." + name);
                    }
                }
            }
        } else {
            completeFlakeRefWithFragment(
                getEvalState(),
                lockFlags,
                getDefaultFlakeAttrPathPrefixes(),
                getDefaultFlakeAttrPaths(),
                prefix);
        }
    } catch (EvalError&) {
        // Don't want eval errors to mess-up with the completion engine, so let's just swallow them
    }
}

void completeFlakeRefWithFragment(
    ref<EvalState> evalState,
    flake::LockFlags lockFlags,
    Strings attrPathPrefixes,
    const Strings & defaultFlakeAttrPaths,
    std::string_view prefix)
{
    /* Look for flake output attributes that match the
       prefix. */
    try {
        auto hash = prefix.find('#');
        if (hash == std::string::npos) {
            completeFlakeRef(evalState->store, prefix);
        } else {
            completionType = ctAttrs;

            auto fragment = prefix.substr(hash + 1);
            auto flakeRefS = std::string(prefix.substr(0, hash));
            auto flakeRef = parseFlakeRef(expandTilde(flakeRefS), absPath("."));

            auto evalCache = openEvalCache(*evalState,
                std::make_shared<flake::LockedFlake>(lockFlake(*evalState, flakeRef, lockFlags)));

            auto root = evalCache->getRoot();

            /* Complete 'fragment' relative to all the
               attrpath prefixes as well as the root of the
               flake. */
            attrPathPrefixes.push_back("");

            for (auto & attrPathPrefixS : attrPathPrefixes) {
                auto attrPathPrefix = parseAttrPath(*evalState, attrPathPrefixS);
                auto attrPathS = attrPathPrefixS + std::string(fragment);
                auto attrPath = parseAttrPath(*evalState, attrPathS);

                std::string lastAttr;
                if (!attrPath.empty() && !hasSuffix(attrPathS, ".")) {
                    lastAttr = evalState->symbols[attrPath.back()];
                    attrPath.pop_back();
                }

                auto attr = root->findAlongAttrPath(attrPath);
                if (!attr) continue;

                for (auto & attr2 : (*attr)->getAttrs()) {
                    if (hasPrefix(evalState->symbols[attr2], lastAttr)) {
                        auto attrPath2 = (*attr)->getAttrPath(attr2);
                        /* Strip the attrpath prefix. */
                        attrPath2.erase(attrPath2.begin(), attrPath2.begin() + attrPathPrefix.size());
                        completions->add(flakeRefS + "#" + concatStringsSep(".", evalState->symbols.resolve(attrPath2)));
                    }
                }
            }

            /* And add an empty completion for the default
               attrpaths. */
            if (fragment.empty()) {
                for (auto & attrPath : defaultFlakeAttrPaths) {
                    auto attr = root->findAlongAttrPath(parseAttrPath(*evalState, attrPath));
                    if (!attr) continue;
                    completions->add(flakeRefS + "#");
                }
            }
        }
    } catch (Error & e) {
        warn(e.msg());
    }
}

void completeFlakeRef(ref<Store> store, std::string_view prefix)
{
    if (!settings.isExperimentalFeatureEnabled(Xp::Flakes))
        return;

    if (prefix == "")
        completions->add(".");

    completeDir(0, prefix);

    /* Look for registry entries that match the prefix. */
    for (auto & registry : fetchers::getRegistries(store)) {
        for (auto & entry : registry->entries) {
            auto from = entry.from.to_string();
            if (!hasPrefix(prefix, "flake:") && hasPrefix(from, "flake:")) {
                std::string from2(from, 6);
                if (hasPrefix(from2, prefix))
                    completions->add(from2);
            } else {
                if (hasPrefix(from, prefix))
                    completions->add(from);
            }
        }
    }
}

DerivedPathWithInfo Installable::toDerivedPath()
{
    auto buildables = toDerivedPaths();
    if (buildables.size() != 1)
        throw Error("installable '%s' evaluates to %d derivations, where only one is expected", what(), buildables.size());
    return std::move(buildables[0]);
}

std::vector<ref<eval_cache::AttrCursor>>
Installable::getCursors(EvalState & state)
{
    auto evalCache =
        std::make_shared<nix::eval_cache::EvalCache>(std::nullopt, state,
            [&]() { return toValue(state).first; });
    return {evalCache->getRoot()};
}

ref<eval_cache::AttrCursor>
Installable::getCursor(EvalState & state)
{
    /* Although getCursors should return at least one element, in case it doesn't,
       bound check to avoid an undefined behavior for vector[0] */
    return getCursors(state).at(0);
}

static StorePath getDeriver(
    ref<Store> store,
    const Installable & i,
    const StorePath & drvPath)
{
    auto derivers = store->queryValidDerivers(drvPath);
    if (derivers.empty())
        throw Error("'%s' does not have a known deriver", i.what());
    // FIXME: use all derivers?
    return *derivers.begin();
}

<<<<<<< HEAD
struct InstallableStorePath : Installable
{
    ref<Store> store;
    DerivedPath req;

    InstallableStorePath(ref<Store> store, DerivedPath && req)
        : store(store), req(std::move(req))
    { }

    std::string what() const override
    {
        return req.to_string(*store);
    }

    DerivedPathsWithInfo toDerivedPaths() override
    {
        return {{req}};
    }

    std::optional<StorePath> getStorePath() override
    {
        return std::visit(overloaded {
            [&](const DerivedPath::Built & bfd) {
                return bfd.drvPath;
            },
            [&](const DerivedPath::Opaque & bo) {
                return bo.path;
            },
        }, req.raw());
    }
};

=======
>>>>>>> a88ae62b
struct InstallableAttrPath : InstallableValue
{
    SourceExprCommand & cmd;
    RootValue v;
    std::string attrPath;
    ExtendedOutputsSpec extendedOutputsSpec;

    InstallableAttrPath(
        ref<EvalState> state,
        SourceExprCommand & cmd,
        Value * v,
        const std::string & attrPath,
        ExtendedOutputsSpec extendedOutputsSpec)
        : InstallableValue(state)
        , cmd(cmd)
        , v(allocRootValue(v))
        , attrPath(attrPath)
        , extendedOutputsSpec(std::move(extendedOutputsSpec))
    { }

    std::string what() const override { return attrPath; }

    std::pair<Value *, PosIdx> toValue(EvalState & state) override
    {
        auto [vRes, pos] = findAlongAttrPath(state, attrPath, *cmd.getAutoArgs(state), **v);
        state.forceValue(*vRes, pos);
        return {vRes, pos};
    }

    DerivedPathsWithInfo toDerivedPaths() override
    {
        auto v = toValue(*state).first;

        Bindings & autoArgs = *cmd.getAutoArgs(*state);

        DrvInfos drvInfos;
        getDerivations(*state, *v, "", autoArgs, drvInfos, false);

        // Backward compatibility hack: group results by drvPath. This
        // helps keep .all output together.
        std::map<StorePath, OutputsSpec> byDrvPath;

        for (auto & drvInfo : drvInfos) {
            auto drvPath = drvInfo.queryDrvPath();
            if (!drvPath)
                throw Error("'%s' is not a derivation", what());

            auto newOutputs = std::visit(overloaded {
                [&](const ExtendedOutputsSpec::Default & d) -> OutputsSpec {
                    std::set<std::string> outputsToInstall;
                    for (auto & output : drvInfo.queryOutputs(false, true))
                        outputsToInstall.insert(output.first);
                    return OutputsSpec::Names { std::move(outputsToInstall) };
                },
                [&](const ExtendedOutputsSpec::Explicit & e) -> OutputsSpec {
                    return e;
                },
            }, extendedOutputsSpec.raw());

            auto [iter, didInsert] = byDrvPath.emplace(*drvPath, newOutputs);

            if (!didInsert)
                iter->second = iter->second.union_(newOutputs);
        }

        DerivedPathsWithInfo res;
        for (auto & [drvPath, outputs] : byDrvPath)
            res.push_back({
                .path = DerivedPath::Built {
                    .drvPath = drvPath,
                    .outputs = outputs,
                },
            });

        return res;
    }
};

std::vector<std::string> InstallableFlake::getActualAttrPaths()
{
    std::vector<std::string> res;

    for (auto & prefix : prefixes)
        res.push_back(prefix + *attrPaths.begin());

    for (auto & s : attrPaths)
        res.push_back(s);

    return res;
}

Value * InstallableFlake::getFlakeOutputs(EvalState & state, const flake::LockedFlake & lockedFlake)
{
    auto vFlake = state.allocValue();

    callFlake(state, lockedFlake, *vFlake);

    auto aOutputs = vFlake->attrs->get(state.symbols.create("outputs"));
    assert(aOutputs);

    state.forceValue(*aOutputs->value, [&]() { return aOutputs->value->determinePos(noPos); });

    return aOutputs->value;
}

ref<eval_cache::EvalCache> openEvalCache(
    EvalState & state,
    std::shared_ptr<flake::LockedFlake> lockedFlake)
{
    auto fingerprint = lockedFlake->getFingerprint(state.store);
    return make_ref<nix::eval_cache::EvalCache>(
        evalSettings.useEvalCache && evalSettings.pureEval
            ? fingerprint
            : std::nullopt,
        state,
        [&state, lockedFlake]()
        {
            /* For testing whether the evaluation cache is
               complete. */
            if (getEnv("NIX_ALLOW_EVAL").value_or("1") == "0")
                throw Error("not everything is cached, but evaluation is not allowed");

            auto vFlake = state.allocValue();
            flake::callFlake(state, *lockedFlake, *vFlake);

            state.forceAttrs(*vFlake, noPos, "while parsing cached flake data");

            auto aOutputs = vFlake->attrs->get(state.symbols.create("outputs"));
            assert(aOutputs);

            return aOutputs->value;
        });
}

static std::string showAttrPaths(const std::vector<std::string> & paths)
{
    std::string s;
    for (const auto & [n, i] : enumerate(paths)) {
        if (n > 0) s += n + 1 == paths.size() ? " or " : ", ";
        s += '\''; s += i; s += '\'';
    }
    return s;
}

InstallableFlake::InstallableFlake(
    SourceExprCommand * cmd,
    ref<EvalState> state,
    FlakeRef && flakeRef,
    std::string_view fragment,
    ExtendedOutputsSpec extendedOutputsSpec,
    Strings attrPaths,
    Strings prefixes,
    const flake::LockFlags & lockFlags)
    : InstallableValue(state),
      flakeRef(flakeRef),
      attrPaths(fragment == "" ? attrPaths : Strings{(std::string) fragment}),
      prefixes(fragment == "" ? Strings{} : prefixes),
      extendedOutputsSpec(std::move(extendedOutputsSpec)),
      lockFlags(lockFlags)
{
    if (cmd && cmd->getAutoArgs(*state)->size())
        throw UsageError("'--arg' and '--argstr' are incompatible with flakes");
}

DerivedPathsWithInfo InstallableFlake::toDerivedPaths()
{
    Activity act(*logger, lvlTalkative, actUnknown, fmt("evaluating derivation '%s'", what()));

    auto attr = getCursor(*state);

    auto attrPath = attr->getAttrPathStr();

    if (!attr->isDerivation()) {

        // FIXME: use eval cache?
        auto v = attr->forceValue();

        if (v.type() == nPath) {
            auto storePath = v.path().fetchToStore(state->store);
            return {{
                .path = DerivedPath::Opaque {
                    .path = std::move(storePath),
                }
            }};
        }

        else if (v.type() == nString) {
            PathSet context;
            auto s = state->forceString(v, context, noPos, fmt("while evaluating the flake output attribute '%s'", attrPath));
            auto storePath = state->store->maybeParseStorePath(s);
            if (storePath && context.count(std::string(s))) {
                return {{
                    .path = DerivedPath::Opaque {
                        .path = std::move(*storePath),
                    }
                }};
            } else
                throw Error("flake output attribute '%s' evaluates to the string '%s' which is not a store path", attrPath, s);
        }

        else
            throw Error("flake output attribute '%s' is not a derivation or path", attrPath);
    }

    auto drvPath = attr->forceDerivation();

    std::optional<NixInt> priority;

    if (attr->maybeGetAttr(state->sOutputSpecified)) {
    } else if (auto aMeta = attr->maybeGetAttr(state->sMeta)) {
        if (auto aPriority = aMeta->maybeGetAttr("priority"))
            priority = aPriority->getInt();
    }

    return {{
        .path = DerivedPath::Built {
            .drvPath = std::move(drvPath),
            .outputs = std::visit(overloaded {
                [&](const ExtendedOutputsSpec::Default & d) -> OutputsSpec {
                    std::set<std::string> outputsToInstall;
                    if (auto aOutputSpecified = attr->maybeGetAttr(state->sOutputSpecified)) {
                        if (aOutputSpecified->getBool()) {
                            if (auto aOutputName = attr->maybeGetAttr("outputName"))
                                outputsToInstall = { aOutputName->getString() };
                        }
                    } else if (auto aMeta = attr->maybeGetAttr(state->sMeta)) {
                        if (auto aOutputsToInstall = aMeta->maybeGetAttr("outputsToInstall"))
                            for (auto & s : aOutputsToInstall->getListOfStrings())
                                outputsToInstall.insert(s);
                    }

                    if (outputsToInstall.empty())
                        outputsToInstall.insert("out");

                    return OutputsSpec::Names { std::move(outputsToInstall) };
                },
                [&](const ExtendedOutputsSpec::Explicit & e) -> OutputsSpec {
                    return e;
                },
            }, extendedOutputsSpec.raw()),
        },
        .info = {
            .priority = priority,
            .originalRef = flakeRef,
            .resolvedRef = getLockedFlake()->flake.lockedRef,
            .attrPath = attrPath,
            .extendedOutputsSpec = extendedOutputsSpec,
        }
    }};
}

std::pair<Value *, PosIdx> InstallableFlake::toValue(EvalState & state)
{
    return {&getCursor(state)->forceValue(), noPos};
}

std::vector<ref<eval_cache::AttrCursor>>
InstallableFlake::getCursors(EvalState & state)
{
    auto evalCache = openEvalCache(state,
        std::make_shared<flake::LockedFlake>(lockFlake(state, flakeRef, lockFlags)));

    auto root = evalCache->getRoot();

    std::vector<ref<eval_cache::AttrCursor>> res;

    Suggestions suggestions;
    auto attrPaths = getActualAttrPaths();

    for (auto & attrPath : attrPaths) {
        debug("trying flake output attribute '%s'", attrPath);

        auto attr = root->findAlongAttrPath(parseAttrPath(state, attrPath));
        if (attr) {
            res.push_back(ref(*attr));
        } else {
            suggestions += attr.getSuggestions();
        }
    }

    if (res.size() == 0)
        throw Error(
            suggestions,
            "flake '%s' does not provide attribute %s",
            flakeRef,
            showAttrPaths(attrPaths));

    return res;
}

std::shared_ptr<flake::LockedFlake> InstallableFlake::getLockedFlake() const
{
    if (!_lockedFlake) {
        flake::LockFlags lockFlagsApplyConfig = lockFlags;
        lockFlagsApplyConfig.applyNixConfig = true;
        _lockedFlake = std::make_shared<flake::LockedFlake>(lockFlake(*state, flakeRef, lockFlagsApplyConfig));
    }
    return _lockedFlake;
}

FlakeRef InstallableFlake::nixpkgsFlakeRef() const
{
    auto lockedFlake = getLockedFlake();

    if (auto nixpkgsInput = lockedFlake->lockFile.findInput({"nixpkgs"})) {
        if (auto lockedNode = std::dynamic_pointer_cast<const flake::LockedNode>(nixpkgsInput)) {
            debug("using nixpkgs flake '%s'", lockedNode->lockedRef);
            return std::move(lockedNode->lockedRef);
        }
    }

    return Installable::nixpkgsFlakeRef();
}

std::vector<std::shared_ptr<Installable>> SourceExprCommand::parseInstallables(
    ref<Store> store, std::vector<std::string> ss)
{
    std::vector<std::shared_ptr<Installable>> result;

    if (readOnlyMode) {
        settings.readOnlyMode = true;
    }

    if (file || expr) {
        if (file && expr)
            throw UsageError("'--file' and '--expr' are exclusive");

        // FIXME: backward compatibility hack
        if (file) evalSettings.pureEval = false;

        auto state = getEvalState();
        auto vFile = state->allocValue();

        if (file == "-") {
            auto e = state->parseStdin();
            state->eval(e, *vFile);
        }
        else if (file)
            state->evalFile(lookupFileArg(*state, *file), *vFile);
        else {
            auto e = state->parseExprFromString(*expr, state->rootPath(absPath(".")));
            state->eval(e, *vFile);
        }

        for (auto & s : ss) {
            auto [prefix, extendedOutputsSpec] = ExtendedOutputsSpec::parse(s);
            result.push_back(
                std::make_shared<InstallableAttrPath>(
                    state, *this, vFile,
                    prefix == "." ? "" : std::string { prefix },
                    extendedOutputsSpec));
        }

    } else {

        for (auto & s : ss) {
            std::exception_ptr ex;

            auto [prefix_, extendedOutputsSpec_] = ExtendedOutputsSpec::parse(s);
            // To avoid clang's pedantry
            auto prefix = std::move(prefix_);
            auto extendedOutputsSpec = std::move(extendedOutputsSpec_);

            if (prefix.find('/') != std::string::npos) {
                try {
                    result.push_back(std::make_shared<InstallableDerivedPath>(
                        InstallableDerivedPath::parse(store, prefix, extendedOutputsSpec)));
                    continue;
                } catch (BadStorePath &) {
                } catch (...) {
                    if (!ex)
                        ex = std::current_exception();
                }
            }

            try {
                auto [flakeRef, fragment] = parseFlakeRefWithFragment(std::string { prefix }, absPath("."));
                result.push_back(std::make_shared<InstallableFlake>(
                        this,
                        getEvalState(),
                        std::move(flakeRef),
                        fragment,
                        extendedOutputsSpec,
                        getDefaultFlakeAttrPaths(),
                        getDefaultFlakeAttrPathPrefixes(),
                        lockFlags));
                continue;
            } catch (...) {
                ex = std::current_exception();
            }

            std::rethrow_exception(ex);
        }
    }

    return result;
}

std::shared_ptr<Installable> SourceExprCommand::parseInstallable(
    ref<Store> store, const std::string & installable)
{
    auto installables = parseInstallables(store, {installable});
    assert(installables.size() == 1);
    return installables.front();
}

std::vector<BuiltPathWithResult> Installable::build(
    ref<Store> evalStore,
    ref<Store> store,
    Realise mode,
    const std::vector<std::shared_ptr<Installable>> & installables,
    BuildMode bMode)
{
    std::vector<BuiltPathWithResult> res;
    for (auto & [_, builtPathWithResult] : build2(evalStore, store, mode, installables, bMode))
        res.push_back(builtPathWithResult);
    return res;
}

std::vector<std::pair<std::shared_ptr<Installable>, BuiltPathWithResult>> Installable::build2(
    ref<Store> evalStore,
    ref<Store> store,
    Realise mode,
    const std::vector<std::shared_ptr<Installable>> & installables,
    BuildMode bMode)
{
    if (mode == Realise::Nothing)
        settings.readOnlyMode = true;

    struct Aux
    {
        ExtraPathInfo info;
        std::shared_ptr<Installable> installable;
    };

    std::vector<DerivedPath> pathsToBuild;
    std::map<DerivedPath, std::vector<Aux>> backmap;

    for (auto & i : installables) {
        for (auto b : i->toDerivedPaths()) {
            pathsToBuild.push_back(b.path);
            backmap[b.path].push_back({.info = b.info, .installable = i});
        }
    }

    std::vector<std::pair<std::shared_ptr<Installable>, BuiltPathWithResult>> res;

    switch (mode) {

    case Realise::Nothing:
    case Realise::Derivation:
        printMissing(store, pathsToBuild, lvlError);

        for (auto & path : pathsToBuild) {
            for (auto & aux : backmap[path]) {
                std::visit(overloaded {
                    [&](const DerivedPath::Built & bfd) {
                        auto outputs = resolveDerivedPath(*store, bfd, &*evalStore);
                        res.push_back({aux.installable, {
                            .path = BuiltPath::Built { bfd.drvPath, outputs },
                            .info = aux.info}});
                    },
                    [&](const DerivedPath::Opaque & bo) {
                        res.push_back({aux.installable, {
                            .path = BuiltPath::Opaque { bo.path },
                            .info = aux.info}});
                    },
                }, path.raw());
            }
        }

        break;

    case Realise::Outputs: {
        if (settings.printMissing)
            printMissing(store, pathsToBuild, lvlInfo);

        for (auto & buildResult : store->buildPathsWithResults(pathsToBuild, bMode, evalStore)) {
            if (!buildResult.success())
                buildResult.rethrow();

            for (auto & aux : backmap[buildResult.path]) {
                std::visit(overloaded {
                    [&](const DerivedPath::Built & bfd) {
                        std::map<std::string, StorePath> outputs;
                        for (auto & path : buildResult.builtOutputs)
                            outputs.emplace(path.first.outputName, path.second.outPath);
                        res.push_back({aux.installable, {
                            .path = BuiltPath::Built { bfd.drvPath, outputs },
                            .info = aux.info,
                            .result = buildResult}});
                    },
                    [&](const DerivedPath::Opaque & bo) {
                        res.push_back({aux.installable, {
                            .path = BuiltPath::Opaque { bo.path },
                            .info = aux.info,
                            .result = buildResult}});
                    },
                }, buildResult.path.raw());
            }
        }

        break;
    }

    default:
        assert(false);
    }

    return res;
}

BuiltPaths Installable::toBuiltPaths(
    ref<Store> evalStore,
    ref<Store> store,
    Realise mode,
    OperateOn operateOn,
    const std::vector<std::shared_ptr<Installable>> & installables)
{
    if (operateOn == OperateOn::Output) {
        BuiltPaths res;
        for (auto & p : Installable::build(evalStore, store, mode, installables))
            res.push_back(p.path);
        return res;
    } else {
        if (mode == Realise::Nothing)
            settings.readOnlyMode = true;

        BuiltPaths res;
        for (auto & drvPath : Installable::toDerivations(store, installables, true))
            res.push_back(BuiltPath::Opaque{drvPath});
        return res;
    }
}

StorePathSet Installable::toStorePaths(
    ref<Store> evalStore,
    ref<Store> store,
    Realise mode, OperateOn operateOn,
    const std::vector<std::shared_ptr<Installable>> & installables)
{
    StorePathSet outPaths;
    for (auto & path : toBuiltPaths(evalStore, store, mode, operateOn, installables)) {
        auto thisOutPaths = path.outPaths();
        outPaths.insert(thisOutPaths.begin(), thisOutPaths.end());
    }
    return outPaths;
}

StorePath Installable::toStorePath(
    ref<Store> evalStore,
    ref<Store> store,
    Realise mode, OperateOn operateOn,
    std::shared_ptr<Installable> installable)
{
    auto paths = toStorePaths(evalStore, store, mode, operateOn, {installable});

    if (paths.size() != 1)
        throw Error("argument '%s' should evaluate to one store path", installable->what());

    return *paths.begin();
}

StorePathSet Installable::toDerivations(
    ref<Store> store,
    const std::vector<std::shared_ptr<Installable>> & installables,
    bool useDeriver)
{
    StorePathSet drvPaths;

    for (const auto & i : installables)
        for (const auto & b : i->toDerivedPaths())
            std::visit(overloaded {
                [&](const DerivedPath::Opaque & bo) {
                    if (!useDeriver)
                        throw Error("argument '%s' did not evaluate to a derivation", i->what());
                    drvPaths.insert(getDeriver(store, *i, bo.path));
                },
                [&](const DerivedPath::Built & bfd) {
                    drvPaths.insert(bfd.drvPath);
                },
            }, b.path.raw());

    return drvPaths;
}

InstallablesCommand::InstallablesCommand()
{
    expectArgs({
        .label = "installables",
        .handler = {&_installables},
        .completer = {[&](size_t, std::string_view prefix) {
            completeInstallable(prefix);
        }}
    });
}

void InstallablesCommand::prepare()
{
    installables = load();
}

Installables InstallablesCommand::load() {
    Installables installables;
    if (_installables.empty() && useDefaultInstallables())
        // FIXME: commands like "nix profile install" should not have a
        // default, probably.
        _installables.push_back(".");
    return parseInstallables(getStore(), _installables);
}

std::vector<std::string> InstallablesCommand::getFlakesForCompletion()
{
    if (_installables.empty()) {
        if (useDefaultInstallables())
            return {"."};
        return {};
    }
    return _installables;
}

InstallableCommand::InstallableCommand(bool supportReadOnlyMode)
    : SourceExprCommand(supportReadOnlyMode)
{
    expectArgs({
        .label = "installable",
        .optional = true,
        .handler = {&_installable},
        .completer = {[&](size_t, std::string_view prefix) {
            completeInstallable(prefix);
        }}
    });
}

void InstallableCommand::prepare()
{
    installable = parseInstallable(getStore(), _installable);
}

}<|MERGE_RESOLUTION|>--- conflicted
+++ resolved
@@ -391,41 +391,6 @@
     return *derivers.begin();
 }
 
-<<<<<<< HEAD
-struct InstallableStorePath : Installable
-{
-    ref<Store> store;
-    DerivedPath req;
-
-    InstallableStorePath(ref<Store> store, DerivedPath && req)
-        : store(store), req(std::move(req))
-    { }
-
-    std::string what() const override
-    {
-        return req.to_string(*store);
-    }
-
-    DerivedPathsWithInfo toDerivedPaths() override
-    {
-        return {{req}};
-    }
-
-    std::optional<StorePath> getStorePath() override
-    {
-        return std::visit(overloaded {
-            [&](const DerivedPath::Built & bfd) {
-                return bfd.drvPath;
-            },
-            [&](const DerivedPath::Opaque & bo) {
-                return bo.path;
-            },
-        }, req.raw());
-    }
-};
-
-=======
->>>>>>> a88ae62b
 struct InstallableAttrPath : InstallableValue
 {
     SourceExprCommand & cmd;
