#include "archive.hh"
#include "derivations.hh"
#include "dotgraph.hh"
#include "globals.hh"
#include "local-store.hh"
#include "monitor-fd.hh"
#include "serve-protocol.hh"
#include "shared.hh"
#include "util.hh"
#include "worker-protocol.hh"
#include "graphml.hh"
#include "../nix/legacy.hh"

#include <iostream>
#include <algorithm>
#include <cstdio>

#include <sys/types.h>
#include <sys/stat.h>
#include <fcntl.h>

#if HAVE_SODIUM
#include <sodium.h>
#endif


using namespace nix;
using std::cin;
using std::cout;


typedef void (* Operation) (Strings opFlags, Strings opArgs);


static Path gcRoot;
static int rootNr = 0;
static bool noOutput = false;
static std::shared_ptr<Store> store;


ref<LocalStore> ensureLocalStore()
{
    auto store2 = std::dynamic_pointer_cast<LocalStore>(store);
    if (!store2) throw Error("you don't have sufficient rights to use this command");
    return ref<LocalStore>(store2);
}


static StorePath useDeriver(const StorePath & path)
{
    if (path.isDerivation()) return path;
    auto info = store->queryPathInfo(path);
    if (!info->deriver)
        throw Error("deriver of path '%s' is not known", store->printStorePath(path));
    return *info->deriver;
}


/* Realise the given path.  For a derivation that means build it; for
   other paths it means ensure their validity. */
static PathSet realisePath(StorePathWithOutputs path, bool build = true)
{
    auto store2 = std::dynamic_pointer_cast<LocalFSStore>(store);

    if (path.path.isDerivation()) {
        if (build) store->buildPaths({path});
        auto outputPaths = store->queryDerivationOutputMap(path.path);
        Derivation drv = store->derivationFromPath(path.path);
        rootNr++;

        if (path.outputs.empty())
            for (auto & i : drv.outputs) path.outputs.insert(i.first);

        PathSet outputs;
        for (auto & j : path.outputs) {
            DerivationOutputs::iterator i = drv.outputs.find(j);
            if (i == drv.outputs.end())
                throw Error("derivation '%s' does not have an output named '%s'",
                    store2->printStorePath(path.path), j);
            auto outPath = outputPaths.at(i->first);
            auto retPath = store->printStorePath(outPath);
            if (store2) {
                if (gcRoot == "")
                    printGCWarning();
                else {
                    Path rootName = gcRoot;
                    if (rootNr > 1) rootName += "-" + std::to_string(rootNr);
                    if (i->first != "out") rootName += "-" + i->first;
                    retPath = store2->addPermRoot(outPath, rootName);
                }
            }
            outputs.insert(retPath);
        }
        return outputs;
    }

    else {
        if (build) store->ensurePath(path.path);
        else if (!store->isValidPath(path.path))
            throw Error("path '%s' does not exist and cannot be created", store->printStorePath(path.path));
        if (store2) {
            if (gcRoot == "")
                printGCWarning();
            else {
                Path rootName = gcRoot;
                rootNr++;
                if (rootNr > 1) rootName += "-" + std::to_string(rootNr);
                return {store2->addPermRoot(path.path, rootName)};
            }
        }
        return {store->printStorePath(path.path)};
    }
}


/* Realise the given paths. */
static void opRealise(Strings opFlags, Strings opArgs)
{
    bool dryRun = false;
    BuildMode buildMode = bmNormal;
    bool ignoreUnknown = false;

    for (auto & i : opFlags)
        if (i == "--dry-run") dryRun = true;
        else if (i == "--repair") buildMode = bmRepair;
        else if (i == "--check") buildMode = bmCheck;
        else if (i == "--ignore-unknown") ignoreUnknown = true;
        else throw UsageError("unknown flag '%1%'", i);

    std::vector<StorePathWithOutputs> paths;
    for (auto & i : opArgs)
        paths.push_back(store->followLinksToStorePathWithOutputs(i));

    uint64_t downloadSize, narSize;
    StorePathSet willBuild, willSubstitute, unknown;
    store->queryMissing(paths, willBuild, willSubstitute, unknown, downloadSize, narSize);

    if (ignoreUnknown) {
        std::vector<StorePathWithOutputs> paths2;
        for (auto & i : paths)
            if (!unknown.count(i.path)) paths2.push_back(i);
        paths = std::move(paths2);
        unknown = StorePathSet();
    }

    if (settings.printMissing)
        printMissing(ref<Store>(store), willBuild, willSubstitute, unknown, downloadSize, narSize);

    if (dryRun) return;

    /* Build all paths at the same time to exploit parallelism. */
    store->buildPaths(paths, buildMode);

    if (!ignoreUnknown)
        for (auto & i : paths) {
            auto paths2 = realisePath(i, false);
            if (!noOutput)
                for (auto & j : paths2)
                    cout << fmt("%1%\n", j);
        }
}


/* Add files to the Nix store and print the resulting paths. */
static void opAdd(Strings opFlags, Strings opArgs)
{
    if (!opFlags.empty()) throw UsageError("unknown flag");

    for (auto & i : opArgs)
        cout << fmt("%s\n", store->printStorePath(store->addToStore(std::string(baseNameOf(i)), i)));
}


/* Preload the output of a fixed-output derivation into the Nix
   store. */
static void opAddFixed(Strings opFlags, Strings opArgs)
{
    auto method = FileIngestionMethod::Flat;

    for (auto & i : opFlags)
        if (i == "--recursive") method = FileIngestionMethod::Recursive;
        else throw UsageError("unknown flag '%1%'", i);

    if (opArgs.empty())
        throw UsageError("first argument must be hash algorithm");

    HashType hashAlgo = parseHashType(opArgs.front());
    opArgs.pop_front();

    for (auto & i : opArgs)
        std::cout << fmt("%s\n", store->printStorePath(store->addToStoreSlow(baseNameOf(i), i, method, hashAlgo).path));
}


/* Hack to support caching in `nix-prefetch-url'. */
static void opPrintFixedPath(Strings opFlags, Strings opArgs)
{
    auto recursive = FileIngestionMethod::Flat;

    for (auto i : opFlags)
        if (i == "--recursive") recursive = FileIngestionMethod::Recursive;
        else throw UsageError("unknown flag '%1%'", i);

    if (opArgs.size() != 3)
        throw UsageError("'--print-fixed-path' requires three arguments");

    Strings::iterator i = opArgs.begin();
    HashType hashAlgo = parseHashType(*i++);
    string hash = *i++;
    string name = *i++;

    cout << fmt("%s\n", store->printStorePath(store->makeFixedOutputPath(recursive, Hash::parseAny(hash, hashAlgo), name)));
}


static StorePathSet maybeUseOutputs(const StorePath & storePath, bool useOutput, bool forceRealise)
{
    if (forceRealise) realisePath({storePath});
    if (useOutput && storePath.isDerivation()) {
        auto drv = store->derivationFromPath(storePath);
        StorePathSet outputs;
        if (forceRealise)
            return store->queryDerivationOutputs(storePath);
        for (auto & i : drv.outputsAndOptPaths(*store)) {
            if (!i.second.second)
                throw UsageError("Cannot use output path of floating content-addressed derivation until we know what it is (e.g. by building it)");
            outputs.insert(*i.second.second);
        }
        return outputs;
    }
    else return {storePath};
}


/* Some code to print a tree representation of a derivation dependency
   graph.  Topological sorting is used to keep the tree relatively
   flat. */
static void printTree(const StorePath & path,
    const string & firstPad, const string & tailPad, StorePathSet & done)
{
    if (!done.insert(path).second) {
        cout << fmt("%s%s [...]\n", firstPad, store->printStorePath(path));
        return;
    }

    cout << fmt("%s%s\n", firstPad, store->printStorePath(path));

    auto info = store->queryPathInfo(path);

    /* Topologically sort under the relation A < B iff A \in
       closure(B).  That is, if derivation A is an (possibly indirect)
       input of B, then A is printed first.  This has the effect of
       flattening the tree, preventing deeply nested structures.  */
    auto sorted = store->topoSortPaths(info->referencesPossiblyToSelf());
    reverse(sorted.begin(), sorted.end());

    for (const auto &[n, i] : enumerate(sorted)) {
        bool last = n + 1 == sorted.size();
        printTree(i,
            tailPad + (last ? treeLast : treeConn),
            tailPad + (last ? treeNull : treeLine),
            done);
    }
}


/* Perform various sorts of queries. */
static void opQuery(Strings opFlags, Strings opArgs)
{
    enum QueryType
        { qDefault, qOutputs, qRequisites, qReferences, qReferrers
        , qReferrersClosure, qDeriver, qBinding, qHash, qSize
        , qTree, qGraph, qGraphML, qResolve, qRoots };
    QueryType query = qDefault;
    bool useOutput = false;
    bool includeOutputs = false;
    bool forceRealise = false;
    string bindingName;

    for (auto & i : opFlags) {
        QueryType prev = query;
        if (i == "--outputs") query = qOutputs;
        else if (i == "--requisites" || i == "-R") query = qRequisites;
        else if (i == "--references") query = qReferences;
        else if (i == "--referrers" || i == "--referers") query = qReferrers;
        else if (i == "--referrers-closure" || i == "--referers-closure") query = qReferrersClosure;
        else if (i == "--deriver" || i == "-d") query = qDeriver;
        else if (i == "--binding" || i == "-b") {
            if (opArgs.size() == 0)
                throw UsageError("expected binding name");
            bindingName = opArgs.front();
            opArgs.pop_front();
            query = qBinding;
        }
        else if (i == "--hash") query = qHash;
        else if (i == "--size") query = qSize;
        else if (i == "--tree") query = qTree;
        else if (i == "--graph") query = qGraph;
        else if (i == "--graphml") query = qGraphML;
        else if (i == "--resolve") query = qResolve;
        else if (i == "--roots") query = qRoots;
        else if (i == "--use-output" || i == "-u") useOutput = true;
        else if (i == "--force-realise" || i == "--force-realize" || i == "-f") forceRealise = true;
        else if (i == "--include-outputs") includeOutputs = true;
        else throw UsageError("unknown flag '%1%'", i);
        if (prev != qDefault && prev != query)
            throw UsageError("query type '%1%' conflicts with earlier flag", i);
    }

    if (query == qDefault) query = qOutputs;

    RunPager pager;

    switch (query) {

        case qOutputs: {
            for (auto & i : opArgs) {
                auto outputs = maybeUseOutputs(store->followLinksToStorePath(i), true, forceRealise);
                for (auto & outputPath : outputs)
                    cout << fmt("%1%\n", store->printStorePath(outputPath));
            }
            break;
        }

        case qRequisites:
        case qReferences:
        case qReferrers:
        case qReferrersClosure: {
            StorePathSet paths;
            for (auto & i : opArgs) {
                auto ps = maybeUseOutputs(store->followLinksToStorePath(i), useOutput, forceRealise);
                for (auto & j : ps) {
                    if (query == qRequisites) store->computeFSClosure(j, paths, false, includeOutputs);
                    else if (query == qReferences) {
                        for (auto & p : store->queryPathInfo(j)->referencesPossiblyToSelf())
                            paths.insert(p);
                    }
                    else if (query == qReferrers) {
                        StorePathSet tmp;
                        store->queryReferrers(j, tmp);
                        for (auto & i : tmp)
                            paths.insert(i);
                    }
                    else if (query == qReferrersClosure) store->computeFSClosure(j, paths, true);
                }
            }
            auto sorted = store->topoSortPaths(paths);
            for (StorePaths::reverse_iterator i = sorted.rbegin();
                 i != sorted.rend(); ++i)
                cout << fmt("%s\n", store->printStorePath(*i));
            break;
        }

        case qDeriver:
            for (auto & i : opArgs) {
                auto info = store->queryPathInfo(store->followLinksToStorePath(i));
                cout << fmt("%s\n", info->deriver ? store->printStorePath(*info->deriver) : "unknown-deriver");
            }
            break;

        case qBinding:
            for (auto & i : opArgs) {
                auto path = useDeriver(store->followLinksToStorePath(i));
                Derivation drv = store->derivationFromPath(path);
                StringPairs::iterator j = drv.env.find(bindingName);
                if (j == drv.env.end())
                    throw Error("derivation '%s' has no environment binding named '%s'",
                        store->printStorePath(path), bindingName);
                cout << fmt("%s\n", j->second);
            }
            break;

        case qHash:
        case qSize:
            for (auto & i : opArgs) {
                for (auto & j : maybeUseOutputs(store->followLinksToStorePath(i), useOutput, forceRealise)) {
                    auto info = store->queryPathInfo(j);
                    if (query == qHash) {
                        assert(info->narHash.type == htSHA256);
                        cout << fmt("%s\n", info->narHash.to_string(Base32, true));
                    } else if (query == qSize)
                        cout << fmt("%d\n", info->narSize);
                }
            }
            break;

        case qTree: {
            StorePathSet done;
            for (auto & i : opArgs)
                printTree(store->followLinksToStorePath(i), "", "", done);
            break;
        }

        case qGraph: {
            StorePathSet roots;
            for (auto & i : opArgs)
                for (auto & j : maybeUseOutputs(store->followLinksToStorePath(i), useOutput, forceRealise))
                    roots.insert(j);
            printDotGraph(ref<Store>(store), std::move(roots));
            break;
        }

        case qGraphML: {
            StorePathSet roots;
            for (auto & i : opArgs)
                for (auto & j : maybeUseOutputs(store->followLinksToStorePath(i), useOutput, forceRealise))
                    roots.insert(j);
            printGraphML(ref<Store>(store), std::move(roots));
            break;
        }

        case qResolve: {
            for (auto & i : opArgs)
                cout << fmt("%s\n", store->printStorePath(store->followLinksToStorePath(i)));
            break;
        }

        case qRoots: {
            StorePathSet args;
            for (auto & i : opArgs)
                for (auto & p : maybeUseOutputs(store->followLinksToStorePath(i), useOutput, forceRealise))
                    args.insert(p);

            StorePathSet referrers;
            store->computeFSClosure(
                args, referrers, true, settings.gcKeepOutputs, settings.gcKeepDerivations);

            Roots roots = store->findRoots(false);
            for (auto & [target, links] : roots)
                if (referrers.find(target) != referrers.end())
                    for (auto & link : links)
                        cout << fmt("%1% -> %2%\n", link, store->printStorePath(target));
            break;
        }

        default:
            abort();
    }
}


static void opPrintEnv(Strings opFlags, Strings opArgs)
{
    if (!opFlags.empty()) throw UsageError("unknown flag");
    if (opArgs.size() != 1) throw UsageError("'--print-env' requires one derivation store path");

    Path drvPath = opArgs.front();
    Derivation drv = store->derivationFromPath(store->parseStorePath(drvPath));

    /* Print each environment variable in the derivation in a format
     * that can be sourced by the shell. */
    for (auto & i : drv.env)
        cout << format("export %1%; %1%=%2%\n") % i.first % shellEscape(i.second);

    /* Also output the arguments.  This doesn't preserve whitespace in
       arguments. */
    cout << "export _args; _args='";
    bool first = true;
    for (auto & i : drv.args) {
        if (!first) cout << ' ';
        first = false;
        cout << shellEscape(i);
    }
    cout << "'\n";
}


static void opReadLog(Strings opFlags, Strings opArgs)
{
    if (!opFlags.empty()) throw UsageError("unknown flag");

    RunPager pager;

    for (auto & i : opArgs) {
        auto path = store->followLinksToStorePath(i);
        auto log = store->getBuildLog(path);
        if (!log)
            throw Error("build log of derivation '%s' is not available", store->printStorePath(path));
        std::cout << *log;
    }
}


static void opDumpDB(Strings opFlags, Strings opArgs)
{
    if (!opFlags.empty()) throw UsageError("unknown flag");
    if (!opArgs.empty()) {
        for (auto & i : opArgs)
            cout << store->makeValidityRegistration({store->followLinksToStorePath(i)}, true, true);
    } else {
        for (auto & i : store->queryAllValidPaths())
            cout << store->makeValidityRegistration({i}, true, true);
    }
}


static void registerValidity(bool reregister, bool hashGiven, bool canonicalise)
{
    ValidPathInfos infos;

    while (1) {
        // We use a dummy value because we'll set it below. FIXME be correct by
        // construction and avoid dummy value.
        auto hashResultOpt = !hashGiven ? std::optional<HashResult> { {Hash::dummy, -1} } : std::nullopt;
        auto info = decodeValidPathInfo(*store, cin, hashResultOpt);
        if (!info) break;
        if (!store->isValidPath(info->path) || reregister) {
            /* !!! races */
            if (canonicalise)
                canonicalisePathMetaData(store->printStorePath(info->path), -1);
            if (!hashGiven) {
                HashResult hash = hashPath(htSHA256, store->printStorePath(info->path));
                info->narHash = hash.first;
                info->narSize = hash.second;
            }
            infos.push_back(std::move(*info));
        }
    }

    ensureLocalStore()->registerValidPaths(infos);
}


static void opLoadDB(Strings opFlags, Strings opArgs)
{
    if (!opFlags.empty()) throw UsageError("unknown flag");
    if (!opArgs.empty())
        throw UsageError("no arguments expected");
    registerValidity(true, true, false);
}


static void opRegisterValidity(Strings opFlags, Strings opArgs)
{
    bool reregister = false; // !!! maybe this should be the default
    bool hashGiven = false;

    for (auto & i : opFlags)
        if (i == "--reregister") reregister = true;
        else if (i == "--hash-given") hashGiven = true;
        else throw UsageError("unknown flag '%1%'", i);

    if (!opArgs.empty()) throw UsageError("no arguments expected");

    registerValidity(reregister, hashGiven, true);
}


static void opCheckValidity(Strings opFlags, Strings opArgs)
{
    bool printInvalid = false;

    for (auto & i : opFlags)
        if (i == "--print-invalid") printInvalid = true;
        else throw UsageError("unknown flag '%1%'", i);

    for (auto & i : opArgs) {
        auto path = store->followLinksToStorePath(i);
        if (!store->isValidPath(path)) {
            if (printInvalid)
                cout << fmt("%s\n", store->printStorePath(path));
            else
                throw Error("path '%s' is not valid", store->printStorePath(path));
        }
    }
}


static void opGC(Strings opFlags, Strings opArgs)
{
    bool printRoots = false;
    GCOptions options;
    options.action = GCOptions::gcDeleteDead;

    GCResults results;

    /* Do what? */
    for (auto i = opFlags.begin(); i != opFlags.end(); ++i)
        if (*i == "--print-roots") printRoots = true;
        else if (*i == "--print-live") options.action = GCOptions::gcReturnLive;
        else if (*i == "--print-dead") options.action = GCOptions::gcReturnDead;
        else if (*i == "--max-freed")
            options.maxFreed = std::max(getIntArg<int64_t>(*i, i, opFlags.end(), true), (int64_t) 0);
        else throw UsageError("bad sub-operation '%1%' in GC", *i);

    if (!opArgs.empty()) throw UsageError("no arguments expected");

    if (printRoots) {
        Roots roots = store->findRoots(false);
        std::set<std::pair<Path, StorePath>> roots2;
        // Transpose and sort the roots.
        for (auto & [target, links] : roots)
            for (auto & link : links)
                roots2.emplace(link, target);
        for (auto & [link, target] : roots2)
            std::cout << link << " -> " << store->printStorePath(target) << "\n";
    }

    else {
        PrintFreed freed(options.action == GCOptions::gcDeleteDead, results);
        store->collectGarbage(options, results);

        if (options.action != GCOptions::gcDeleteDead)
            for (auto & i : results.paths)
                cout << i << std::endl;
    }
}


/* Remove paths from the Nix store if possible (i.e., if they do not
   have any remaining referrers and are not reachable from any GC
   roots). */
static void opDelete(Strings opFlags, Strings opArgs)
{
    GCOptions options;
    options.action = GCOptions::gcDeleteSpecific;

    for (auto & i : opFlags)
        if (i == "--ignore-liveness") options.ignoreLiveness = true;
        else throw UsageError("unknown flag '%1%'", i);

    for (auto & i : opArgs)
        options.pathsToDelete.insert(store->followLinksToStorePath(i));

    GCResults results;
    PrintFreed freed(true, results);
    store->collectGarbage(options, results);
}


/* Dump a path as a Nix archive.  The archive is written to stdout */
static void opDump(Strings opFlags, Strings opArgs)
{
    if (!opFlags.empty()) throw UsageError("unknown flag");
    if (opArgs.size() != 1) throw UsageError("only one argument allowed");

    FdSink sink(STDOUT_FILENO);
    string path = *opArgs.begin();
    dumpPath(path, sink);
    sink.flush();
}


/* Restore a value from a Nix archive.  The archive is read from stdin. */
static void opRestore(Strings opFlags, Strings opArgs)
{
    if (!opFlags.empty()) throw UsageError("unknown flag");
    if (opArgs.size() != 1) throw UsageError("only one argument allowed");

    FdSource source(STDIN_FILENO);
    restorePath(*opArgs.begin(), source);
}


static void opExport(Strings opFlags, Strings opArgs)
{
    for (auto & i : opFlags)
        throw UsageError("unknown flag '%1%'", i);

    StorePathSet paths;

    for (auto & i : opArgs)
        paths.insert(store->followLinksToStorePath(i));

    FdSink sink(STDOUT_FILENO);
    store->exportPaths(paths, sink);
    sink.flush();
}


static void opImport(Strings opFlags, Strings opArgs)
{
    for (auto & i : opFlags)
        throw UsageError("unknown flag '%1%'", i);

    if (!opArgs.empty()) throw UsageError("no arguments expected");

    FdSource source(STDIN_FILENO);
    auto paths = store->importPaths(source, NoCheckSigs);

    for (auto & i : paths)
        cout << fmt("%s\n", store->printStorePath(i)) << std::flush;
}


/* Initialise the Nix databases. */
static void opInit(Strings opFlags, Strings opArgs)
{
    if (!opFlags.empty()) throw UsageError("unknown flag");
    if (!opArgs.empty())
        throw UsageError("no arguments expected");
    /* Doesn't do anything right now; database tables are initialised
       automatically. */
}


/* Verify the consistency of the Nix environment. */
static void opVerify(Strings opFlags, Strings opArgs)
{
    if (!opArgs.empty())
        throw UsageError("no arguments expected");

    bool checkContents = false;
    RepairFlag repair = NoRepair;

    for (auto & i : opFlags)
        if (i == "--check-contents") checkContents = true;
        else if (i == "--repair") repair = Repair;
        else throw UsageError("unknown flag '%1%'", i);

    if (store->verifyStore(checkContents, repair)) {
        logWarning({
            .name = "Store consistency",
            .description = "not all errors were fixed"
            });
        throw Exit(1);
    }
}


/* Verify whether the contents of the given store path have not changed. */
static void opVerifyPath(Strings opFlags, Strings opArgs)
{
    if (!opFlags.empty())
        throw UsageError("no flags expected");

    int status = 0;

    for (auto & i : opArgs) {
        auto path = store->followLinksToStorePath(i);
        printMsg(lvlTalkative, "checking path '%s'...", store->printStorePath(path));
        auto info = store->queryPathInfo(path);
        HashSink sink(info->narHash.type);
        store->narFromPath(path, sink);
        auto current = sink.finish();
        if (current.first != info->narHash) {
            logError({
                .name = "Hash mismatch",
                .hint = hintfmt(
                    "path '%s' was modified! expected hash '%s', got '%s'",
                    store->printStorePath(path),
                    info->narHash.to_string(Base32, true),
                    current.first.to_string(Base32, true))
            });
            status = 1;
        }
    }

    throw Exit(status);
}


/* Repair the contents of the given path by redownloading it using a
   substituter (if available). */
static void opRepairPath(Strings opFlags, Strings opArgs)
{
    if (!opFlags.empty())
        throw UsageError("no flags expected");

    for (auto & i : opArgs)
        ensureLocalStore()->repairPath(store->followLinksToStorePath(i));
}

/* Optimise the disk space usage of the Nix store by hard-linking
   files with the same contents. */
static void opOptimise(Strings opFlags, Strings opArgs)
{
    if (!opArgs.empty() || !opFlags.empty())
        throw UsageError("no arguments expected");

    store->optimiseStore();
}

/* Serve the nix store in a way usable by a restricted ssh user. */
static void opServe(Strings opFlags, Strings opArgs)
{
    bool writeAllowed = false;
    for (auto & i : opFlags)
        if (i == "--write") writeAllowed = true;
        else throw UsageError("unknown flag '%1%'", i);

    if (!opArgs.empty()) throw UsageError("no arguments expected");

    FdSource in(STDIN_FILENO);
    FdSink out(STDOUT_FILENO);

    /* Exchange the greeting. */
    unsigned int magic = readInt(in);
    if (magic != SERVE_MAGIC_1) throw Error("protocol mismatch");
    out << SERVE_MAGIC_2 << SERVE_PROTOCOL_VERSION;
    out.flush();
    unsigned int clientVersion = readInt(in);

    auto getBuildSettings = [&]() {
        // FIXME: changing options here doesn't work if we're
        // building through the daemon.
        verbosity = lvlError;
        settings.keepLog = false;
        settings.useSubstitutes = false;
        settings.maxSilentTime = readInt(in);
        settings.buildTimeout = readInt(in);
        if (GET_PROTOCOL_MINOR(clientVersion) >= 2)
            settings.maxLogSize = readNum<unsigned long>(in);
        if (GET_PROTOCOL_MINOR(clientVersion) >= 3) {
            settings.buildRepeat = readInt(in);
            settings.enforceDeterminism = readInt(in);
            settings.runDiffHook = true;
        }
        settings.printRepeatedBuilds = false;
    };

    while (true) {
        ServeCommand cmd;
        try {
            cmd = (ServeCommand) readInt(in);
        } catch (EndOfFile & e) {
            break;
        }

        switch (cmd) {

            case cmdQueryValidPaths: {
                bool lock = readInt(in);
                bool substitute = readInt(in);
                auto paths = worker_proto::read(*store, in, Phantom<StorePathSet> {});
                if (lock && writeAllowed)
                    for (auto & path : paths)
                        store->addTempRoot(path);

                /* If requested, substitute missing paths. This
                   implements nix-copy-closure's --use-substitutes
                   flag. */
                if (substitute && writeAllowed) {
                    /* Filter out .drv files (we don't want to build anything). */
                    std::vector<StorePathWithOutputs> paths2;
                    for (auto & path : paths)
                        if (!path.isDerivation())
                            paths2.push_back({path});
                    uint64_t downloadSize, narSize;
                    StorePathSet willBuild, willSubstitute, unknown;
                    store->queryMissing(paths2,
                        willBuild, willSubstitute, unknown, downloadSize, narSize);
                    /* FIXME: should use ensurePath(), but it only
                       does one path at a time. */
                    if (!willSubstitute.empty())
                        try {
                            std::vector<StorePathWithOutputs> subs;
                            for (auto & p : willSubstitute) subs.push_back({p});
                            store->buildPaths(subs);
                        } catch (Error & e) {
                            logWarning(e.info());
                        }
                }

                worker_proto::write(*store, out, store->queryValidPaths(paths));
                break;
            }

            case cmdQueryPathInfos: {
                auto paths = worker_proto::read(*store, in, Phantom<StorePathSet> {});
                // !!! Maybe we want a queryPathInfos?
                for (auto & i : paths) {
                    try {
                        auto info = store->queryPathInfo(i);
                        out << store->printStorePath(info->path)
                            << (info->deriver ? store->printStorePath(*info->deriver) : "");
<<<<<<< HEAD
                        writeStorePaths(*store, out, info->referencesPossiblyToSelf());
=======
                        worker_proto::write(*store, out, info->references);
>>>>>>> 88a667e4
                        // !!! Maybe we want compression?
                        out << info->narSize // downloadSize
                            << info->narSize;
                        if (GET_PROTOCOL_MINOR(clientVersion) >= 4)
                            out << info->narHash.to_string(Base32, true)
                                << renderContentAddress(info->ca)
                                << info->sigs;
                    } catch (InvalidPath &) {
                    }
                }
                out << "";
                break;
            }

            case cmdDumpStorePath:
                store->narFromPath(store->parseStorePath(readString(in)), out);
                break;

            case cmdImportPaths: {
                if (!writeAllowed) throw Error("importing paths is not allowed");
                store->importPaths(in, NoCheckSigs); // FIXME: should we skip sig checking?
                out << 1; // indicate success
                break;
            }

            case cmdExportPaths: {
                readInt(in); // obsolete
                store->exportPaths(worker_proto::read(*store, in, Phantom<StorePathSet> {}), out);
                break;
            }

            case cmdBuildPaths: {

                if (!writeAllowed) throw Error("building paths is not allowed");

                std::vector<StorePathWithOutputs> paths;
                for (auto & s : readStrings<Strings>(in))
                    paths.push_back(store->parsePathWithOutputs(s));

                getBuildSettings();

                try {
                    MonitorFdHup monitor(in.fd);
                    store->buildPaths(paths);
                    out << 0;
                } catch (Error & e) {
                    assert(e.status);
                    out << e.status << e.msg();
                }
                break;
            }

            case cmdBuildDerivation: { /* Used by hydra-queue-runner. */

                if (!writeAllowed) throw Error("building paths is not allowed");

                auto drvPath = store->parseStorePath(readString(in));
                BasicDerivation drv;
                readDerivation(in, *store, drv, Derivation::nameFromPath(drvPath));

                getBuildSettings();

                MonitorFdHup monitor(in.fd);
                auto status = store->buildDerivation(drvPath, drv);

                out << status.status << status.errorMsg;

                if (GET_PROTOCOL_MINOR(clientVersion) >= 3)
                    out << status.timesBuilt << status.isNonDeterministic << status.startTime << status.stopTime;

                break;
            }

            case cmdQueryClosure: {
                bool includeOutputs = readInt(in);
                StorePathSet closure;
                store->computeFSClosure(worker_proto::read(*store, in, Phantom<StorePathSet> {}),
                    closure, false, includeOutputs);
                worker_proto::write(*store, out, closure);
                break;
            }

            case cmdAddToStoreNar: {
                if (!writeAllowed) throw Error("importing paths is not allowed");

                auto path = readString(in);
                auto deriver = readString(in);
                ValidPathInfo info {
                    store->parseStorePath(path),
                    Hash::parseAny(readString(in), htSHA256),
                };
                if (deriver != "")
                    info.deriver = store->parseStorePath(deriver);
<<<<<<< HEAD
                info.setReferencesPossiblyToSelf(readStorePaths<StorePathSet>(*store, in));
=======
                info.references = worker_proto::read(*store, in, Phantom<StorePathSet> {});
>>>>>>> 88a667e4
                in >> info.registrationTime >> info.narSize >> info.ultimate;
                info.sigs = readStrings<StringSet>(in);
                info.ca = parseContentAddressOpt(readString(in));

                if (info.narSize == 0)
                    throw Error("narInfo is too old and missing the narSize field");

                SizedSource sizedSource(in, info.narSize);

                store->addToStore(info, sizedSource, NoRepair, NoCheckSigs);

                // consume all the data that has been sent before continuing.
                sizedSource.drainAll();

                out << 1; // indicate success

                break;
            }

            default:
                throw Error("unknown serve command %1%", cmd);
        }

        out.flush();
    }
}


static void opGenerateBinaryCacheKey(Strings opFlags, Strings opArgs)
{
    for (auto & i : opFlags)
        throw UsageError("unknown flag '%1%'", i);

    if (opArgs.size() != 3) throw UsageError("three arguments expected");
    auto i = opArgs.begin();
    string keyName = *i++;
    string secretKeyFile = *i++;
    string publicKeyFile = *i++;

#if HAVE_SODIUM
    if (sodium_init() == -1)
        throw Error("could not initialise libsodium");

    unsigned char pk[crypto_sign_PUBLICKEYBYTES];
    unsigned char sk[crypto_sign_SECRETKEYBYTES];
    if (crypto_sign_keypair(pk, sk) != 0)
        throw Error("key generation failed");

    writeFile(publicKeyFile, keyName + ":" + base64Encode(string((char *) pk, crypto_sign_PUBLICKEYBYTES)));
    umask(0077);
    writeFile(secretKeyFile, keyName + ":" + base64Encode(string((char *) sk, crypto_sign_SECRETKEYBYTES)));
#else
    throw Error("Nix was not compiled with libsodium, required for signed binary cache support");
#endif
}


static void opVersion(Strings opFlags, Strings opArgs)
{
    printVersion("nix-store");
}


/* Scan the arguments; find the operation, set global flags, put all
   other flags in a list, and put all other arguments in another
   list. */
static int _main(int argc, char * * argv)
{
    {
        Strings opFlags, opArgs;
        Operation op = 0;

        parseCmdLine(argc, argv, [&](Strings::iterator & arg, const Strings::iterator & end) {
            Operation oldOp = op;

            if (*arg == "--help")
                showManPage("nix-store");
            else if (*arg == "--version")
                op = opVersion;
            else if (*arg == "--realise" || *arg == "--realize" || *arg == "-r")
                op = opRealise;
            else if (*arg == "--add" || *arg == "-A")
                op = opAdd;
            else if (*arg == "--add-fixed")
                op = opAddFixed;
            else if (*arg == "--print-fixed-path")
                op = opPrintFixedPath;
            else if (*arg == "--delete")
                op = opDelete;
            else if (*arg == "--query" || *arg == "-q")
                op = opQuery;
            else if (*arg == "--print-env")
                op = opPrintEnv;
            else if (*arg == "--read-log" || *arg == "-l")
                op = opReadLog;
            else if (*arg == "--dump-db")
                op = opDumpDB;
            else if (*arg == "--load-db")
                op = opLoadDB;
            else if (*arg == "--register-validity")
                op = opRegisterValidity;
            else if (*arg == "--check-validity")
                op = opCheckValidity;
            else if (*arg == "--gc")
                op = opGC;
            else if (*arg == "--dump")
                op = opDump;
            else if (*arg == "--restore")
                op = opRestore;
            else if (*arg == "--export")
                op = opExport;
            else if (*arg == "--import")
                op = opImport;
            else if (*arg == "--init")
                op = opInit;
            else if (*arg == "--verify")
                op = opVerify;
            else if (*arg == "--verify-path")
                op = opVerifyPath;
            else if (*arg == "--repair-path")
                op = opRepairPath;
            else if (*arg == "--optimise" || *arg == "--optimize")
                op = opOptimise;
            else if (*arg == "--serve")
                op = opServe;
            else if (*arg == "--generate-binary-cache-key")
                op = opGenerateBinaryCacheKey;
            else if (*arg == "--add-root")
                gcRoot = absPath(getArg(*arg, arg, end));
            else if (*arg == "--indirect")
                ;
            else if (*arg == "--no-output")
                noOutput = true;
            else if (*arg != "" && arg->at(0) == '-') {
                opFlags.push_back(*arg);
                if (*arg == "--max-freed" || *arg == "--max-links" || *arg == "--max-atime") /* !!! hack */
                    opFlags.push_back(getArg(*arg, arg, end));
            }
            else
                opArgs.push_back(*arg);

            if (oldOp && oldOp != op)
                throw UsageError("only one operation may be specified");

            return true;
        });

        initPlugins();

        if (!op) throw UsageError("no operation specified");

        if (op != opDump && op != opRestore) /* !!! hack */
            store = openStore();

        op(opFlags, opArgs);

        logger->stop();

        return 0;
    }
}

static RegisterLegacyCommand s1("nix-store", _main);<|MERGE_RESOLUTION|>--- conflicted
+++ resolved
@@ -864,11 +864,7 @@
                         auto info = store->queryPathInfo(i);
                         out << store->printStorePath(info->path)
                             << (info->deriver ? store->printStorePath(*info->deriver) : "");
-<<<<<<< HEAD
-                        writeStorePaths(*store, out, info->referencesPossiblyToSelf());
-=======
-                        worker_proto::write(*store, out, info->references);
->>>>>>> 88a667e4
+                        worker_proto::write(*store, out, info->referencesPossiblyToSelf());
                         // !!! Maybe we want compression?
                         out << info->narSize // downloadSize
                             << info->narSize;
@@ -962,11 +958,7 @@
                 };
                 if (deriver != "")
                     info.deriver = store->parseStorePath(deriver);
-<<<<<<< HEAD
-                info.setReferencesPossiblyToSelf(readStorePaths<StorePathSet>(*store, in));
-=======
-                info.references = worker_proto::read(*store, in, Phantom<StorePathSet> {});
->>>>>>> 88a667e4
+                info.setReferencesPossiblyToSelf(worker_proto::read(*store, in, Phantom<StorePathSet> {}));
                 in >> info.registrationTime >> info.narSize >> info.ultimate;
                 info.sigs = readStrings<StringSet>(in);
                 info.ca = parseContentAddressOpt(readString(in));
