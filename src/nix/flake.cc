--- conflicted
+++ resolved
@@ -857,20 +857,11 @@
         {
             createDirs(to.abs());
 
-<<<<<<< HEAD
             for (auto & [name, entry] : from.readDirectory()) {
                 auto from2 = from / name;
                 auto to2 = to / name;
                 auto st = from2.lstat();
                 if (st.type == SourceAccessor::tDirectory)
-=======
-            for (auto & entry : std::filesystem::directory_iterator{from}) {
-                checkInterrupt();
-                auto from2 = entry.path().string();
-                auto to2 = to + "/" + entry.path().filename().string();
-                auto st = lstat(from2);
-                if (S_ISDIR(st.st_mode))
->>>>>>> f809edba
                     copyDir(from2, to2);
                 else if (st.type == SourceAccessor::tRegular) {
                     auto contents = from2.readFile();
