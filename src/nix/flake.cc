#include "command.hh"
#include "installable-flake.hh"
#include "common-args.hh"
#include "shared.hh"
#include "eval.hh"
#include "eval-inline.hh"
#include "eval-settings.hh"
#include "flake/flake.hh"
#include "get-drvs.hh"
#include "store-api.hh"
#include "derivations.hh"
#include "outputs-spec.hh"
#include "attr-path.hh"
#include "fetchers.hh"
#include "registry.hh"
#include "eval-cache.hh"
#include "markdown.hh"

#include <nlohmann/json.hpp>
#include <queue>
#include <iomanip>

using namespace nix;
using namespace nix::flake;
using json = nlohmann::json;

class FlakeCommand : virtual Args, public MixFlakeOptions
{
    std::string flakeUrl = ".";

public:

    FlakeCommand()
    {
        expectArgs({
            .label = "flake-url",
            .optional = true,
            .handler = {&flakeUrl},
            .completer = {[&](size_t, std::string_view prefix) {
                completeFlakeRef(getStore(), prefix);
            }}
        });
    }

    FlakeRef getFlakeRef()
    {
        return parseFlakeRef(flakeUrl, absPath(".")); //FIXME
    }

    LockedFlake lockFlake()
    {
        return flake::lockFlake(*getEvalState(), getFlakeRef(), lockFlags);
    }

    std::vector<std::string> getFlakesForCompletion() override
    {
        return {flakeUrl};
    }
};

struct CmdFlakeUpdate : FlakeCommand
{
    std::string description() override
    {
        return "update flake lock file";
    }

    CmdFlakeUpdate()
    {
        /* Remove flags that don't make sense. */
        removeFlag("recreate-lock-file");
        removeFlag("update-input");
        removeFlag("no-update-lock-file");
        removeFlag("no-write-lock-file");
    }

    std::string doc() override
    {
        return
          #include "flake-update.md"
          ;
    }

    void run(nix::ref<nix::Store> store) override
    {
        settings.tarballTtl = 0;

        lockFlags.recreateLockFile = true;
        lockFlags.writeLockFile = true;
        lockFlags.applyNixConfig = true;

        lockFlake();
    }
};

struct CmdFlakeLock : FlakeCommand
{
    std::string description() override
    {
        return "create missing lock file entries";
    }

    CmdFlakeLock()
    {
        /* Remove flags that don't make sense. */
        removeFlag("no-write-lock-file");
    }

    std::string doc() override
    {
        return
          #include "flake-lock.md"
          ;
    }

    void run(nix::ref<nix::Store> store) override
    {
        settings.tarballTtl = 0;

        lockFlags.writeLockFile = true;
        lockFlags.applyNixConfig = true;

        lockFlake();
    }
};

static void enumerateOutputs(EvalState & state, Value & vFlake,
    std::function<void(const std::string & name, Value & vProvide, const PosIdx pos)> callback)
{
    auto pos = vFlake.determinePos(noPos);
    state.forceAttrs(vFlake, pos, "while evaluating a flake to get its outputs");

    auto aOutputs = vFlake.attrs->get(state.symbols.create("outputs"));
    assert(aOutputs);

    state.forceAttrs(*aOutputs->value, pos, "while evaluating the outputs of a flake");

    auto sHydraJobs = state.symbols.create("hydraJobs");

    /* Hack: ensure that hydraJobs is evaluated before anything
       else. This way we can disable IFD for hydraJobs and then enable
       it for other outputs. */
    if (auto attr = aOutputs->value->attrs->get(sHydraJobs))
        callback(state.symbols[attr->name], *attr->value, attr->pos);

    for (auto & attr : *aOutputs->value->attrs) {
        if (attr.name != sHydraJobs)
            callback(state.symbols[attr.name], *attr.value, attr.pos);
    }
}

struct CmdFlakeMetadata : FlakeCommand, MixJSON
{
    std::string description() override
    {
        return "show flake metadata";
    }

    std::string doc() override
    {
        return
          #include "flake-metadata.md"
          ;
    }

    void run(nix::ref<nix::Store> store) override
    {
        auto lockedFlake = lockFlake();
        auto & flake = lockedFlake.flake;

        if (json) {
            nlohmann::json j;
            if (flake.description)
                j["description"] = *flake.description;
            j["originalUrl"] = flake.originalRef.to_string();
            j["original"] = fetchers::attrsToJSON(flake.originalRef.toAttrs());
            j["resolvedUrl"] = flake.resolvedRef.to_string();
            j["resolved"] = fetchers::attrsToJSON(flake.resolvedRef.toAttrs());
            j["url"] = flake.lockedRef.to_string(); // FIXME: rename to lockedUrl
            j["locked"] = fetchers::attrsToJSON(flake.lockedRef.toAttrs());
            if (auto rev = flake.lockedRef.input.getRev())
                j["revision"] = rev->to_string(HashFormat::Base16, false);
            if (auto dirtyRev = fetchers::maybeGetStrAttr(flake.lockedRef.toAttrs(), "dirtyRev"))
                j["dirtyRevision"] = *dirtyRev;
            if (auto revCount = flake.lockedRef.input.getRevCount())
                j["revCount"] = *revCount;
            if (auto lastModified = flake.lockedRef.input.getLastModified())
                j["lastModified"] = *lastModified;
<<<<<<< HEAD
            j["locks"] = lockedFlake.lockFile.toJSON().first;
=======
            j["path"] = store->printStorePath(flake.storePath);
            j["locks"] = lockedFlake.lockFile.toJSON();
>>>>>>> 955bbe53
            logger->cout("%s", j.dump());
        } else {
            logger->cout(
                ANSI_BOLD "Resolved URL:" ANSI_NORMAL "  %s",
                flake.resolvedRef.to_string());
            logger->cout(
                ANSI_BOLD "Locked URL:" ANSI_NORMAL "    %s",
                flake.lockedRef.to_string());
            if (flake.description)
                logger->cout(
                    ANSI_BOLD "Description:" ANSI_NORMAL "   %s",
                    *flake.description);
<<<<<<< HEAD
=======
            logger->cout(
                ANSI_BOLD "Path:" ANSI_NORMAL "          %s",
                store->printStorePath(flake.storePath));
>>>>>>> 955bbe53
            if (auto rev = flake.lockedRef.input.getRev())
                logger->cout(
                    ANSI_BOLD "Revision:" ANSI_NORMAL "      %s",
                    rev->to_string(HashFormat::Base16, false));
            if (auto dirtyRev = fetchers::maybeGetStrAttr(flake.lockedRef.toAttrs(), "dirtyRev"))
                logger->cout(
                    ANSI_BOLD "Revision:" ANSI_NORMAL "      %s",
                    *dirtyRev);
            if (auto revCount = flake.lockedRef.input.getRevCount())
                logger->cout(
                    ANSI_BOLD "Revisions:" ANSI_NORMAL "     %s",
                    *revCount);
            if (auto lastModified = flake.lockedRef.input.getLastModified())
                logger->cout(
                    ANSI_BOLD "Last modified:" ANSI_NORMAL " %s",
                    std::put_time(std::localtime(&*lastModified), "%F %T"));

            if (!lockedFlake.lockFile.root->inputs.empty())
                logger->cout(ANSI_BOLD "Inputs:" ANSI_NORMAL);

            std::set<ref<Node>> visited;

            std::function<void(const Node & node, const std::string & prefix)> recurse;

            recurse = [&](const Node & node, const std::string & prefix)
            {
                for (const auto & [i, input] : enumerate(node.inputs)) {
                    bool last = i + 1 == node.inputs.size();

                    if (auto lockedNode = std::get_if<0>(&input.second)) {
                        std::string lastModifiedStr = "";
                        if (auto lastModified = (*lockedNode)->lockedRef.input.getLastModified())
                            lastModifiedStr = fmt(" (%s)", std::put_time(std::gmtime(&*lastModified), "%F %T"));
                        logger->cout("%s" ANSI_BOLD "%s" ANSI_NORMAL ": %s%s",
                            prefix + (last ? treeLast : treeConn), input.first,
                            (*lockedNode)->lockedRef,
                            lastModifiedStr);

                        bool firstVisit = visited.insert(*lockedNode).second;

                        if (firstVisit) recurse(**lockedNode, prefix + (last ? treeNull : treeLine));
                    } else if (auto follows = std::get_if<1>(&input.second)) {
                        logger->cout("%s" ANSI_BOLD "%s" ANSI_NORMAL " follows input '%s'",
                            prefix + (last ? treeLast : treeConn), input.first,
                            printInputPath(*follows));
                    }
                }
            };

            visited.insert(lockedFlake.lockFile.root);
            recurse(*lockedFlake.lockFile.root, "");
        }
    }
};

struct CmdFlakeInfo : CmdFlakeMetadata
{
    void run(nix::ref<nix::Store> store) override
    {
        warn("'nix flake info' is a deprecated alias for 'nix flake metadata'");
        CmdFlakeMetadata::run(store);
    }
};

struct CmdFlakeCheck : FlakeCommand
{
    bool build = true;
    bool checkAllSystems = false;

    CmdFlakeCheck()
    {
        addFlag({
            .longName = "no-build",
            .description = "Do not build checks.",
            .handler = {&build, false}
        });
        addFlag({
            .longName = "all-systems",
            .description = "Check the outputs for all systems.",
            .handler = {&checkAllSystems, true}
        });
    }

    std::string description() override
    {
        return "check whether the flake evaluates and run its tests";
    }

    std::string doc() override
    {
        return
          #include "flake-check.md"
          ;
    }

    void run(nix::ref<nix::Store> store) override
    {
        if (!build) {
            settings.readOnlyMode = true;
            evalSettings.enableImportFromDerivation.setDefault(false);
        }

        auto state = getEvalState();

        lockFlags.applyNixConfig = true;
        auto flake = lockFlake();
        auto localSystem = std::string(settings.thisSystem.get());

        bool hasErrors = false;
        auto reportError = [&](const Error & e) {
            try {
                throw e;
            } catch (Error & e) {
                if (settings.keepGoing) {
                    ignoreException();
                    hasErrors = true;
                }
                else
                    throw;
            }
        };

        std::set<std::string> omittedSystems;

        // FIXME: rewrite to use EvalCache.

        auto resolve = [&] (PosIdx p) {
            return state->positions[p];
        };

        auto argHasName = [&] (Symbol arg, std::string_view expected) {
            std::string_view name = state->symbols[arg];
            return
                name == expected
                || name == "_"
                || (hasPrefix(name, "_") && name.substr(1) == expected);
        };

        auto checkSystemName = [&](const std::string & system, const PosIdx pos) {
            // FIXME: what's the format of "system"?
            if (system.find('-') == std::string::npos)
                reportError(Error("'%s' is not a valid system type, at %s", system, resolve(pos)));
        };

        auto checkSystemType = [&](const std::string & system, const PosIdx pos) {
            if (!checkAllSystems && system != localSystem) {
                omittedSystems.insert(system);
                return false;
            } else {
                return true;
            }
        };

        auto checkDerivation = [&](const std::string & attrPath, Value & v, const PosIdx pos) -> std::optional<StorePath> {
            try {
                auto drvInfo = getDerivation(*state, v, false);
                if (!drvInfo)
                    throw Error("flake attribute '%s' is not a derivation", attrPath);
                // FIXME: check meta attributes
                return drvInfo->queryDrvPath();
            } catch (Error & e) {
                e.addTrace(resolve(pos), hintfmt("while checking the derivation '%s'", attrPath));
                reportError(e);
            }
            return std::nullopt;
        };

        std::vector<DerivedPath> drvPaths;

        auto checkApp = [&](const std::string & attrPath, Value & v, const PosIdx pos) {
            try {
                #if 0
                // FIXME
                auto app = App(*state, v);
                for (auto & i : app.context) {
                    auto [drvPathS, outputName] = NixStringContextElem::parse(i);
                    store->parseStorePath(drvPathS);
                }
                #endif
            } catch (Error & e) {
                e.addTrace(resolve(pos), hintfmt("while checking the app definition '%s'", attrPath));
                reportError(e);
            }
        };

        auto checkOverlay = [&](const std::string & attrPath, Value & v, const PosIdx pos) {
            try {
                state->forceValue(v, pos);
                if (!v.isLambda()) {
                    throw Error("overlay is not a function, but %s instead", showType(v));
                }
                if (v.lambda.fun->hasFormals()
                    || !argHasName(v.lambda.fun->arg, "final"))
                    throw Error("overlay does not take an argument named 'final'");
                auto body = dynamic_cast<ExprLambda *>(v.lambda.fun->body);
                if (!body
                    || body->hasFormals()
                    || !argHasName(body->arg, "prev"))
                    throw Error("overlay does not take an argument named 'prev'");
                // FIXME: if we have a 'nixpkgs' input, use it to
                // evaluate the overlay.
            } catch (Error & e) {
                e.addTrace(resolve(pos), hintfmt("while checking the overlay '%s'", attrPath));
                reportError(e);
            }
        };

        auto checkModule = [&](const std::string & attrPath, Value & v, const PosIdx pos) {
            try {
                state->forceValue(v, pos);
            } catch (Error & e) {
                e.addTrace(resolve(pos), hintfmt("while checking the NixOS module '%s'", attrPath));
                reportError(e);
            }
        };

        std::function<void(const std::string & attrPath, Value & v, const PosIdx pos)> checkHydraJobs;

        checkHydraJobs = [&](const std::string & attrPath, Value & v, const PosIdx pos) {
            try {
                state->forceAttrs(v, pos, "");

                if (state->isDerivation(v))
                    throw Error("jobset should not be a derivation at top-level");

                for (auto & attr : *v.attrs) {
                    state->forceAttrs(*attr.value, attr.pos, "");
                    auto attrPath2 = concatStrings(attrPath, ".", state->symbols[attr.name]);
                    if (state->isDerivation(*attr.value)) {
                        Activity act(*logger, lvlChatty, actUnknown,
                            fmt("checking Hydra job '%s'", attrPath2));
                        checkDerivation(attrPath2, *attr.value, attr.pos);
                    } else
                        checkHydraJobs(attrPath2, *attr.value, attr.pos);
                }

            } catch (Error & e) {
                e.addTrace(resolve(pos), hintfmt("while checking the Hydra jobset '%s'", attrPath));
                reportError(e);
            }
        };

        auto checkNixOSConfiguration = [&](const std::string & attrPath, Value & v, const PosIdx pos) {
            try {
                Activity act(*logger, lvlChatty, actUnknown,
                    fmt("checking NixOS configuration '%s'", attrPath));
                Bindings & bindings(*state->allocBindings(0));
                auto vToplevel = findAlongAttrPath(*state, "config.system.build.toplevel", bindings, v).first;
                state->forceValue(*vToplevel, pos);
                if (!state->isDerivation(*vToplevel))
                    throw Error("attribute 'config.system.build.toplevel' is not a derivation");
            } catch (Error & e) {
                e.addTrace(resolve(pos), hintfmt("while checking the NixOS configuration '%s'", attrPath));
                reportError(e);
            }
        };

        auto checkTemplate = [&](const std::string & attrPath, Value & v, const PosIdx pos) {
            try {
                Activity act(*logger, lvlChatty, actUnknown,
                    fmt("checking template '%s'", attrPath));

                state->forceAttrs(v, pos, "");

                if (auto attr = v.attrs->get(state->symbols.create("path"))) {
                    if (attr->name == state->symbols.create("path")) {
                        NixStringContext context;
                        auto path = state->coerceToPath(attr->pos, *attr->value, context, "");
                        if (!path.pathExists())
                            throw Error("template '%s' refers to a non-existent path '%s'", attrPath, path);
                        // TODO: recursively check the flake in 'path'.
                    }
                } else
                    throw Error("template '%s' lacks attribute 'path'", attrPath);

                if (auto attr = v.attrs->get(state->symbols.create("description")))
                    state->forceStringNoCtx(*attr->value, attr->pos, "");
                else
                    throw Error("template '%s' lacks attribute 'description'", attrPath);

                for (auto & attr : *v.attrs) {
                    std::string_view name(state->symbols[attr.name]);
                    if (name != "path" && name != "description" && name != "welcomeText")
                        throw Error("template '%s' has unsupported attribute '%s'", attrPath, name);
                }
            } catch (Error & e) {
                e.addTrace(resolve(pos), hintfmt("while checking the template '%s'", attrPath));
                reportError(e);
            }
        };

        auto checkBundler = [&](const std::string & attrPath, Value & v, const PosIdx pos) {
            try {
                state->forceValue(v, pos);
                if (!v.isLambda())
                    throw Error("bundler must be a function");
                // TODO: check types of inputs/outputs?
            } catch (Error & e) {
                e.addTrace(resolve(pos), hintfmt("while checking the template '%s'", attrPath));
                reportError(e);
            }
        };

        {
            Activity act(*logger, lvlInfo, actUnknown, "evaluating flake");

            auto vFlake = state->allocValue();
            flake::callFlake(*state, flake, *vFlake);

            enumerateOutputs(*state,
                *vFlake,
                [&](const std::string & name, Value & vOutput, const PosIdx pos) {
                    Activity act(*logger, lvlChatty, actUnknown,
                        fmt("checking flake output '%s'", name));

                    try {
                        evalSettings.enableImportFromDerivation.setDefault(name != "hydraJobs");

                        state->forceValue(vOutput, pos);

                        std::string_view replacement =
                            name == "defaultPackage" ? "packages.<system>.default" :
                            name == "defaultApp" ? "apps.<system>.default" :
                            name == "defaultTemplate" ? "templates.default" :
                            name == "defaultBundler" ? "bundlers.<system>.default" :
                            name == "overlay" ? "overlays.default" :
                            name == "devShell" ? "devShells.<system>.default" :
                            name == "nixosModule" ? "nixosModules.default" :
                            "";
                        if (replacement != "")
                            warn("flake output attribute '%s' is deprecated; use '%s' instead", name, replacement);

                        if (name == "checks") {
                            state->forceAttrs(vOutput, pos, "");
                            for (auto & attr : *vOutput.attrs) {
                                const auto & attr_name = state->symbols[attr.name];
                                checkSystemName(attr_name, attr.pos);
                                if (checkSystemType(attr_name, attr.pos)) {
                                    state->forceAttrs(*attr.value, attr.pos, "");
                                    for (auto & attr2 : *attr.value->attrs) {
                                        auto drvPath = checkDerivation(
                                            fmt("%s.%s.%s", name, attr_name, state->symbols[attr2.name]),
                                            *attr2.value, attr2.pos);
                                        if (drvPath && attr_name == settings.thisSystem.get()) {
                                            drvPaths.push_back(DerivedPath::Built {
                                                .drvPath = makeConstantStorePathRef(*drvPath),
                                                .outputs = OutputsSpec::All { },
                                            });
                                        }
                                    }
                                }
                            }
                        }

                        else if (name == "formatter") {
                            state->forceAttrs(vOutput, pos, "");
                            for (auto & attr : *vOutput.attrs) {
                                const auto & attr_name = state->symbols[attr.name];
                                checkSystemName(attr_name, attr.pos);
                                if (checkSystemType(attr_name, attr.pos)) {
                                    checkApp(
                                        fmt("%s.%s", name, attr_name),
                                        *attr.value, attr.pos);
                                };
                            }
                        }

                        else if (name == "packages" || name == "devShells") {
                            state->forceAttrs(vOutput, pos, "");
                            for (auto & attr : *vOutput.attrs) {
                                const auto & attr_name = state->symbols[attr.name];
                                checkSystemName(attr_name, attr.pos);
                                if (checkSystemType(attr_name, attr.pos)) {
                                    state->forceAttrs(*attr.value, attr.pos, "");
                                    for (auto & attr2 : *attr.value->attrs)
                                        checkDerivation(
                                            fmt("%s.%s.%s", name, attr_name, state->symbols[attr2.name]),
                                            *attr2.value, attr2.pos);
                                };
                            }
                        }

                        else if (name == "apps") {
                            state->forceAttrs(vOutput, pos, "");
                            for (auto & attr : *vOutput.attrs) {
                                const auto & attr_name = state->symbols[attr.name];
                                checkSystemName(attr_name, attr.pos);
                                if (checkSystemType(attr_name, attr.pos)) {
                                    state->forceAttrs(*attr.value, attr.pos, "");
                                    for (auto & attr2 : *attr.value->attrs)
                                        checkApp(
                                            fmt("%s.%s.%s", name, attr_name, state->symbols[attr2.name]),
                                            *attr2.value, attr2.pos);
                                };
                            }
                        }

                        else if (name == "defaultPackage" || name == "devShell") {
                            state->forceAttrs(vOutput, pos, "");
                            for (auto & attr : *vOutput.attrs) {
                                const auto & attr_name = state->symbols[attr.name];
                                checkSystemName(attr_name, attr.pos);
                                if (checkSystemType(attr_name, attr.pos)) {
                                    checkDerivation(
                                        fmt("%s.%s", name, attr_name),
                                        *attr.value, attr.pos);
                                };
                            }
                        }

                        else if (name == "defaultApp") {
                            state->forceAttrs(vOutput, pos, "");
                            for (auto & attr : *vOutput.attrs) {
                                const auto & attr_name = state->symbols[attr.name];
                                checkSystemName(attr_name, attr.pos);
                                if (checkSystemType(attr_name, attr.pos) ) {
                                    checkApp(
                                        fmt("%s.%s", name, attr_name),
                                        *attr.value, attr.pos);
                                };
                            }
                        }

                        else if (name == "legacyPackages") {
                            state->forceAttrs(vOutput, pos, "");
                            for (auto & attr : *vOutput.attrs) {
                                checkSystemName(state->symbols[attr.name], attr.pos);
                                checkSystemType(state->symbols[attr.name], attr.pos);
                                // FIXME: do getDerivations?
                            }
                        }

                        else if (name == "overlay")
                            checkOverlay(name, vOutput, pos);

                        else if (name == "overlays") {
                            state->forceAttrs(vOutput, pos, "");
                            for (auto & attr : *vOutput.attrs)
                                checkOverlay(fmt("%s.%s", name, state->symbols[attr.name]),
                                    *attr.value, attr.pos);
                        }

                        else if (name == "nixosModule")
                            checkModule(name, vOutput, pos);

                        else if (name == "nixosModules") {
                            state->forceAttrs(vOutput, pos, "");
                            for (auto & attr : *vOutput.attrs)
                                checkModule(fmt("%s.%s", name, state->symbols[attr.name]),
                                    *attr.value, attr.pos);
                        }

                        else if (name == "nixosConfigurations") {
                            state->forceAttrs(vOutput, pos, "");
                            for (auto & attr : *vOutput.attrs)
                                checkNixOSConfiguration(fmt("%s.%s", name, state->symbols[attr.name]),
                                    *attr.value, attr.pos);
                        }

                        else if (name == "hydraJobs")
                            checkHydraJobs(name, vOutput, pos);

                        else if (name == "defaultTemplate")
                            checkTemplate(name, vOutput, pos);

                        else if (name == "templates") {
                            state->forceAttrs(vOutput, pos, "");
                            for (auto & attr : *vOutput.attrs)
                                checkTemplate(fmt("%s.%s", name, state->symbols[attr.name]),
                                    *attr.value, attr.pos);
                        }

                        else if (name == "defaultBundler") {
                            state->forceAttrs(vOutput, pos, "");
                            for (auto & attr : *vOutput.attrs) {
                                const auto & attr_name = state->symbols[attr.name];
                                checkSystemName(attr_name, attr.pos);
                                if (checkSystemType(attr_name, attr.pos)) {
                                    checkBundler(
                                        fmt("%s.%s", name, attr_name),
                                        *attr.value, attr.pos);
                                };
                            }
                        }

                        else if (name == "bundlers") {
                            state->forceAttrs(vOutput, pos, "");
                            for (auto & attr : *vOutput.attrs) {
                                const auto & attr_name = state->symbols[attr.name];
                                checkSystemName(attr_name, attr.pos);
                                if (checkSystemType(attr_name, attr.pos)) {
                                    state->forceAttrs(*attr.value, attr.pos, "");
                                    for (auto & attr2 : *attr.value->attrs) {
                                        checkBundler(
                                            fmt("%s.%s.%s", name, attr_name, state->symbols[attr2.name]),
                                            *attr2.value, attr2.pos);
                                    }
                                };
                            }
                        }

                        else if (
                            name == "lib"
                            || name == "darwinConfigurations"
                            || name == "darwinModules"
                            || name == "flakeModule"
                            || name == "flakeModules"
                            || name == "herculesCI"
                            || name == "homeConfigurations"
                            || name == "nixopsConfigurations"
                            )
                            // Known but unchecked community attribute
                            ;

                        else
                            warn("unknown flake output '%s'", name);

                    } catch (Error & e) {
                        e.addTrace(resolve(pos), hintfmt("while checking flake output '%s'", name));
                        reportError(e);
                    }
                });
        }

        if (build && !drvPaths.empty()) {
            Activity act(*logger, lvlInfo, actUnknown, "running flake checks");
            store->buildPaths(drvPaths);
        }
        if (hasErrors)
            throw Error("some errors were encountered during the evaluation");

        if (!omittedSystems.empty()) {
            warn(
                "The check omitted these incompatible systems: %s\n"
                "Use '--all-systems' to check all.",
                concatStringsSep(", ", omittedSystems)
            );
        };
    };
};

static Strings defaultTemplateAttrPathsPrefixes{"templates."};
static Strings defaultTemplateAttrPaths = {"templates.default", "defaultTemplate"};

struct CmdFlakeInitCommon : virtual Args, EvalCommand
{
    std::string templateUrl = "templates";
    Path destDir;

    const LockFlags lockFlags{ .writeLockFile = false };

    CmdFlakeInitCommon()
    {
        addFlag({
            .longName = "template",
            .shortName = 't',
            .description = "The template to use.",
            .labels = {"template"},
            .handler = {&templateUrl},
            .completer = {[&](size_t, std::string_view prefix) {
                completeFlakeRefWithFragment(
                    getEvalState(),
                    lockFlags,
                    defaultTemplateAttrPathsPrefixes,
                    defaultTemplateAttrPaths,
                    prefix);
            }}
        });
    }

    void run(nix::ref<nix::Store> store) override
    {
        auto flakeDir = absPath(destDir);

        auto evalState = getEvalState();

        auto [templateFlakeRef, templateName] = parseFlakeRefWithFragment(templateUrl, absPath("."));

        auto installable = InstallableFlake(nullptr,
            evalState, std::move(templateFlakeRef), templateName, ExtendedOutputsSpec::Default(),
            defaultTemplateAttrPaths,
            defaultTemplateAttrPathsPrefixes,
            lockFlags);

        auto cursor = installable.getCursor(*evalState);

        auto templateDirAttr = cursor->getAttr("path")->forceValue();
        NixStringContext context;
        auto templateDir = evalState->coerceToPath(noPos, templateDirAttr, context, "");

        std::vector<CanonPath> changedFiles;
        std::vector<CanonPath> conflictedFiles;

        std::function<void(const SourcePath & from, const CanonPath & to)> copyDir;
        copyDir = [&](const SourcePath & from, const CanonPath & to)
        {
            createDirs(to.abs());

            for (auto & [name, entry] : from.readDirectory()) {
                auto from2 = from + name;
                auto to2 = to + name;
                auto st = from2.lstat();
                if (st.type == InputAccessor::tDirectory)
                    copyDir(from2, to2);
                else if (st.type == InputAccessor::tRegular) {
                    auto contents = from2.readFile();
                    if (pathExists(to2.abs())) {
                        auto contents2 = readFile(to2.abs());
                        if (contents != contents2) {
                            printError("refusing to overwrite existing file '%s'\nplease merge it manually with '%s'", to2, from2);
                            conflictedFiles.push_back(to2);
                        } else {
                            notice("skipping identical file: %s", from2);
                        }
                        continue;
                    } else
                        writeFile(to2.abs(), contents);
                }
                else if (st.type == InputAccessor::tSymlink) {
                    auto target = from2.readLink();
                    if (pathExists(to2.abs())) {
                        if (readLink(to2.abs()) != target) {
                            printError("refusing to overwrite existing file '%s'\n please merge it manually with '%s'", to2, from2);
                            conflictedFiles.push_back(to2);
                        } else {
                            notice("skipping identical file: %s", from2);
                        }
                        continue;
                    } else
                        createSymlink(target, to2.abs());
                }
                else
                    throw Error("file '%s' has unsupported type", from2);
                changedFiles.push_back(to2);
                notice("wrote: %s", to2);
            }
        };

        copyDir(templateDir, CanonPath(flakeDir));

        if (!changedFiles.empty() && pathExists(flakeDir + "/.git")) {
            Strings args = { "-C", flakeDir, "add", "--intent-to-add", "--force", "--" };
            for (auto & s : changedFiles) args.push_back(s.abs());
            runProgram("git", true, args);
        }

        if (auto welcomeText = cursor->maybeGetAttr("welcomeText")) {
            notice("\n");
            notice(renderMarkdownToTerminal(welcomeText->getString()));
        }

        if (!conflictedFiles.empty())
            throw Error("encountered %d conflicts - see above", conflictedFiles.size());
    }
};

struct CmdFlakeInit : CmdFlakeInitCommon
{
    std::string description() override
    {
        return "create a flake in the current directory from a template";
    }

    std::string doc() override
    {
        return
          #include "flake-init.md"
          ;
    }

    CmdFlakeInit()
    {
        destDir = ".";
    }
};

struct CmdFlakeNew : CmdFlakeInitCommon
{
    std::string description() override
    {
        return "create a flake in the specified directory from a template";
    }

    std::string doc() override
    {
        return
          #include "flake-new.md"
          ;
    }

    CmdFlakeNew()
    {
        expectArgs({
            .label = "dest-dir",
            .handler = {&destDir},
            .completer = completePath
        });
    }
};

struct CmdFlakeClone : FlakeCommand
{
    Path destDir;

    std::string description() override
    {
        return "clone flake repository";
    }

    std::string doc() override
    {
        return
          #include "flake-clone.md"
          ;
    }

    CmdFlakeClone()
    {
        addFlag({
            .longName = "dest",
            .shortName = 'f',
            .description = "Clone the flake to path *dest*.",
            .labels = {"path"},
            .handler = {&destDir}
        });
    }

    void run(nix::ref<nix::Store> store) override
    {
        if (destDir.empty())
            throw Error("missing flag '--dest'");

        getFlakeRef().resolve(store).input.clone(destDir);
    }
};

struct CmdFlakeArchive : FlakeCommand, MixJSON
{
    std::string dstUri;

    CmdFlakeArchive()
    {
        addFlag({
            .longName = "to",
            .description = "URI of the destination Nix store",
            .labels = {"store-uri"},
            .handler = {&dstUri}
        });
    }

    std::string description() override
    {
        return "copy a flake and all its inputs to a store";
    }

    std::string doc() override
    {
        return
          #include "flake-archive.md"
          ;
    }

    void run(nix::ref<nix::Store> store) override
    {
        auto dstStore = store;
        if (!dstUri.empty())
            dstStore = openStore(dstUri);

        auto flake = lockFlake();

<<<<<<< HEAD
        auto jsonRoot = json ? std::optional<nlohmann::json>() : std::nullopt;
=======
        sources.insert(flake.flake.storePath);
>>>>>>> 955bbe53

        // FIXME: use graph output, handle cycles.
        std::function<nlohmann::json(const Node & node, const InputPath & parentPath)> traverse;
        traverse = [&](const Node & node, const InputPath & parentPath)
        {
            nlohmann::json jsonObj2 = json ? json::object() : nlohmann::json(nullptr);
            for (auto & [inputName, input] : node.inputs) {
                if (auto inputNode = std::get_if<0>(&input)) {
<<<<<<< HEAD
                    auto inputPath = parentPath;
                    inputPath.push_back(inputName);
                    Activity act(*logger, lvlChatty, actUnknown,
                        fmt("archiving input '%s'", printInputPath(inputPath)));
                    auto storePath = (*inputNode)->lockedRef.input.fetchToStore(dstStore).first;
                    auto res = traverse(**inputNode, inputPath);
=======
                    auto storePath =
                        dryRun
                        ? (*inputNode)->lockedRef.input.computeStorePath(*store)
                        : (*inputNode)->lockedRef.input.fetch(store).first;
>>>>>>> 955bbe53
                    if (json) {
                        auto & jsonObj3 = jsonObj2[inputName];
                        jsonObj3["path"] = store->printStorePath(storePath);
                        jsonObj3["inputs"] = res;
                    }
                }
            }
            return jsonObj2;
        };

        auto res = traverse(*flake.lockFile.root, {});

        if (json) {
            Activity act(*logger, lvlChatty, actUnknown, fmt("archiving root"));
            auto storePath = flake.flake.lockedRef.input.fetchToStore(dstStore).first;
            nlohmann::json jsonRoot = {
<<<<<<< HEAD
                {"path", store->printStorePath(storePath)},
                {"inputs", res},
=======
                {"path", store->printStorePath(flake.flake.storePath)},
                {"inputs", traverse(*flake.lockFile.root)},
>>>>>>> 955bbe53
            };
            logger->cout("%s", jsonRoot);
        }
    }
};

struct CmdFlakeShow : FlakeCommand, MixJSON
{
    bool showLegacy = false;
    bool showAllSystems = false;

    CmdFlakeShow()
    {
        addFlag({
            .longName = "legacy",
            .description = "Show the contents of the `legacyPackages` output.",
            .handler = {&showLegacy, true}
        });
        addFlag({
            .longName = "all-systems",
            .description = "Show the contents of outputs for all systems.",
            .handler = {&showAllSystems, true}
        });
    }

    std::string description() override
    {
        return "show the outputs provided by a flake";
    }

    std::string doc() override
    {
        return
          #include "flake-show.md"
          ;
    }

    void run(nix::ref<nix::Store> store) override
    {
        evalSettings.enableImportFromDerivation.setDefault(false);

        auto state = getEvalState();
        auto flake = std::make_shared<LockedFlake>(lockFlake());
        auto localSystem = std::string(settings.thisSystem.get());

        std::function<bool(
            eval_cache::AttrCursor & visitor,
            const std::vector<Symbol> &attrPath,
            const Symbol &attr)> hasContent;

        // For frameworks it's important that structures are as lazy as possible
        // to prevent infinite recursions, performance issues and errors that
        // aren't related to the thing to evaluate. As a consequence, they have
        // to emit more attributes than strictly (sic) necessary.
        // However, these attributes with empty values are not useful to the user
        // so we omit them.
        hasContent = [&](
            eval_cache::AttrCursor & visitor,
            const std::vector<Symbol> &attrPath,
            const Symbol &attr) -> bool
        {
            auto attrPath2(attrPath);
            attrPath2.push_back(attr);
            auto attrPathS = state->symbols.resolve(attrPath2);
            const auto & attrName = state->symbols[attr];

            auto visitor2 = visitor.getAttr(attrName);

            try {
                if ((attrPathS[0] == "apps"
                        || attrPathS[0] == "checks"
                        || attrPathS[0] == "devShells"
                        || attrPathS[0] == "legacyPackages"
                        || attrPathS[0] == "packages")
                    && (attrPathS.size() == 1 || attrPathS.size() == 2)) {
                    for (const auto &subAttr : visitor2->getAttrs()) {
                        if (hasContent(*visitor2, attrPath2, subAttr)) {
                            return true;
                        }
                    }
                    return false;
                }

                if ((attrPathS.size() == 1)
                    && (attrPathS[0] == "formatter"
                        || attrPathS[0] == "nixosConfigurations"
                        || attrPathS[0] == "nixosModules"
                        || attrPathS[0] == "overlays"
                        )) {
                    for (const auto &subAttr : visitor2->getAttrs()) {
                        if (hasContent(*visitor2, attrPath2, subAttr)) {
                            return true;
                        }
                    }
                    return false;
                }

                // If we don't recognize it, it's probably content
                return true;
            } catch (EvalError & e) {
                // Some attrs may contain errors, eg. legacyPackages of
                // nixpkgs. We still want to recurse into it, instead of
                // skipping it at all.
                return true;
            }
        };

        std::function<nlohmann::json(
            eval_cache::AttrCursor & visitor,
            const std::vector<Symbol> & attrPath,
            const std::string & headerPrefix,
            const std::string & nextPrefix)> visit;

        visit = [&](
            eval_cache::AttrCursor & visitor,
            const std::vector<Symbol> & attrPath,
            const std::string & headerPrefix,
            const std::string & nextPrefix)
            -> nlohmann::json
        {
            auto j = nlohmann::json::object();

            auto attrPathS = state->symbols.resolve(attrPath);

            Activity act(*logger, lvlInfo, actUnknown,
                fmt("evaluating '%s'", concatStringsSep(".", attrPathS)));

            try {
                auto recurse = [&]()
                {
                    if (!json)
                        logger->cout("%s", headerPrefix);
                    std::vector<Symbol> attrs;
                    for (const auto &attr : visitor.getAttrs()) {
                        if (hasContent(visitor, attrPath, attr))
                            attrs.push_back(attr);
                    }

                    for (const auto & [i, attr] : enumerate(attrs)) {
                        const auto & attrName = state->symbols[attr];
                        bool last = i + 1 == attrs.size();
                        auto visitor2 = visitor.getAttr(attrName);
                        auto attrPath2(attrPath);
                        attrPath2.push_back(attr);
                        auto j2 = visit(*visitor2, attrPath2,
                            fmt(ANSI_GREEN "%s%s" ANSI_NORMAL ANSI_BOLD "%s" ANSI_NORMAL, nextPrefix, last ? treeLast : treeConn, attrName),
                            nextPrefix + (last ? treeNull : treeLine));
                        if (json) j.emplace(attrName, std::move(j2));
                    }
                };

                auto showDerivation = [&]()
                {
                    auto name = visitor.getAttr(state->sName)->getString();
                    if (json) {
                        std::optional<std::string> description;
                        if (auto aMeta = visitor.maybeGetAttr(state->sMeta)) {
                            if (auto aDescription = aMeta->maybeGetAttr(state->sDescription))
                                description = aDescription->getString();
                        }
                        j.emplace("type", "derivation");
                        j.emplace("name", name);
                        if (description)
                            j.emplace("description", *description);
                    } else {
                        logger->cout("%s: %s '%s'",
                            headerPrefix,
                            attrPath.size() == 2 && attrPathS[0] == "devShell" ? "development environment" :
                            attrPath.size() >= 2 && attrPathS[0] == "devShells" ? "development environment" :
                            attrPath.size() == 3 && attrPathS[0] == "checks" ? "derivation" :
                            attrPath.size() >= 1 && attrPathS[0] == "hydraJobs" ? "derivation" :
                            "package",
                            name);
                    }
                };

                if (attrPath.size() == 0
                    || (attrPath.size() == 1 && (
                            attrPathS[0] == "defaultPackage"
                            || attrPathS[0] == "devShell"
                            || attrPathS[0] == "formatter"
                            || attrPathS[0] == "nixosConfigurations"
                            || attrPathS[0] == "nixosModules"
                            || attrPathS[0] == "defaultApp"
                            || attrPathS[0] == "templates"
                            || attrPathS[0] == "overlays"))
                    || ((attrPath.size() == 1 || attrPath.size() == 2)
                        && (attrPathS[0] == "checks"
                            || attrPathS[0] == "packages"
                            || attrPathS[0] == "devShells"
                            || attrPathS[0] == "apps"))
                    )
                {
                    recurse();
                }

                else if (
                    (attrPath.size() == 2 && (attrPathS[0] == "defaultPackage" || attrPathS[0] == "devShell" || attrPathS[0] == "formatter"))
                    || (attrPath.size() == 3 && (attrPathS[0] == "checks" || attrPathS[0] == "packages" || attrPathS[0] == "devShells"))
                    )
                {
                    if (!showAllSystems && std::string(attrPathS[1]) != localSystem) {
                        if (!json)
                            logger->cout(fmt("%s " ANSI_WARNING "omitted" ANSI_NORMAL " (use '--all-systems' to show)", headerPrefix));
                        else {
                            logger->warn(fmt("%s omitted (use '--all-systems' to show)", concatStringsSep(".", attrPathS)));
                        }
                    } else {
                        if (visitor.isDerivation())
                            showDerivation();
                        else
                            throw Error("expected a derivation");
                    }
                }

                else if (attrPath.size() > 0 && attrPathS[0] == "hydraJobs") {
                    if (visitor.isDerivation())
                        showDerivation();
                    else
                        recurse();
                }

                else if (attrPath.size() > 0 && attrPathS[0] == "legacyPackages") {
                    if (attrPath.size() == 1)
                        recurse();
                    else if (!showLegacy){
                        if (!json)
                            logger->cout(fmt("%s " ANSI_WARNING "omitted" ANSI_NORMAL " (use '--legacy' to show)", headerPrefix));
                        else {
                            logger->warn(fmt("%s omitted (use '--legacy' to show)", concatStringsSep(".", attrPathS)));
                        }
                    } else if (!showAllSystems && std::string(attrPathS[1]) != localSystem) {
                        if (!json)
                            logger->cout(fmt("%s " ANSI_WARNING "omitted" ANSI_NORMAL " (use '--all-systems' to show)", headerPrefix));
                        else {
                            logger->warn(fmt("%s omitted (use '--all-systems' to show)", concatStringsSep(".", attrPathS)));
                        }
                    } else {
                        if (visitor.isDerivation())
                            showDerivation();
                        else if (attrPath.size() <= 2)
                            // FIXME: handle recurseIntoAttrs
                            recurse();
                    }
                }

                else if (
                    (attrPath.size() == 2 && attrPathS[0] == "defaultApp") ||
                    (attrPath.size() == 3 && attrPathS[0] == "apps"))
                {
                    auto aType = visitor.maybeGetAttr("type");
                    if (!aType || aType->getString() != "app")
                        throw EvalError("not an app definition");
                    if (json) {
                        j.emplace("type", "app");
                    } else {
                        logger->cout("%s: app", headerPrefix);
                    }
                }

                else if (
                    (attrPath.size() == 1 && attrPathS[0] == "defaultTemplate") ||
                    (attrPath.size() == 2 && attrPathS[0] == "templates"))
                {
                    auto description = visitor.getAttr("description")->getString();
                    if (json) {
                        j.emplace("type", "template");
                        j.emplace("description", description);
                    } else {
                        logger->cout("%s: template: " ANSI_BOLD "%s" ANSI_NORMAL, headerPrefix, description);
                    }
                }

                else {
                    auto [type, description] =
                        (attrPath.size() == 1 && attrPathS[0] == "overlay")
                        || (attrPath.size() == 2 && attrPathS[0] == "overlays") ? std::make_pair("nixpkgs-overlay", "Nixpkgs overlay") :
                        attrPath.size() == 2 && attrPathS[0] == "nixosConfigurations" ? std::make_pair("nixos-configuration", "NixOS configuration") :
                        (attrPath.size() == 1 && attrPathS[0] == "nixosModule")
                        || (attrPath.size() == 2 && attrPathS[0] == "nixosModules") ? std::make_pair("nixos-module", "NixOS module") :
                        std::make_pair("unknown", "unknown");
                    if (json) {
                        j.emplace("type", type);
                    } else {
                        logger->cout("%s: " ANSI_WARNING "%s" ANSI_NORMAL, headerPrefix, description);
                    }
                }
            } catch (EvalError & e) {
                if (!(attrPath.size() > 0 && attrPathS[0] == "legacyPackages"))
                    throw;
            }

            return j;
        };

        auto cache = openEvalCache(*state, flake);

        auto j = visit(*cache->getRoot(), {}, fmt(ANSI_BOLD "%s" ANSI_NORMAL, flake->flake.lockedRef), "");
        if (json)
            logger->cout("%s", j.dump());
    }
};

struct CmdFlakePrefetch : FlakeCommand, MixJSON
{
    CmdFlakePrefetch()
    {
    }

    std::string description() override
    {
        return "fetch the source tree denoted by a flake reference";
    }

    std::string doc() override
    {
        return
          #include "flake-prefetch.md"
          ;
    }

    void run(ref<Store> store) override
    {
        auto originalRef = getFlakeRef();
        auto resolvedRef = originalRef.resolve(store);
<<<<<<< HEAD
        auto [accessor, lockedRef] = resolvedRef.lazyFetch(store);

        if (json) {
            auto res = nlohmann::json::object();
=======
        auto [storePath, lockedRef] = resolvedRef.fetchTree(store);
        auto hash = store->queryPathInfo(storePath)->narHash;

        if (json) {
            auto res = nlohmann::json::object();
            res["storePath"] = store->printStorePath(storePath);
            res["hash"] = hash.to_string(HashFormat::SRI, true);
>>>>>>> 955bbe53
            res["original"] = fetchers::attrsToJSON(resolvedRef.toAttrs());
            res["locked"] = fetchers::attrsToJSON(lockedRef.toAttrs());
            logger->cout(res.dump());
        } else {
<<<<<<< HEAD
            notice("Fetched '%s'.", lockedRef.to_string());
=======
            notice("Downloaded '%s' to '%s' (hash '%s').",
                lockedRef.to_string(),
                store->printStorePath(storePath),
                hash.to_string(HashFormat::SRI, true));
>>>>>>> 955bbe53
        }
    }
};

struct CmdFlake : NixMultiCommand
{
    CmdFlake()
        : MultiCommand({
                {"update", []() { return make_ref<CmdFlakeUpdate>(); }},
                {"lock", []() { return make_ref<CmdFlakeLock>(); }},
                {"metadata", []() { return make_ref<CmdFlakeMetadata>(); }},
                {"info", []() { return make_ref<CmdFlakeInfo>(); }},
                {"check", []() { return make_ref<CmdFlakeCheck>(); }},
                {"init", []() { return make_ref<CmdFlakeInit>(); }},
                {"new", []() { return make_ref<CmdFlakeNew>(); }},
                {"clone", []() { return make_ref<CmdFlakeClone>(); }},
                {"archive", []() { return make_ref<CmdFlakeArchive>(); }},
                {"show", []() { return make_ref<CmdFlakeShow>(); }},
                {"prefetch", []() { return make_ref<CmdFlakePrefetch>(); }},
            })
    {
    }

    std::string description() override
    {
        return "manage Nix flakes";
    }

    std::string doc() override
    {
        return
          #include "flake.md"
          ;
    }

    void run() override
    {
        if (!command)
            throw UsageError("'nix flake' requires a sub-command.");
        experimentalFeatureSettings.require(Xp::Flakes);
        command->second->run();
    }
};

static auto rCmdFlake = registerCommand<CmdFlake>("flake");<|MERGE_RESOLUTION|>--- conflicted
+++ resolved
@@ -186,12 +186,7 @@
                 j["revCount"] = *revCount;
             if (auto lastModified = flake.lockedRef.input.getLastModified())
                 j["lastModified"] = *lastModified;
-<<<<<<< HEAD
             j["locks"] = lockedFlake.lockFile.toJSON().first;
-=======
-            j["path"] = store->printStorePath(flake.storePath);
-            j["locks"] = lockedFlake.lockFile.toJSON();
->>>>>>> 955bbe53
             logger->cout("%s", j.dump());
         } else {
             logger->cout(
@@ -204,12 +199,6 @@
                 logger->cout(
                     ANSI_BOLD "Description:" ANSI_NORMAL "   %s",
                     *flake.description);
-<<<<<<< HEAD
-=======
-            logger->cout(
-                ANSI_BOLD "Path:" ANSI_NORMAL "          %s",
-                store->printStorePath(flake.storePath));
->>>>>>> 955bbe53
             if (auto rev = flake.lockedRef.input.getRev())
                 logger->cout(
                     ANSI_BOLD "Revision:" ANSI_NORMAL "      %s",
@@ -980,11 +969,7 @@
 
         auto flake = lockFlake();
 
-<<<<<<< HEAD
         auto jsonRoot = json ? std::optional<nlohmann::json>() : std::nullopt;
-=======
-        sources.insert(flake.flake.storePath);
->>>>>>> 955bbe53
 
         // FIXME: use graph output, handle cycles.
         std::function<nlohmann::json(const Node & node, const InputPath & parentPath)> traverse;
@@ -993,19 +978,12 @@
             nlohmann::json jsonObj2 = json ? json::object() : nlohmann::json(nullptr);
             for (auto & [inputName, input] : node.inputs) {
                 if (auto inputNode = std::get_if<0>(&input)) {
-<<<<<<< HEAD
                     auto inputPath = parentPath;
                     inputPath.push_back(inputName);
                     Activity act(*logger, lvlChatty, actUnknown,
                         fmt("archiving input '%s'", printInputPath(inputPath)));
                     auto storePath = (*inputNode)->lockedRef.input.fetchToStore(dstStore).first;
                     auto res = traverse(**inputNode, inputPath);
-=======
-                    auto storePath =
-                        dryRun
-                        ? (*inputNode)->lockedRef.input.computeStorePath(*store)
-                        : (*inputNode)->lockedRef.input.fetch(store).first;
->>>>>>> 955bbe53
                     if (json) {
                         auto & jsonObj3 = jsonObj2[inputName];
                         jsonObj3["path"] = store->printStorePath(storePath);
@@ -1022,13 +1000,8 @@
             Activity act(*logger, lvlChatty, actUnknown, fmt("archiving root"));
             auto storePath = flake.flake.lockedRef.input.fetchToStore(dstStore).first;
             nlohmann::json jsonRoot = {
-<<<<<<< HEAD
                 {"path", store->printStorePath(storePath)},
                 {"inputs", res},
-=======
-                {"path", store->printStorePath(flake.flake.storePath)},
-                {"inputs", traverse(*flake.lockFile.root)},
->>>>>>> 955bbe53
             };
             logger->cout("%s", jsonRoot);
         }
@@ -1354,32 +1327,15 @@
     {
         auto originalRef = getFlakeRef();
         auto resolvedRef = originalRef.resolve(store);
-<<<<<<< HEAD
         auto [accessor, lockedRef] = resolvedRef.lazyFetch(store);
 
         if (json) {
             auto res = nlohmann::json::object();
-=======
-        auto [storePath, lockedRef] = resolvedRef.fetchTree(store);
-        auto hash = store->queryPathInfo(storePath)->narHash;
-
-        if (json) {
-            auto res = nlohmann::json::object();
-            res["storePath"] = store->printStorePath(storePath);
-            res["hash"] = hash.to_string(HashFormat::SRI, true);
->>>>>>> 955bbe53
             res["original"] = fetchers::attrsToJSON(resolvedRef.toAttrs());
             res["locked"] = fetchers::attrsToJSON(lockedRef.toAttrs());
             logger->cout(res.dump());
         } else {
-<<<<<<< HEAD
             notice("Fetched '%s'.", lockedRef.to_string());
-=======
-            notice("Downloaded '%s' to '%s' (hash '%s').",
-                lockedRef.to_string(),
-                store->printStorePath(storePath),
-                hash.to_string(HashFormat::SRI, true));
->>>>>>> 955bbe53
         }
     }
 };
