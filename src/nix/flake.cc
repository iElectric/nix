#include "command.hh"
#include "installable-flake.hh"
#include "common-args.hh"
#include "shared.hh"
#include "eval.hh"
#include "eval-inline.hh"
#include "flake/flake.hh"
#include "get-drvs.hh"
#include "store-api.hh"
#include "derivations.hh"
#include "outputs-spec.hh"
#include "attr-path.hh"
#include "fetchers.hh"
#include "registry.hh"
#include "eval-cache.hh"
#include "markdown.hh"

#include <nlohmann/json.hpp>
#include <queue>
#include <iomanip>

using namespace nix;
using namespace nix::flake;
using json = nlohmann::json;

class FlakeCommand : virtual Args, public MixFlakeOptions
{
    std::string flakeUrl = ".";

public:

    FlakeCommand()
    {
        expectArgs({
            .label = "flake-url",
            .optional = true,
            .handler = {&flakeUrl},
            .completer = {[&](size_t, std::string_view prefix) {
                completeFlakeRef(getStore(), prefix);
            }}
        });
    }

    FlakeRef getFlakeRef()
    {
        return parseFlakeRef(flakeUrl, absPath(".")); //FIXME
    }

    LockedFlake lockFlake()
    {
        return flake::lockFlake(*getEvalState(), getFlakeRef(), lockFlags);
    }

    std::vector<std::string> getFlakesForCompletion() override
    {
        return {flakeUrl};
    }
};

struct CmdFlakeUpdate : FlakeCommand
{
    std::string description() override
    {
        return "update flake lock file";
    }

    CmdFlakeUpdate()
    {
        /* Remove flags that don't make sense. */
        removeFlag("recreate-lock-file");
        removeFlag("update-input");
        removeFlag("no-update-lock-file");
        removeFlag("no-write-lock-file");
    }

    std::string doc() override
    {
        return
          #include "flake-update.md"
          ;
    }

    void run(nix::ref<nix::Store> store) override
    {
        settings.tarballTtl = 0;

        lockFlags.recreateLockFile = true;
        lockFlags.writeLockFile = true;
        lockFlags.applyNixConfig = true;

        lockFlake();
    }
};

struct CmdFlakeLock : FlakeCommand
{
    std::string description() override
    {
        return "create missing lock file entries";
    }

    CmdFlakeLock()
    {
        /* Remove flags that don't make sense. */
        removeFlag("no-write-lock-file");
    }

    std::string doc() override
    {
        return
          #include "flake-lock.md"
          ;
    }

    void run(nix::ref<nix::Store> store) override
    {
        settings.tarballTtl = 0;

        lockFlags.writeLockFile = true;
        lockFlags.applyNixConfig = true;

        lockFlake();
    }
};

static void enumerateOutputs(EvalState & state, Value & vFlake,
    std::function<void(const std::string & name, Value & vProvide, const PosIdx pos)> callback)
{
    auto pos = vFlake.determinePos(noPos);
    state.forceAttrs(vFlake, pos, "while evaluating a flake to get its outputs");

    auto aOutputs = vFlake.attrs->get(state.symbols.create("outputs"));
    assert(aOutputs);

    state.forceAttrs(*aOutputs->value, pos, "while evaluating the outputs of a flake");

    auto sHydraJobs = state.symbols.create("hydraJobs");

    /* Hack: ensure that hydraJobs is evaluated before anything
       else. This way we can disable IFD for hydraJobs and then enable
       it for other outputs. */
    if (auto attr = aOutputs->value->attrs->get(sHydraJobs))
        callback(state.symbols[attr->name], *attr->value, attr->pos);

    for (auto & attr : *aOutputs->value->attrs) {
        if (attr.name != sHydraJobs)
            callback(state.symbols[attr.name], *attr.value, attr.pos);
    }
}

struct CmdFlakeMetadata : FlakeCommand, MixJSON
{
    std::string description() override
    {
        return "show flake metadata";
    }

    std::string doc() override
    {
        return
          #include "flake-metadata.md"
          ;
    }

    void run(nix::ref<nix::Store> store) override
    {
        auto lockedFlake = lockFlake();
        auto & flake = lockedFlake.flake;

        if (json) {
            nlohmann::json j;
            if (flake.description)
                j["description"] = *flake.description;
            j["originalUrl"] = flake.originalRef.to_string();
            j["original"] = fetchers::attrsToJSON(flake.originalRef.toAttrs());
            j["resolvedUrl"] = flake.resolvedRef.to_string();
            j["resolved"] = fetchers::attrsToJSON(flake.resolvedRef.toAttrs());
            j["url"] = flake.lockedRef.to_string(); // FIXME: rename to lockedUrl
            j["locked"] = fetchers::attrsToJSON(flake.lockedRef.toAttrs());
            if (auto rev = flake.lockedRef.input.getRev())
                j["revision"] = rev->to_string(Base16, false);
            if (auto revCount = flake.lockedRef.input.getRevCount())
                j["revCount"] = *revCount;
            if (auto lastModified = flake.lockedRef.input.getLastModified())
                j["lastModified"] = *lastModified;
            j["locks"] = lockedFlake.lockFile.toJSON().first;
            logger->cout("%s", j.dump());
        } else {
            logger->cout(
                ANSI_BOLD "Resolved URL:" ANSI_NORMAL "  %s",
                flake.resolvedRef.to_string());
            logger->cout(
                ANSI_BOLD "Locked URL:" ANSI_NORMAL "    %s",
                flake.lockedRef.to_string());
            if (flake.description)
                logger->cout(
                    ANSI_BOLD "Description:" ANSI_NORMAL "   %s",
                    *flake.description);
            if (auto rev = flake.lockedRef.input.getRev())
                logger->cout(
                    ANSI_BOLD "Revision:" ANSI_NORMAL "      %s",
                    rev->to_string(Base16, false));
            if (auto revCount = flake.lockedRef.input.getRevCount())
                logger->cout(
                    ANSI_BOLD "Revisions:" ANSI_NORMAL "     %s",
                    *revCount);
            if (auto lastModified = flake.lockedRef.input.getLastModified())
                logger->cout(
                    ANSI_BOLD "Last modified:" ANSI_NORMAL " %s",
                    std::put_time(std::localtime(&*lastModified), "%F %T"));

            if (!lockedFlake.lockFile.root->inputs.empty())
                logger->cout(ANSI_BOLD "Inputs:" ANSI_NORMAL);

            std::set<ref<Node>> visited;

            std::function<void(const Node & node, const std::string & prefix)> recurse;

            recurse = [&](const Node & node, const std::string & prefix)
            {
                for (const auto & [i, input] : enumerate(node.inputs)) {
                    bool last = i + 1 == node.inputs.size();

                    if (auto lockedNode = std::get_if<0>(&input.second)) {
                        logger->cout("%s" ANSI_BOLD "%s" ANSI_NORMAL ": %s",
                            prefix + (last ? treeLast : treeConn), input.first,
                            (*lockedNode)->lockedRef);

                        bool firstVisit = visited.insert(*lockedNode).second;

                        if (firstVisit) recurse(**lockedNode, prefix + (last ? treeNull : treeLine));
                    } else if (auto follows = std::get_if<1>(&input.second)) {
                        logger->cout("%s" ANSI_BOLD "%s" ANSI_NORMAL " follows input '%s'",
                            prefix + (last ? treeLast : treeConn), input.first,
                            printInputPath(*follows));
                    }
                }
            };

            visited.insert(lockedFlake.lockFile.root);
            recurse(*lockedFlake.lockFile.root, "");
        }
    }
};

struct CmdFlakeInfo : CmdFlakeMetadata
{
    void run(nix::ref<nix::Store> store) override
    {
        warn("'nix flake info' is a deprecated alias for 'nix flake metadata'");
        CmdFlakeMetadata::run(store);
    }
};

struct CmdFlakeCheck : FlakeCommand
{
    bool build = true;

    CmdFlakeCheck()
    {
        addFlag({
            .longName = "no-build",
            .description = "Do not build checks.",
            .handler = {&build, false}
        });
    }

    std::string description() override
    {
        return "check whether the flake evaluates and run its tests";
    }

    std::string doc() override
    {
        return
          #include "flake-check.md"
          ;
    }

    void run(nix::ref<nix::Store> store) override
    {
        if (!build) {
            settings.readOnlyMode = true;
            evalSettings.enableImportFromDerivation.setDefault(false);
        }

        auto state = getEvalState();

        lockFlags.applyNixConfig = true;
        auto flake = lockFlake();

        bool hasErrors = false;
        auto reportError = [&](const Error & e) {
            try {
                throw e;
            } catch (Error & e) {
                if (settings.keepGoing) {
                    ignoreException();
                    hasErrors = true;
                }
                else
                    throw;
            }
        };

        // FIXME: rewrite to use EvalCache.

        auto resolve = [&] (PosIdx p) {
            return state->positions[p];
        };

        auto argHasName = [&] (Symbol arg, std::string_view expected) {
            std::string_view name = state->symbols[arg];
            return
                name == expected
                || name == "_"
                || (hasPrefix(name, "_") && name.substr(1) == expected);
        };

        auto checkSystemName = [&](const std::string & system, const PosIdx pos) {
            // FIXME: what's the format of "system"?
            if (system.find('-') == std::string::npos)
                reportError(Error("'%s' is not a valid system type, at %s", system, resolve(pos)));
        };

        auto checkDerivation = [&](const std::string & attrPath, Value & v, const PosIdx pos) -> std::optional<StorePath> {
            try {
                auto drvInfo = getDerivation(*state, v, false);
                if (!drvInfo)
                    throw Error("flake attribute '%s' is not a derivation", attrPath);
                // FIXME: check meta attributes
                return drvInfo->queryDrvPath();
            } catch (Error & e) {
                e.addTrace(resolve(pos), hintfmt("while checking the derivation '%s'", attrPath));
                reportError(e);
            }
            return std::nullopt;
        };

        std::vector<DerivedPath> drvPaths;

        auto checkApp = [&](const std::string & attrPath, Value & v, const PosIdx pos) {
            try {
                #if 0
                // FIXME
                auto app = App(*state, v);
                for (auto & i : app.context) {
                    auto [drvPathS, outputName] = NixStringContextElem::parse(i);
                    store->parseStorePath(drvPathS);
                }
                #endif
            } catch (Error & e) {
                e.addTrace(resolve(pos), hintfmt("while checking the app definition '%s'", attrPath));
                reportError(e);
            }
        };

        auto checkOverlay = [&](const std::string & attrPath, Value & v, const PosIdx pos) {
            try {
                state->forceValue(v, pos);
                if (!v.isLambda()
                    || v.lambda.fun->hasFormals()
                    || !argHasName(v.lambda.fun->arg, "final"))
                    throw Error("overlay does not take an argument named 'final'");
                auto body = dynamic_cast<ExprLambda *>(v.lambda.fun->body);
                if (!body
                    || body->hasFormals()
                    || !argHasName(body->arg, "prev"))
                    throw Error("overlay does not take an argument named 'prev'");
                // FIXME: if we have a 'nixpkgs' input, use it to
                // evaluate the overlay.
            } catch (Error & e) {
                e.addTrace(resolve(pos), hintfmt("while checking the overlay '%s'", attrPath));
                reportError(e);
            }
        };

        auto checkModule = [&](const std::string & attrPath, Value & v, const PosIdx pos) {
            try {
                state->forceValue(v, pos);
            } catch (Error & e) {
                e.addTrace(resolve(pos), hintfmt("while checking the NixOS module '%s'", attrPath));
                reportError(e);
            }
        };

        std::function<void(const std::string & attrPath, Value & v, const PosIdx pos)> checkHydraJobs;

        checkHydraJobs = [&](const std::string & attrPath, Value & v, const PosIdx pos) {
            try {
                state->forceAttrs(v, pos, "");

                if (state->isDerivation(v))
                    throw Error("jobset should not be a derivation at top-level");

                for (auto & attr : *v.attrs) {
                    state->forceAttrs(*attr.value, attr.pos, "");
                    auto attrPath2 = concatStrings(attrPath, ".", state->symbols[attr.name]);
                    if (state->isDerivation(*attr.value)) {
                        Activity act(*logger, lvlChatty, actUnknown,
                            fmt("checking Hydra job '%s'", attrPath2));
                        checkDerivation(attrPath2, *attr.value, attr.pos);
                    } else
                        checkHydraJobs(attrPath2, *attr.value, attr.pos);
                }

            } catch (Error & e) {
                e.addTrace(resolve(pos), hintfmt("while checking the Hydra jobset '%s'", attrPath));
                reportError(e);
            }
        };

        auto checkNixOSConfiguration = [&](const std::string & attrPath, Value & v, const PosIdx pos) {
            try {
                Activity act(*logger, lvlChatty, actUnknown,
                    fmt("checking NixOS configuration '%s'", attrPath));
                Bindings & bindings(*state->allocBindings(0));
                auto vToplevel = findAlongAttrPath(*state, "config.system.build.toplevel", bindings, v).first;
                state->forceValue(*vToplevel, pos);
                if (!state->isDerivation(*vToplevel))
                    throw Error("attribute 'config.system.build.toplevel' is not a derivation");
            } catch (Error & e) {
                e.addTrace(resolve(pos), hintfmt("while checking the NixOS configuration '%s'", attrPath));
                reportError(e);
            }
        };

        auto checkTemplate = [&](const std::string & attrPath, Value & v, const PosIdx pos) {
            try {
                Activity act(*logger, lvlChatty, actUnknown,
                    fmt("checking template '%s'", attrPath));

                state->forceAttrs(v, pos, "");

                if (auto attr = v.attrs->get(state->symbols.create("path"))) {
                    if (attr->name == state->symbols.create("path")) {
                        PathSet context;
                        auto path = state->coerceToPath(attr->pos, *attr->value, context, "");
                        if (!path.pathExists())
                            throw Error("template '%s' refers to a non-existent path '%s'", attrPath, path);
                        // TODO: recursively check the flake in 'path'.
                    }
                } else
                    throw Error("template '%s' lacks attribute 'path'", attrPath);

                if (auto attr = v.attrs->get(state->symbols.create("description")))
                    state->forceStringNoCtx(*attr->value, attr->pos, "");
                else
                    throw Error("template '%s' lacks attribute 'description'", attrPath);

                for (auto & attr : *v.attrs) {
                    std::string_view name(state->symbols[attr.name]);
                    if (name != "path" && name != "description" && name != "welcomeText")
                        throw Error("template '%s' has unsupported attribute '%s'", attrPath, name);
                }
            } catch (Error & e) {
                e.addTrace(resolve(pos), hintfmt("while checking the template '%s'", attrPath));
                reportError(e);
            }
        };

        auto checkBundler = [&](const std::string & attrPath, Value & v, const PosIdx pos) {
            try {
                state->forceValue(v, pos);
                if (!v.isLambda())
                    throw Error("bundler must be a function");
                // TODO: check types of inputs/outputs?
            } catch (Error & e) {
                e.addTrace(resolve(pos), hintfmt("while checking the template '%s'", attrPath));
                reportError(e);
            }
        };

        {
            Activity act(*logger, lvlInfo, actUnknown, "evaluating flake");

            auto vFlake = state->allocValue();
            flake::callFlake(*state, flake, *vFlake);

            enumerateOutputs(*state,
                *vFlake,
                [&](const std::string & name, Value & vOutput, const PosIdx pos) {
                    Activity act(*logger, lvlChatty, actUnknown,
                        fmt("checking flake output '%s'", name));

                    try {
                        evalSettings.enableImportFromDerivation.setDefault(name != "hydraJobs");

                        state->forceValue(vOutput, pos);

                        std::string_view replacement =
                            name == "defaultPackage" ? "packages.<system>.default" :
                            name == "defaultApp" ? "apps.<system>.default" :
                            name == "defaultTemplate" ? "templates.default" :
                            name == "defaultBundler" ? "bundlers.<system>.default" :
                            name == "overlay" ? "overlays.default" :
                            name == "devShell" ? "devShells.<system>.default" :
                            name == "nixosModule" ? "nixosModules.default" :
                            "";
                        if (replacement != "")
                            warn("flake output attribute '%s' is deprecated; use '%s' instead", name, replacement);

                        if (name == "checks") {
                            state->forceAttrs(vOutput, pos, "");
                            for (auto & attr : *vOutput.attrs) {
                                const auto & attr_name = state->symbols[attr.name];
                                checkSystemName(attr_name, attr.pos);
                                state->forceAttrs(*attr.value, attr.pos, "");
                                for (auto & attr2 : *attr.value->attrs) {
                                    auto drvPath = checkDerivation(
                                        fmt("%s.%s.%s", name, attr_name, state->symbols[attr2.name]),
                                        *attr2.value, attr2.pos);
                                    if (drvPath && attr_name == settings.thisSystem.get()) {
                                        drvPaths.push_back(DerivedPath::Built {
                                            .drvPath = *drvPath,
                                            .outputs = OutputsSpec::All { },
                                        });
                                    }
                                }
                            }
                        }

                        else if (name == "formatter") {
                            state->forceAttrs(vOutput, pos, "");
                            for (auto & attr : *vOutput.attrs) {
                                const auto & attr_name = state->symbols[attr.name];
                                checkSystemName(attr_name, attr.pos);
                                checkApp(
                                    fmt("%s.%s", name, attr_name),
                                    *attr.value, attr.pos);
                            }
                        }

                        else if (name == "packages" || name == "devShells") {
                            state->forceAttrs(vOutput, pos, "");
                            for (auto & attr : *vOutput.attrs) {
                                const auto & attr_name = state->symbols[attr.name];
                                checkSystemName(attr_name, attr.pos);
                                state->forceAttrs(*attr.value, attr.pos, "");
                                for (auto & attr2 : *attr.value->attrs)
                                    checkDerivation(
                                        fmt("%s.%s.%s", name, attr_name, state->symbols[attr2.name]),
                                        *attr2.value, attr2.pos);
                            }
                        }

                        else if (name == "apps") {
                            state->forceAttrs(vOutput, pos, "");
                            for (auto & attr : *vOutput.attrs) {
                                const auto & attr_name = state->symbols[attr.name];
                                checkSystemName(attr_name, attr.pos);
                                state->forceAttrs(*attr.value, attr.pos, "");
                                for (auto & attr2 : *attr.value->attrs)
                                    checkApp(
                                        fmt("%s.%s.%s", name, attr_name, state->symbols[attr2.name]),
                                        *attr2.value, attr2.pos);
                            }
                        }

                        else if (name == "defaultPackage" || name == "devShell") {
                            state->forceAttrs(vOutput, pos, "");
                            for (auto & attr : *vOutput.attrs) {
                                const auto & attr_name = state->symbols[attr.name];
                                checkSystemName(attr_name, attr.pos);
                                checkDerivation(
                                    fmt("%s.%s", name, attr_name),
                                    *attr.value, attr.pos);
                            }
                        }

                        else if (name == "defaultApp") {
                            state->forceAttrs(vOutput, pos, "");
                            for (auto & attr : *vOutput.attrs) {
                                const auto & attr_name = state->symbols[attr.name];
                                checkSystemName(attr_name, attr.pos);
                                checkApp(
                                    fmt("%s.%s", name, attr_name),
                                    *attr.value, attr.pos);
                            }
                        }

                        else if (name == "legacyPackages") {
                            state->forceAttrs(vOutput, pos, "");
                            for (auto & attr : *vOutput.attrs) {
                                checkSystemName(state->symbols[attr.name], attr.pos);
                                // FIXME: do getDerivations?
                            }
                        }

                        else if (name == "overlay")
                            checkOverlay(name, vOutput, pos);

                        else if (name == "overlays") {
                            state->forceAttrs(vOutput, pos, "");
                            for (auto & attr : *vOutput.attrs)
                                checkOverlay(fmt("%s.%s", name, state->symbols[attr.name]),
                                    *attr.value, attr.pos);
                        }

                        else if (name == "nixosModule")
                            checkModule(name, vOutput, pos);

                        else if (name == "nixosModules") {
                            state->forceAttrs(vOutput, pos, "");
                            for (auto & attr : *vOutput.attrs)
                                checkModule(fmt("%s.%s", name, state->symbols[attr.name]),
                                    *attr.value, attr.pos);
                        }

                        else if (name == "nixosConfigurations") {
                            state->forceAttrs(vOutput, pos, "");
                            for (auto & attr : *vOutput.attrs)
                                checkNixOSConfiguration(fmt("%s.%s", name, state->symbols[attr.name]),
                                    *attr.value, attr.pos);
                        }

                        else if (name == "hydraJobs")
                            checkHydraJobs(name, vOutput, pos);

                        else if (name == "defaultTemplate")
                            checkTemplate(name, vOutput, pos);

                        else if (name == "templates") {
                            state->forceAttrs(vOutput, pos, "");
                            for (auto & attr : *vOutput.attrs)
                                checkTemplate(fmt("%s.%s", name, state->symbols[attr.name]),
                                    *attr.value, attr.pos);
                        }

                        else if (name == "defaultBundler") {
                            state->forceAttrs(vOutput, pos, "");
                            for (auto & attr : *vOutput.attrs) {
                                const auto & attr_name = state->symbols[attr.name];
                                checkSystemName(attr_name, attr.pos);
                                checkBundler(
                                    fmt("%s.%s", name, attr_name),
                                    *attr.value, attr.pos);
                            }
                        }

                        else if (name == "bundlers") {
                            state->forceAttrs(vOutput, pos, "");
                            for (auto & attr : *vOutput.attrs) {
                                const auto & attr_name = state->symbols[attr.name];
                                checkSystemName(attr_name, attr.pos);
                                state->forceAttrs(*attr.value, attr.pos, "");
                                for (auto & attr2 : *attr.value->attrs) {
                                    checkBundler(
                                        fmt("%s.%s.%s", name, attr_name, state->symbols[attr2.name]),
                                        *attr2.value, attr2.pos);
                                }
                            }
                        }

                        else if (
                            name == "lib"
                            || name == "darwinConfigurations"
                            || name == "darwinModules"
                            || name == "flakeModule"
                            || name == "flakeModules"
                            || name == "herculesCI"
                            || name == "homeConfigurations"
                            || name == "nixopsConfigurations"
                            )
                            // Known but unchecked community attribute
                            ;

                        else
                            warn("unknown flake output '%s'", name);

                    } catch (Error & e) {
                        e.addTrace(resolve(pos), hintfmt("while checking flake output '%s'", name));
                        reportError(e);
                    }
                });
        }

        if (build && !drvPaths.empty()) {
            Activity act(*logger, lvlInfo, actUnknown, "running flake checks");
            store->buildPaths(drvPaths);
        }
        if (hasErrors)
            throw Error("some errors were encountered during the evaluation");
    }
};

static Strings defaultTemplateAttrPathsPrefixes{"templates."};
static Strings defaultTemplateAttrPaths = {"templates.default", "defaultTemplate"};

struct CmdFlakeInitCommon : virtual Args, EvalCommand
{
    std::string templateUrl = "templates";
    Path destDir;

    const LockFlags lockFlags{ .writeLockFile = false };

    CmdFlakeInitCommon()
    {
        addFlag({
            .longName = "template",
            .shortName = 't',
            .description = "The template to use.",
            .labels = {"template"},
            .handler = {&templateUrl},
            .completer = {[&](size_t, std::string_view prefix) {
                completeFlakeRefWithFragment(
                    getEvalState(),
                    lockFlags,
                    defaultTemplateAttrPathsPrefixes,
                    defaultTemplateAttrPaths,
                    prefix);
            }}
        });
    }

    void run(nix::ref<nix::Store> store) override
    {
        auto flakeDir = absPath(destDir);

        auto evalState = getEvalState();

        auto [templateFlakeRef, templateName] = parseFlakeRefWithFragment(templateUrl, absPath("."));

        auto installable = InstallableFlake(nullptr,
            evalState, std::move(templateFlakeRef), templateName, DefaultOutputs(),
            defaultTemplateAttrPaths,
            defaultTemplateAttrPathsPrefixes,
            lockFlags);

        auto cursor = installable.getCursor(*evalState);

        auto templateDirAttr = cursor->getAttr("path")->forceValue();
        PathSet context;
        auto templateDir = evalState->coerceToPath(noPos, templateDirAttr, context, "");

        std::vector<CanonPath> changedFiles;
        std::vector<CanonPath> conflictedFiles;

        std::function<void(const SourcePath & from, const CanonPath & to)> copyDir;
        copyDir = [&](const SourcePath & from, const CanonPath & to)
        {
            createDirs(to.abs());

            for (auto & [name, entry] : from.readDirectory()) {
                auto from2 = from + name;
                auto to2 = to + name;
                auto st = from2.lstat();
                if (st.type == InputAccessor::tDirectory)
                    copyDir(from2, to2);
                else if (st.type == InputAccessor::tRegular) {
                    auto contents = from2.readFile();
                    if (pathExists(to2.abs())) {
                        auto contents2 = readFile(to2.abs());
                        if (contents != contents2) {
                            printError("refusing to overwrite existing file '%s'\nplease merge it manually with '%s'", to2, from2);
                            conflictedFiles.push_back(to2);
                        } else {
                            notice("skipping identical file: %s", from2);
                        }
                        continue;
                    } else
                        writeFile(to2.abs(), contents);
                }
                else if (st.type == InputAccessor::tSymlink) {
                    auto target = from2.readLink();
                    if (pathExists(to2.abs())) {
                        if (readLink(to2.abs()) != target) {
                            printError("refusing to overwrite existing file '%s'\n please merge it manually with '%s'", to2, from2);
                            conflictedFiles.push_back(to2);
                        } else {
                            notice("skipping identical file: %s", from2);
                        }
                        continue;
                    } else
                        createSymlink(target, to2.abs());
                }
                else
                    throw Error("file '%s' has unsupported type", from2);
                changedFiles.push_back(to2);
                notice("wrote: %s", to2);
            }
        };

        copyDir(templateDir, CanonPath(flakeDir));

        if (!changedFiles.empty() && pathExists(flakeDir + "/.git")) {
            Strings args = { "-C", flakeDir, "add", "--intent-to-add", "--force", "--" };
            for (auto & s : changedFiles) args.push_back(s.abs());
            runProgram("git", true, args);
        }

        if (auto welcomeText = cursor->maybeGetAttr("welcomeText")) {
            notice("\n");
            notice(renderMarkdownToTerminal(welcomeText->getString()));
        }

        if (!conflictedFiles.empty())
            throw Error("encountered %d conflicts - see above", conflictedFiles.size());
    }
};

struct CmdFlakeInit : CmdFlakeInitCommon
{
    std::string description() override
    {
        return "create a flake in the current directory from a template";
    }

    std::string doc() override
    {
        return
          #include "flake-init.md"
          ;
    }

    CmdFlakeInit()
    {
        destDir = ".";
    }
};

struct CmdFlakeNew : CmdFlakeInitCommon
{
    std::string description() override
    {
        return "create a flake in the specified directory from a template";
    }

    std::string doc() override
    {
        return
          #include "flake-new.md"
          ;
    }

    CmdFlakeNew()
    {
        expectArgs({
            .label = "dest-dir",
            .handler = {&destDir},
            .completer = completePath
        });
    }
};

struct CmdFlakeClone : FlakeCommand
{
    Path destDir;

    std::string description() override
    {
        return "clone flake repository";
    }

    std::string doc() override
    {
        return
          #include "flake-clone.md"
          ;
    }

    CmdFlakeClone()
    {
        addFlag({
            .longName = "dest",
            .shortName = 'f',
            .description = "Clone the flake to path *dest*.",
            .labels = {"path"},
            .handler = {&destDir}
        });
    }

    void run(nix::ref<nix::Store> store) override
    {
        if (destDir.empty())
            throw Error("missing flag '--dest'");

        getFlakeRef().resolve(store).input.clone(destDir);
    }
};

struct CmdFlakeArchive : FlakeCommand, MixJSON
{
    std::string dstUri;

    CmdFlakeArchive()
    {
        addFlag({
            .longName = "to",
            .description = "URI of the destination Nix store",
            .labels = {"store-uri"},
            .handler = {&dstUri}
        });
    }

    std::string description() override
    {
        return "copy a flake and all its inputs to a store";
    }

    std::string doc() override
    {
        return
          #include "flake-archive.md"
          ;
    }

    void run(nix::ref<nix::Store> store) override
    {
        auto dstStore = store;
        if (!dstUri.empty())
            dstStore = openStore(dstUri);

        auto flake = lockFlake();

        auto jsonRoot = json ? std::optional<nlohmann::json>() : std::nullopt;

        // FIXME: use graph output, handle cycles.
        std::function<nlohmann::json(const Node & node, const InputPath & parentPath)> traverse;
        traverse = [&](const Node & node, const InputPath & parentPath)
        {
            nlohmann::json jsonObj2 = json ? json::object() : nlohmann::json(nullptr);
            for (auto & [inputName, input] : node.inputs) {
                if (auto inputNode = std::get_if<0>(&input)) {
                    auto inputPath = parentPath;
                    inputPath.push_back(inputName);
                    Activity act(*logger, lvlChatty, actUnknown,
                        fmt("archiving input '%s'", printInputPath(inputPath)));
                    auto storePath = (*inputNode)->lockedRef.input.fetchToStore(dstStore).first;
                    auto res = traverse(**inputNode, inputPath);
                    if (json) {
                        auto & jsonObj3 = jsonObj2[inputName];
                        jsonObj3["path"] = store->printStorePath(storePath);
                        jsonObj3["inputs"] = res;
                    }
                }
            }
            return jsonObj2;
        };

        auto res = traverse(*flake.lockFile.root, {});

        if (json) {
            Activity act(*logger, lvlChatty, actUnknown, fmt("archiving root"));
            auto storePath = flake.flake.lockedRef.input.fetchToStore(dstStore).first;
            nlohmann::json jsonRoot = {
                {"path", store->printStorePath(storePath)},
                {"inputs", res},
            };
<<<<<<< HEAD
            std::cout << jsonRoot.dump() << std::endl;
=======
            logger->cout("%s", jsonRoot);
        } else {
            traverse(*flake.lockFile.root);
        }

        if (!dryRun && !dstUri.empty()) {
            ref<Store> dstStore = dstUri.empty() ? openStore() : openStore(dstUri);
            copyPaths(*store, *dstStore, sources);
>>>>>>> fc76852b
        }
    }
};

struct CmdFlakeShow : FlakeCommand, MixJSON
{
    bool showLegacy = false;
    bool showAllSystems = false;

    CmdFlakeShow()
    {
        addFlag({
            .longName = "legacy",
            .description = "Show the contents of the `legacyPackages` output.",
            .handler = {&showLegacy, true}
        });
        addFlag({
            .longName = "all-systems",
            .description = "Show the contents of outputs for all systems.",
            .handler = {&showAllSystems, true}
        });
    }

    std::string description() override
    {
        return "show the outputs provided by a flake";
    }

    std::string doc() override
    {
        return
          #include "flake-show.md"
          ;
    }

    void run(nix::ref<nix::Store> store) override
    {
        evalSettings.enableImportFromDerivation.setDefault(false);

        auto state = getEvalState();
        auto flake = std::make_shared<LockedFlake>(lockFlake());
        auto localSystem = std::string(settings.thisSystem.get());

        std::function<bool(
            eval_cache::AttrCursor & visitor,
            const std::vector<Symbol> &attrPath,
            const Symbol &attr)> hasContent;

        // For frameworks it's important that structures are as lazy as possible
        // to prevent infinite recursions, performance issues and errors that
        // aren't related to the thing to evaluate. As a consequence, they have
        // to emit more attributes than strictly (sic) necessary.
        // However, these attributes with empty values are not useful to the user
        // so we omit them.
        hasContent = [&](
            eval_cache::AttrCursor & visitor,
            const std::vector<Symbol> &attrPath,
            const Symbol &attr) -> bool
        {
            auto attrPath2(attrPath);
            attrPath2.push_back(attr);
            auto attrPathS = state->symbols.resolve(attrPath2);
            const auto & attrName = state->symbols[attr];

            auto visitor2 = visitor.getAttr(attrName);

            if ((attrPathS[0] == "apps"
                    || attrPathS[0] == "checks"
                    || attrPathS[0] == "devShells"
                    || attrPathS[0] == "legacyPackages"
                    || attrPathS[0] == "packages")
                && (attrPathS.size() == 1 || attrPathS.size() == 2)) {
                for (const auto &subAttr : visitor2->getAttrs()) {
                    if (hasContent(*visitor2, attrPath2, subAttr)) {
                        return true;
                    }
                }
                return false;
            }

            if ((attrPathS.size() == 1)
                && (attrPathS[0] == "formatter"
                    || attrPathS[0] == "nixosConfigurations"
                    || attrPathS[0] == "nixosModules"
                    || attrPathS[0] == "overlays"
                    )) {
                for (const auto &subAttr : visitor2->getAttrs()) {
                    if (hasContent(*visitor2, attrPath2, subAttr)) {
                        return true;
                    }
                }
                return false;
            }

            // If we don't recognize it, it's probably content
            return true;
        };

        std::function<nlohmann::json(
            eval_cache::AttrCursor & visitor,
            const std::vector<Symbol> & attrPath,
            const std::string & headerPrefix,
            const std::string & nextPrefix)> visit;

        visit = [&](
            eval_cache::AttrCursor & visitor,
            const std::vector<Symbol> & attrPath,
            const std::string & headerPrefix,
            const std::string & nextPrefix)
            -> nlohmann::json
        {
            auto j = nlohmann::json::object();

            auto attrPathS = state->symbols.resolve(attrPath);

            Activity act(*logger, lvlInfo, actUnknown,
                fmt("evaluating '%s'", concatStringsSep(".", attrPathS)));

            try {
                auto recurse = [&]()
                {
                    if (!json)
                        logger->cout("%s", headerPrefix);
                    std::vector<Symbol> attrs;
                    for (const auto &attr : visitor.getAttrs()) {
                        if (hasContent(visitor, attrPath, attr))
                            attrs.push_back(attr);
                    }

                    for (const auto & [i, attr] : enumerate(attrs)) {
                        const auto & attrName = state->symbols[attr];
                        bool last = i + 1 == attrs.size();
                        auto visitor2 = visitor.getAttr(attrName);
                        auto attrPath2(attrPath);
                        attrPath2.push_back(attr);
                        auto j2 = visit(*visitor2, attrPath2,
                            fmt(ANSI_GREEN "%s%s" ANSI_NORMAL ANSI_BOLD "%s" ANSI_NORMAL, nextPrefix, last ? treeLast : treeConn, attrName),
                            nextPrefix + (last ? treeNull : treeLine));
                        if (json) j.emplace(attrName, std::move(j2));
                    }
                };

                auto showDerivation = [&]()
                {
                    auto name = visitor.getAttr(state->sName)->getString();
                    if (json) {
                        std::optional<std::string> description;
                        if (auto aMeta = visitor.maybeGetAttr(state->sMeta)) {
                            if (auto aDescription = aMeta->maybeGetAttr(state->sDescription))
                                description = aDescription->getString();
                        }
                        j.emplace("type", "derivation");
                        j.emplace("name", name);
                        if (description)
                            j.emplace("description", *description);
                    } else {
                        logger->cout("%s: %s '%s'",
                            headerPrefix,
                            attrPath.size() == 2 && attrPathS[0] == "devShell" ? "development environment" :
                            attrPath.size() >= 2 && attrPathS[0] == "devShells" ? "development environment" :
                            attrPath.size() == 3 && attrPathS[0] == "checks" ? "derivation" :
                            attrPath.size() >= 1 && attrPathS[0] == "hydraJobs" ? "derivation" :
                            "package",
                            name);
                    }
                };

                if (attrPath.size() == 0
                    || (attrPath.size() == 1 && (
                            attrPathS[0] == "defaultPackage"
                            || attrPathS[0] == "devShell"
                            || attrPathS[0] == "formatter"
                            || attrPathS[0] == "nixosConfigurations"
                            || attrPathS[0] == "nixosModules"
                            || attrPathS[0] == "defaultApp"
                            || attrPathS[0] == "templates"
                            || attrPathS[0] == "overlays"))
                    || ((attrPath.size() == 1 || attrPath.size() == 2)
                        && (attrPathS[0] == "checks"
                            || attrPathS[0] == "packages"
                            || attrPathS[0] == "devShells"
                            || attrPathS[0] == "apps"))
                    )
                {
                    recurse();
                }

                else if (
                    (attrPath.size() == 2 && (attrPathS[0] == "defaultPackage" || attrPathS[0] == "devShell" || attrPathS[0] == "formatter"))
                    || (attrPath.size() == 3 && (attrPathS[0] == "checks" || attrPathS[0] == "packages" || attrPathS[0] == "devShells"))
                    )
                {
                    if (!showAllSystems && std::string(attrPathS[1]) != localSystem) {
                        if (!json)
                            logger->cout(fmt("%s " ANSI_WARNING "omitted" ANSI_NORMAL " (use '--all-systems' to show)", headerPrefix));
                        else {
                            logger->warn(fmt("%s omitted (use '--all-systems' to show)", concatStringsSep(".", attrPathS)));
                        }
                    } else {
                        if (visitor.isDerivation())
                            showDerivation();
                        else
                            throw Error("expected a derivation");
                    }
                }

                else if (attrPath.size() > 0 && attrPathS[0] == "hydraJobs") {
                    if (visitor.isDerivation())
                        showDerivation();
                    else
                        recurse();
                }

                else if (attrPath.size() > 0 && attrPathS[0] == "legacyPackages") {
                    if (attrPath.size() == 1)
                        recurse();
                    else if (!showLegacy){
                        if (!json)
                            logger->cout(fmt("%s " ANSI_WARNING "omitted" ANSI_NORMAL " (use '--legacy' to show)", headerPrefix));
                        else {
                            logger->warn(fmt("%s omitted (use '--legacy' to show)", concatStringsSep(".", attrPathS)));
                        }
                    } else if (!showAllSystems && std::string(attrPathS[1]) != localSystem) {
                        if (!json)
                            logger->cout(fmt("%s " ANSI_WARNING "omitted" ANSI_NORMAL " (use '--all-systems' to show)", headerPrefix));
                        else {
                            logger->warn(fmt("%s omitted (use '--all-systems' to show)", concatStringsSep(".", attrPathS)));
                        }
                    } else {
                        if (visitor.isDerivation())
                            showDerivation();
                        else if (attrPath.size() <= 2)
                            // FIXME: handle recurseIntoAttrs
                            recurse();
                    }
                }

                else if (
                    (attrPath.size() == 2 && attrPathS[0] == "defaultApp") ||
                    (attrPath.size() == 3 && attrPathS[0] == "apps"))
                {
                    auto aType = visitor.maybeGetAttr("type");
                    if (!aType || aType->getString() != "app")
                        throw EvalError("not an app definition");
                    if (json) {
                        j.emplace("type", "app");
                    } else {
                        logger->cout("%s: app", headerPrefix);
                    }
                }

                else if (
                    (attrPath.size() == 1 && attrPathS[0] == "defaultTemplate") ||
                    (attrPath.size() == 2 && attrPathS[0] == "templates"))
                {
                    auto description = visitor.getAttr("description")->getString();
                    if (json) {
                        j.emplace("type", "template");
                        j.emplace("description", description);
                    } else {
                        logger->cout("%s: template: " ANSI_BOLD "%s" ANSI_NORMAL, headerPrefix, description);
                    }
                }

                else {
                    auto [type, description] =
                        (attrPath.size() == 1 && attrPathS[0] == "overlay")
                        || (attrPath.size() == 2 && attrPathS[0] == "overlays") ? std::make_pair("nixpkgs-overlay", "Nixpkgs overlay") :
                        attrPath.size() == 2 && attrPathS[0] == "nixosConfigurations" ? std::make_pair("nixos-configuration", "NixOS configuration") :
                        (attrPath.size() == 1 && attrPathS[0] == "nixosModule")
                        || (attrPath.size() == 2 && attrPathS[0] == "nixosModules") ? std::make_pair("nixos-module", "NixOS module") :
                        std::make_pair("unknown", "unknown");
                    if (json) {
                        j.emplace("type", type);
                    } else {
                        logger->cout("%s: " ANSI_WARNING "%s" ANSI_NORMAL, headerPrefix, description);
                    }
                }
            } catch (EvalError & e) {
                if (!(attrPath.size() > 0 && attrPathS[0] == "legacyPackages"))
                    throw;
            }

            return j;
        };

        auto cache = openEvalCache(*state, flake);

        auto j = visit(*cache->getRoot(), {}, fmt(ANSI_BOLD "%s" ANSI_NORMAL, flake->flake.lockedRef), "");
        if (json)
            logger->cout("%s", j.dump());
    }
};

struct CmdFlakePrefetch : FlakeCommand, MixJSON
{
    CmdFlakePrefetch()
    {
    }

    std::string description() override
    {
        return "fetch the source tree denoted by a flake reference";
    }

    std::string doc() override
    {
        return
          #include "flake-prefetch.md"
          ;
    }

    void run(ref<Store> store) override
    {
        auto originalRef = getFlakeRef();
        auto resolvedRef = originalRef.resolve(store);
        auto [accessor, lockedRef] = resolvedRef.lazyFetch(store);

        if (json) {
            auto res = nlohmann::json::object();
            logger->cout(res.dump());
        } else {
            notice("Fetched '%s'.", lockedRef.to_string());
        }
    }
};

struct CmdFlake : NixMultiCommand
{
    CmdFlake()
        : MultiCommand({
                {"update", []() { return make_ref<CmdFlakeUpdate>(); }},
                {"lock", []() { return make_ref<CmdFlakeLock>(); }},
                {"metadata", []() { return make_ref<CmdFlakeMetadata>(); }},
                {"info", []() { return make_ref<CmdFlakeInfo>(); }},
                {"check", []() { return make_ref<CmdFlakeCheck>(); }},
                {"init", []() { return make_ref<CmdFlakeInit>(); }},
                {"new", []() { return make_ref<CmdFlakeNew>(); }},
                {"clone", []() { return make_ref<CmdFlakeClone>(); }},
                {"archive", []() { return make_ref<CmdFlakeArchive>(); }},
                {"show", []() { return make_ref<CmdFlakeShow>(); }},
                {"prefetch", []() { return make_ref<CmdFlakePrefetch>(); }},
            })
    {
    }

    std::string description() override
    {
        return "manage Nix flakes";
    }

    std::string doc() override
    {
        return
          #include "flake.md"
          ;
    }

    void run() override
    {
        if (!command)
            throw UsageError("'nix flake' requires a sub-command.");
        settings.requireExperimentalFeature(Xp::Flakes);
        command->second->prepare();
        command->second->run();
    }
};

static auto rCmdFlake = registerCommand<CmdFlake>("flake");<|MERGE_RESOLUTION|>--- conflicted
+++ resolved
@@ -947,18 +947,7 @@
                 {"path", store->printStorePath(storePath)},
                 {"inputs", res},
             };
-<<<<<<< HEAD
-            std::cout << jsonRoot.dump() << std::endl;
-=======
             logger->cout("%s", jsonRoot);
-        } else {
-            traverse(*flake.lockFile.root);
-        }
-
-        if (!dryRun && !dstUri.empty()) {
-            ref<Store> dstStore = dstUri.empty() ? openStore() : openStore(dstUri);
-            copyPaths(*store, *dstStore, sources);
->>>>>>> fc76852b
         }
     }
 };
