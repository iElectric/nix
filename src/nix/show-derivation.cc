--- conflicted
+++ resolved
@@ -54,62 +54,8 @@
         for (auto & drvPath : drvPaths) {
             if (!drvPath.isDerivation()) continue;
 
-<<<<<<< HEAD
-            json& drvObj = jsonRoot[store->printStorePath(drvPath)];
-
-            auto drv = store->readDerivation(drvPath);
-
-            {
-                json& outputsObj = drvObj["outputs"];
-                outputsObj = json::object();
-                for (auto & [_outputName, output] : drv.outputs) {
-                    auto & outputName = _outputName; // work around clang bug
-                    auto& outputObj = outputsObj[outputName];
-                    outputObj = json::object();
-                    std::visit(overloaded {
-                        [&](const DerivationOutput::InputAddressed & doi) {
-                            outputObj["path"] = store->printStorePath(doi.path);
-                        },
-                        [&](const DerivationOutput::CAFixed & dof) {
-                            outputObj["path"] = store->printStorePath(dof.path(*store, drv.name, outputName));
-                            outputObj["hashAlgo"] = printMethodAlgo(dof.ca);
-                            outputObj["hash"] = getContentAddressHash(dof.ca).to_string(Base16, false);
-                            // FIXME print refs?
-                        },
-                        [&](const DerivationOutput::CAFloating & dof) {
-                            outputObj["hashAlgo"] = makeContentAddressingPrefix(dof.method) + printHashType(dof.hashType);
-                        },
-                        [&](const DerivationOutput::Deferred &) {},
-                        [&](const DerivationOutput::Impure & doi) {
-                            outputObj["hashAlgo"] = makeContentAddressingPrefix(doi.method) + printHashType(doi.hashType);
-                            outputObj["impure"] = true;
-                        },
-                    }, output.raw());
-                }
-            }
-
-            {
-                auto& inputsList = drvObj["inputSrcs"];
-                inputsList = json::array();
-                for (auto & input : drv.inputSrcs)
-                    inputsList.emplace_back(store->printStorePath(input));
-            }
-
-            {
-                auto& inputDrvsObj = drvObj["inputDrvs"];
-                inputDrvsObj = json::object();
-                for (auto & input : drv.inputDrvs)
-                    inputDrvsObj[store->printStorePath(input.first)] = input.second;
-            }
-
-            drvObj["system"] = drv.platform;
-            drvObj["builder"] = drv.builder;
-            drvObj["args"] = drv.args;
-            drvObj["env"] = drv.env;
-=======
             jsonRoot[store->printStorePath(drvPath)] =
                 store->readDerivation(drvPath).toJSON(*store);
->>>>>>> d381248e
         }
         std::cout << jsonRoot.dump(2) << std::endl;
     }
