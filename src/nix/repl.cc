#include <iostream>
#include <cstdlib>
#include <cstring>
#include <climits>

#include <setjmp.h>

#ifdef READLINE
#include <readline/history.h>
#include <readline/readline.h>
#else
// editline < 1.15.2 don't wrap their API for C++ usage
// (added in https://github.com/troglobit/editline/commit/91398ceb3427b730995357e9d120539fb9bb7461).
// This results in linker errors due to to name-mangling of editline C symbols.
// For compatibility with these versions, we wrap the API here
// (wrapping multiple times on newer versions is no problem).
extern "C" {
#include <editline.h>
}
#endif

#include "ansicolor.hh"
#include "shared.hh"
#include "eval.hh"
#include "eval-inline.hh"
#include "attr-path.hh"
#include "store-api.hh"
#include "common-eval-args.hh"
#include "get-drvs.hh"
#include "derivations.hh"
#include "affinity.hh"
#include "globals.hh"
#include "command.hh"
#include "finally.hh"

#define GC_INCLUDE_NEW
#include <gc/gc_cpp.h>

namespace nix {

struct NixRepl : gc
{
    string curDir;
    std::unique_ptr<EvalState> state;
    Bindings * autoArgs;

    Strings loadedFiles;

    const static int envSize = 32768;
    StaticEnv staticEnv;
    Env * env;
    int displ;
    StringSet varNames;

    const Path historyFile;

    NixRepl(const Strings & searchPath, nix::ref<Store> store);
    ~NixRepl();
    void mainLoop(const std::vector<std::string> & files);
    StringSet completePrefix(string prefix);
    bool getLine(string & input, const std::string &prompt);
    StorePath getDerivationPath(Value & v);
    bool processLine(string line);
    void loadFile(const Path & path);
    void initEnv();
    void reloadFiles();
    void addAttrsToScope(Value & attrs);
    void addVarToScope(const Symbol & name, Value & v);
    Expr * parseString(string s);
    void evalString(string s, Value & v);

    typedef set<Value *> ValuesSeen;
    std::ostream &  printValue(std::ostream & str, Value & v, unsigned int maxDepth);
    std::ostream &  printValue(std::ostream & str, Value & v, unsigned int maxDepth, ValuesSeen & seen);
};


string removeWhitespace(string s)
{
    s = chomp(s);
    size_t n = s.find_first_not_of(" \n\r\t");
    if (n != string::npos) s = string(s, n);
    return s;
}


NixRepl::NixRepl(const Strings & searchPath, nix::ref<Store> store)
    : state(std::make_unique<EvalState>(searchPath, store))
    , staticEnv(false, &state->staticBaseEnv)
    , historyFile(getDataDir() + "/nix/repl-history")
{
    curDir = absPath(".");
}


NixRepl::~NixRepl()
{
    write_history(historyFile.c_str());
}

static NixRepl * curRepl; // ugly

static char * completionCallback(char * s, int *match) {
  auto possible = curRepl->completePrefix(s);
  if (possible.size() == 1) {
    *match = 1;
    auto *res = strdup(possible.begin()->c_str() + strlen(s));
    if (!res) throw Error("allocation failure");
    return res;
  } else if (possible.size() > 1) {
    auto checkAllHaveSameAt = [&](size_t pos) {
      auto &first = *possible.begin();
      for (auto &p : possible) {
        if (p.size() <= pos || p[pos] != first[pos])
          return false;
      }
      return true;
    };
    size_t start = strlen(s);
    size_t len = 0;
    while (checkAllHaveSameAt(start + len)) ++len;
    if (len > 0) {
      *match = 1;
      auto *res = strdup(std::string(*possible.begin(), start, len).c_str());
      if (!res) throw Error("allocation failure");
      return res;
    }
  }

  *match = 0;
  return nullptr;
}

static int listPossibleCallback(char *s, char ***avp) {
  auto possible = curRepl->completePrefix(s);

  if (possible.size() > (INT_MAX / sizeof(char*)))
    throw Error("too many completions");

  int ac = 0;
  char **vp = nullptr;

  auto check = [&](auto *p) {
    if (!p) {
      if (vp) {
        while (--ac >= 0)
          free(vp[ac]);
        free(vp);
      }
      throw Error("allocation failure");
    }
    return p;
  };

  vp = check((char **)malloc(possible.size() * sizeof(char*)));

  for (auto & p : possible)
    vp[ac++] = check(strdup(p.c_str()));

  *avp = vp;

  return ac;
}

namespace {
    // Used to communicate to NixRepl::getLine whether a signal occurred in ::readline.
    volatile sig_atomic_t g_signal_received = 0;

    void sigintHandler(int signo) {
        g_signal_received = signo;
    }
}

void NixRepl::mainLoop(const std::vector<std::string> & files)
{
    string error = ANSI_RED "error:" ANSI_NORMAL " ";
    std::cout << "Welcome to Nix version " << nixVersion << ". Type :? for help." << std::endl << std::endl;

    for (auto & i : files)
        loadedFiles.push_back(i);

    reloadFiles();
    if (!loadedFiles.empty()) std::cout << std::endl;

    // Allow nix-repl specific settings in .inputrc
    rl_readline_name = "nix-repl";
    createDirs(dirOf(historyFile));
#ifndef READLINE
    el_hist_size = 1000;
#endif
    read_history(historyFile.c_str());
    curRepl = this;
#ifndef READLINE
    rl_set_complete_func(completionCallback);
    rl_set_list_possib_func(listPossibleCallback);
#endif

    std::string input;

    while (true) {
        // When continuing input from previous lines, don't print a prompt, just align to the same
        // number of chars as the prompt.
        if (!getLine(input, input.empty() ? "nix-repl> " : "          "))
            break;

        try {
            if (!removeWhitespace(input).empty() && !processLine(input)) return;
        } catch (ParseError & e) {
            if (e.msg().find("unexpected $end") != std::string::npos) {
                // For parse errors on incomplete input, we continue waiting for the next line of
                // input without clearing the input so far.
                continue;
            } else {
              printMsg(lvlError, e.msg());
            }
        } catch (Error & e) {
          printMsg(lvlError, e.msg());
        } catch (Interrupted & e) {
          printMsg(lvlError, e.msg());
        }

        // We handled the current input fully, so we should clear it
        // and read brand new input.
        input.clear();
        std::cout << std::endl;
    }
}


bool NixRepl::getLine(string & input, const std::string &prompt)
{
    struct sigaction act, old;
    sigset_t savedSignalMask, set;

    auto setupSignals = [&]() {
        act.sa_handler = sigintHandler;
        sigfillset(&act.sa_mask);
        act.sa_flags = 0;
        if (sigaction(SIGINT, &act, &old))
            throw SysError("installing handler for SIGINT");

        sigemptyset(&set);
        sigaddset(&set, SIGINT);
        if (sigprocmask(SIG_UNBLOCK, &set, &savedSignalMask))
            throw SysError("unblocking SIGINT");
    };
    auto restoreSignals = [&]() {
        if (sigprocmask(SIG_SETMASK, &savedSignalMask, nullptr))
            throw SysError("restoring signals");

        if (sigaction(SIGINT, &old, 0))
            throw SysError("restoring handler for SIGINT");
    };

    setupSignals();
    char * s = readline(prompt.c_str());
    Finally doFree([&]() { free(s); });
    restoreSignals();

    if (g_signal_received) {
        g_signal_received = 0;
        input.clear();
        return true;
    }

    if (!s)
      return false;
    input += s;
    input += '\n';
    return true;
}


StringSet NixRepl::completePrefix(string prefix)
{
    StringSet completions;

    size_t start = prefix.find_last_of(" \n\r\t(){}[]");
    std::string prev, cur;
    if (start == std::string::npos) {
        prev = "";
        cur = prefix;
    } else {
        prev = std::string(prefix, 0, start + 1);
        cur = std::string(prefix, start + 1);
    }

    size_t slash, dot;

    if ((slash = cur.rfind('/')) != string::npos) {
        try {
            auto dir = std::string(cur, 0, slash);
            auto prefix2 = std::string(cur, slash + 1);
            for (auto & entry : readDirectory(dir == "" ? "/" : dir)) {
                if (entry.name[0] != '.' && hasPrefix(entry.name, prefix2))
                    completions.insert(prev + dir + "/" + entry.name);
            }
        } catch (Error &) {
        }
    } else if ((dot = cur.rfind('.')) == string::npos) {
        /* This is a variable name; look it up in the current scope. */
        StringSet::iterator i = varNames.lower_bound(cur);
        while (i != varNames.end()) {
            if (string(*i, 0, cur.size()) != cur) break;
            completions.insert(prev + *i);
            i++;
        }
    } else {
        try {
            /* This is an expression that should evaluate to an
               attribute set.  Evaluate it to get the names of the
               attributes. */
            string expr(cur, 0, dot);
            string cur2 = string(cur, dot + 1);

            Expr * e = parseString(expr);
            Value v;
            e->eval(*state, *env, v);
            state->forceAttrs(v);

            for (auto & i : *v.attrs) {
                string name = i.name;
                if (string(name, 0, cur2.size()) != cur2) continue;
                completions.insert(prev + expr + "." + name);
            }

        } catch (ParseError & e) {
            // Quietly ignore parse errors.
        } catch (EvalError & e) {
            // Quietly ignore evaluation errors.
        } catch (UndefinedVarError & e) {
            // Quietly ignore undefined variable errors.
        }
    }

    return completions;
}


static int runProgram(const string & program, const Strings & args)
{
    Strings args2(args);
    args2.push_front(program);

    Pid pid;
    pid = fork();
    if (pid == -1) throw SysError("forking");
    if (pid == 0) {
        restoreAffinity();
        execvp(program.c_str(), stringsToCharPtrs(args2).data());
        _exit(1);
    }

    return pid.wait();
}


bool isVarName(const string & s)
{
    if (s.size() == 0) return false;
    char c = s[0];
    if ((c >= '0' && c <= '9') || c == '-' || c == '\'') return false;
    for (auto & i : s)
        if (!((i >= 'a' && i <= 'z') ||
              (i >= 'A' && i <= 'Z') ||
              (i >= '0' && i <= '9') ||
              i == '_' || i == '-' || i == '\''))
            return false;
    return true;
}


StorePath NixRepl::getDerivationPath(Value & v) {
    auto drvInfo = getDerivation(*state, v, false);
    if (!drvInfo)
        throw Error("expression does not evaluate to a derivation, so I can't build it");
    Path drvPathRaw = drvInfo->queryDrvPath();
    if (drvPathRaw == "")
        throw Error("expression did not evaluate to a valid derivation (no drv path)");
    StorePath drvPath = state->store->parseStorePath(drvPathRaw);
    if (!state->store->isValidPath(drvPath))
        throw Error("expression did not evaluate to a valid derivation (invalid drv path)");
    return drvPath;
}


bool NixRepl::processLine(string line)
{
    if (line == "") return true;

    string command, arg;

    if (line[0] == ':') {
        size_t p = line.find_first_of(" \n\r\t");
        command = string(line, 0, p);
        if (p != string::npos) arg = removeWhitespace(string(line, p));
    } else {
        arg = line;
    }

    if (command == ":?" || command == ":help") {
        std::cout
             << "The following commands are available:\n"
             << "\n"
             << "  <expr>        Evaluate and print expression\n"
             << "  <x> = <expr>  Bind expression to variable\n"
             << "  :a <expr>     Add attributes from resulting set to scope\n"
             << "  :b <expr>     Build derivation\n"
             << "  :e <expr>     Open the derivation in $EDITOR\n"
             << "  :i <expr>     Build derivation, then install result into current profile\n"
             << "  :l <path>     Load Nix expression and add it to scope\n"
             << "  :p <expr>     Evaluate and print expression recursively\n"
             << "  :q            Exit nix-repl\n"
             << "  :r            Reload all files\n"
             << "  :s <expr>     Build dependencies of derivation, then start nix-shell\n"
             << "  :t <expr>     Describe result of evaluation\n"
             << "  :u <expr>     Build derivation, then start nix-shell\n";
    }

    else if (command == ":a" || command == ":add") {
        Value v;
        evalString(arg, v);
        addAttrsToScope(v);
    }

    else if (command == ":l" || command == ":load") {
        state->resetFileCache();
        loadFile(arg);
    }

    else if (command == ":r" || command == ":reload") {
        state->resetFileCache();
        reloadFiles();
    }

    else if (command == ":e" || command == ":edit") {
        Value v;
        evalString(arg, v);

        Pos pos;

        if (v.type == tPath || v.type == tString) {
            PathSet context;
            auto filename = state->coerceToString(noPos, v, context);
            pos.file = state->symbols.create(filename);
        } else if (v.type == tLambda) {
            pos = v.lambda.fun->pos;
        } else {
            // assume it's a derivation
            pos = findDerivationFilename(*state, v, arg);
        }

        // Open in EDITOR
        auto args = editorFor(pos);
        auto editor = args.front();
        args.pop_front();
        runProgram(editor, args);

        // Reload right after exiting the editor
        state->resetFileCache();
        reloadFiles();
    }

    else if (command == ":t") {
        Value v;
        evalString(arg, v);
        std::cout << showType(v) << std::endl;

    } else if (command == ":u") {
        Value v, f, result;
        evalString(arg, v);
        evalString("drv: (import <nixpkgs> {}).runCommand \"shell\" { buildInputs = [ drv ]; } \"\"", f);
        state->callFunction(f, v, result, Pos());

        StorePath drvPath = getDerivationPath(result);
        runProgram(settings.nixBinDir + "/nix-shell", Strings{state->store->printStorePath(drvPath)});
    }

    else if (command == ":b" || command == ":i" || command == ":s") {
        Value v;
        evalString(arg, v);
        StorePath drvPath = getDerivationPath(v);
        Path drvPathRaw = state->store->printStorePath(drvPath);

        if (command == ":b") {
            /* We could do the build in this process using buildPaths(),
               but doing it in a child makes it easier to recover from
               problems / SIGINT. */
<<<<<<< HEAD
            if (runProgram(settings.nixBinDir + "/nix", Strings{"build", "--no-link", drvPathRaw}) == 0) {
                auto drv = state->store->readDerivation(drvPath);
=======
            if (runProgram(settings.nixBinDir + "/nix", Strings{"build", "--no-link", drvPath}) == 0) {
                auto drv = readDerivation(*state->store, drvPath, Derivation::nameFromPath(state->store->parseStorePath(drvPath)));
>>>>>>> a3f96258
                std::cout << std::endl << "this derivation produced the following outputs:" << std::endl;
                for (auto & i : drv.outputs)
                    std::cout << fmt("  %s -> %s\n", i.first, state->store->printStorePath(i.second.path(*state->store, drv.name)));
            }
        } else if (command == ":i") {
            runProgram(settings.nixBinDir + "/nix-env", Strings{"-i", drvPathRaw});
        } else {
            runProgram(settings.nixBinDir + "/nix-shell", Strings{drvPathRaw});
        }
    }

    else if (command == ":p" || command == ":print") {
        Value v;
        evalString(arg, v);
        printValue(std::cout, v, 1000000000) << std::endl;
    }

    else if (command == ":q" || command == ":quit")
        return false;

    else if (command != "")
        throw Error("unknown command '%1%'", command);

    else {
        size_t p = line.find('=');
        string name;
        if (p != string::npos &&
            p < line.size() &&
            line[p + 1] != '=' &&
            isVarName(name = removeWhitespace(string(line, 0, p))))
        {
            Expr * e = parseString(string(line, p + 1));
            Value & v(*state->allocValue());
            v.type = tThunk;
            v.thunk.env = env;
            v.thunk.expr = e;
            addVarToScope(state->symbols.create(name), v);
        } else {
            Value v;
            evalString(line, v);
            printValue(std::cout, v, 1) << std::endl;
        }
    }

    return true;
}


void NixRepl::loadFile(const Path & path)
{
    loadedFiles.remove(path);
    loadedFiles.push_back(path);
    Value v, v2;
    state->evalFile(lookupFileArg(*state, path), v);
    state->autoCallFunction(*autoArgs, v, v2);
    addAttrsToScope(v2);
}


void NixRepl::initEnv()
{
    env = &state->allocEnv(envSize);
    env->up = &state->baseEnv;
    displ = 0;
    staticEnv.vars.clear();

    varNames.clear();
    for (auto & i : state->staticBaseEnv.vars)
        varNames.insert(i.first);
}


void NixRepl::reloadFiles()
{
    initEnv();

    Strings old = loadedFiles;
    loadedFiles.clear();

    bool first = true;
    for (auto & i : old) {
        if (!first) std::cout << std::endl;
        first = false;
        std::cout << format("Loading '%1%'...") % i << std::endl;
        loadFile(i);
    }
}


void NixRepl::addAttrsToScope(Value & attrs)
{
    state->forceAttrs(attrs);
    for (auto & i : *attrs.attrs)
        addVarToScope(i.name, *i.value);
    std::cout << format("Added %1% variables.") % attrs.attrs->size() << std::endl;
}


void NixRepl::addVarToScope(const Symbol & name, Value & v)
{
    if (displ >= envSize)
        throw Error("environment full; cannot add more variables");
    staticEnv.vars[name] = displ;
    env->values[displ++] = &v;
    varNames.insert((string) name);
}


Expr * NixRepl::parseString(string s)
{
    Expr * e = state->parseExprFromString(s, curDir, staticEnv);
    return e;
}


void NixRepl::evalString(string s, Value & v)
{
    Expr * e = parseString(s);
    e->eval(*state, *env, v);
    state->forceValue(v);
}


std::ostream & NixRepl::printValue(std::ostream & str, Value & v, unsigned int maxDepth)
{
    ValuesSeen seen;
    return printValue(str, v, maxDepth, seen);
}


std::ostream & printStringValue(std::ostream & str, const char * string) {
    str << "\"";
    for (const char * i = string; *i; i++)
        if (*i == '\"' || *i == '\\') str << "\\" << *i;
        else if (*i == '\n') str << "\\n";
        else if (*i == '\r') str << "\\r";
        else if (*i == '\t') str << "\\t";
        else str << *i;
    str << "\"";
    return str;
}


// FIXME: lot of cut&paste from Nix's eval.cc.
std::ostream & NixRepl::printValue(std::ostream & str, Value & v, unsigned int maxDepth, ValuesSeen & seen)
{
    str.flush();
    checkInterrupt();

    state->forceValue(v);

    switch (v.type) {

    case tInt:
        str << ANSI_CYAN << v.integer << ANSI_NORMAL;
        break;

    case tBool:
        str << ANSI_CYAN << (v.boolean ? "true" : "false") << ANSI_NORMAL;
        break;

    case tString:
        str << ANSI_YELLOW;
        printStringValue(str, v.string.s);
        str << ANSI_NORMAL;
        break;

    case tPath:
        str << ANSI_GREEN << v.path << ANSI_NORMAL; // !!! escaping?
        break;

    case tNull:
        str << ANSI_CYAN "null" ANSI_NORMAL;
        break;

    case tAttrs: {
        seen.insert(&v);

        bool isDrv = state->isDerivation(v);

        if (isDrv) {
            str << "«derivation ";
            Bindings::iterator i = v.attrs->find(state->sDrvPath);
            PathSet context;
            Path drvPath = i != v.attrs->end() ? state->coerceToPath(*i->pos, *i->value, context) : "???";
            str << drvPath << "»";
        }

        else if (maxDepth > 0) {
            str << "{ ";

            typedef std::map<string, Value *> Sorted;
            Sorted sorted;
            for (auto & i : *v.attrs)
                sorted[i.name] = i.value;

            for (auto & i : sorted) {
                if (isVarName(i.first))
                    str << i.first;
                else
                    printStringValue(str, i.first.c_str());
                str << " = ";
                if (seen.find(i.second) != seen.end())
                    str << "«repeated»";
                else
                    try {
                        printValue(str, *i.second, maxDepth - 1, seen);
                    } catch (AssertionError & e) {
                        str << ANSI_RED "«error: " << e.msg() << "»" ANSI_NORMAL;
                    }
                str << "; ";
            }

            str << "}";
        } else
            str << "{ ... }";

        break;
    }

    case tList1:
    case tList2:
    case tListN:
        seen.insert(&v);

        str << "[ ";
        if (maxDepth > 0)
            for (unsigned int n = 0; n < v.listSize(); ++n) {
                if (seen.find(v.listElems()[n]) != seen.end())
                    str << "«repeated»";
                else
                    try {
                        printValue(str, *v.listElems()[n], maxDepth - 1, seen);
                    } catch (AssertionError & e) {
                        str << ANSI_RED "«error: " << e.msg() << "»" ANSI_NORMAL;
                    }
                str << " ";
            }
        else
            str << "... ";
        str << "]";
        break;

    case tLambda: {
        std::ostringstream s;
        s << v.lambda.fun->pos;
        str << ANSI_BLUE "«lambda @ " << filterANSIEscapes(s.str()) << "»" ANSI_NORMAL;
        break;
    }

    case tPrimOp:
        str << ANSI_MAGENTA "«primop»" ANSI_NORMAL;
        break;

    case tPrimOpApp:
        str << ANSI_BLUE "«primop-app»" ANSI_NORMAL;
        break;

    case tFloat:
        str << v.fpoint;
        break;

    default:
        str << ANSI_RED "«unknown»" ANSI_NORMAL;
        break;
    }

    return str;
}

struct CmdRepl : StoreCommand, MixEvalArgs
{
    std::vector<std::string> files;

    CmdRepl()
    {
        expectArgs({
            .label = "files",
            .handler = {&files},
            .completer = completePath
        });
    }

    std::string description() override
    {
        return "start an interactive environment for evaluating Nix expressions";
    }

    Examples examples() override
    {
        return {
          Example{
            "Display all special commands within the REPL:",
              "nix repl\n  nix-repl> :?"
          }
        };
    }

    void run(ref<Store> store) override
    {
        evalSettings.pureEval = false;
        auto repl = std::make_unique<NixRepl>(searchPath, openStore());
        repl->autoArgs = getAutoArgs(*repl->state);
        repl->mainLoop(files);
    }
};

static auto r1 = registerCommand<CmdRepl>("repl");

}<|MERGE_RESOLUTION|>--- conflicted
+++ resolved
@@ -486,13 +486,8 @@
             /* We could do the build in this process using buildPaths(),
                but doing it in a child makes it easier to recover from
                problems / SIGINT. */
-<<<<<<< HEAD
             if (runProgram(settings.nixBinDir + "/nix", Strings{"build", "--no-link", drvPathRaw}) == 0) {
                 auto drv = state->store->readDerivation(drvPath);
-=======
-            if (runProgram(settings.nixBinDir + "/nix", Strings{"build", "--no-link", drvPath}) == 0) {
-                auto drv = readDerivation(*state->store, drvPath, Derivation::nameFromPath(state->store->parseStorePath(drvPath)));
->>>>>>> a3f96258
                 std::cout << std::endl << "this derivation produced the following outputs:" << std::endl;
                 for (auto & i : drv.outputs)
                     std::cout << fmt("  %s -> %s\n", i.first, state->store->printStorePath(i.second.path(*state->store, drv.name)));
