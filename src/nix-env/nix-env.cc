--- conflicted
+++ resolved
@@ -1405,21 +1405,12 @@
             try {
                 createDirs(nixExprPath);
                 replaceSymlink(
-<<<<<<< HEAD
-                    fmt("%s/profiles/per-user/%s/channels", settings.nixStateDir, getUserName()),
+                    defaultChannelsDir(),
                     nixExprPath + "/channels");
                 if (getuid() != 0)
                     replaceSymlink(
-                        fmt("%s/profiles/per-user/root/channels", settings.nixStateDir),
+                        rootChannelsDir(),
                         nixExprPath + "/channels_root");
-=======
-                    defaultChannelsDir(),
-                    globals.instSource.nixExprPath + "/channels");
-                if (getuid() != 0)
-                    replaceSymlink(
-                        rootChannelsDir(),
-                        globals.instSource.nixExprPath + "/channels_root");
->>>>>>> 06d87b95
             } catch (Error &) { }
         }
 
