#pragma once

#include "filtering-input-accessor.hh"
#include "input-accessor.hh"
#include "fs-sink.hh"

namespace nix {

namespace fetchers { struct PublicKey; }

struct GitFileSystemObjectSink : FileSystemObjectSink
{
    /**
     * Flush builder and return a final Git hash.
     */
    virtual Hash sync() = 0;
};

struct GitRepo
{
    virtual ~GitRepo()
    { }

    static ref<GitRepo> openRepo(const std::filesystem::path & path, bool create = false, bool bare = false);

    virtual uint64_t getRevCount(const Hash & rev) = 0;

    virtual uint64_t getLastModified(const Hash & rev) = 0;

    virtual bool isShallow() = 0;

    /* Return the commit hash to which a ref points. */
    virtual Hash resolveRef(std::string ref) = 0;

    /**
     * Info about a submodule.
     */
    struct Submodule
    {
        CanonPath path;
        std::string url;
        std::string branch;
    };

    struct WorkdirInfo
    {
        bool isDirty = false;

        /* The checked out commit, or nullopt if there are no commits
           in the repo yet. */
        std::optional<Hash> headRev;

        /* All files in the working directory that are unchanged,
           modified or added, but excluding deleted files. */
        std::set<CanonPath> files;

        /* The submodules listed in .gitmodules of this workdir. */
        std::vector<Submodule> submodules;
    };

    virtual WorkdirInfo getWorkdirInfo() = 0;

    /* Get the ref that HEAD points to. */
    virtual std::optional<std::string> getWorkdirRef() = 0;

    /**
     * Return the submodules of this repo at the indicated revision,
     * along with the revision of each submodule.
     */
    virtual std::vector<std::tuple<Submodule, Hash>> getSubmodules(const Hash & rev, bool exportIgnore) = 0;

    virtual std::string resolveSubmoduleUrl(
        const std::string & url,
        const std::string & base) = 0;

<<<<<<< HEAD
    struct TarballInfo
    {
        Hash treeHash;
        time_t lastModified;
    };

    virtual TarballInfo importTarball(Source & source) = 0;

=======
>>>>>>> 06be819b
    virtual bool hasObject(const Hash & oid) = 0;

    virtual ref<InputAccessor> getAccessor(const Hash & rev, bool exportIgnore) = 0;

    virtual ref<InputAccessor> getAccessor(const WorkdirInfo & wd, bool exportIgnore, MakeNotAllowedError makeNotAllowedError) = 0;

    virtual ref<GitFileSystemObjectSink> getFileSystemObjectSink() = 0;

    virtual void fetch(
        const std::string & url,
        const std::string & refspec,
        bool shallow) = 0;

    /**
     * Verify that commit `rev` is signed by one of the keys in
     * `publicKeys`. Throw an error if it isn't.
     */
    virtual void verifyCommit(
        const Hash & rev,
        const std::vector<fetchers::PublicKey> & publicKeys) = 0;

    /**
     * Given a Git tree hash, compute the hash of its NAR
     * serialisation. This is memoised on-disk.
     */
    virtual Hash treeHashToNarHash(const Hash & treeHash) = 0;
};

ref<GitRepo> getTarballCache();

}<|MERGE_RESOLUTION|>--- conflicted
+++ resolved
@@ -73,17 +73,6 @@
         const std::string & url,
         const std::string & base) = 0;
 
-<<<<<<< HEAD
-    struct TarballInfo
-    {
-        Hash treeHash;
-        time_t lastModified;
-    };
-
-    virtual TarballInfo importTarball(Source & source) = 0;
-
-=======
->>>>>>> 06be819b
     virtual bool hasObject(const Hash & oid) = 0;
 
     virtual ref<InputAccessor> getAccessor(const Hash & rev, bool exportIgnore) = 0;
