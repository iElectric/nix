#include "tarball.hh"
#include "fetchers.hh"
#include "cache.hh"
#include "filetransfer.hh"
#include "globals.hh"
#include "store-api.hh"
#include "archive.hh"
#include "tarfile.hh"
#include "types.hh"
#include "split.hh"
#include "fs-input-accessor.hh"
#include "store-api.hh"
#include "git-utils.hh"

namespace nix::fetchers {

DownloadFileResult downloadFile(
    ref<Store> store,
    const std::string & url,
    const std::string & name,
    bool locked,
    const Headers & headers)
{
    // FIXME: check store

    Attrs inAttrs({
        {"type", "file"},
        {"url", url},
        {"name", name},
    });

    auto cached = getCache()->lookupExpired(store, inAttrs);

    auto useCached = [&]() -> DownloadFileResult
    {
        return {
            .storePath = std::move(cached->storePath),
            .etag = getStrAttr(cached->infoAttrs, "etag"),
            .effectiveUrl = getStrAttr(cached->infoAttrs, "url"),
            .immutableUrl = maybeGetStrAttr(cached->infoAttrs, "immutableUrl"),
        };
    };

    if (cached && !cached->expired)
        return useCached();

    FileTransferRequest request(url);
    request.headers = headers;
    if (cached)
        request.expectedETag = getStrAttr(cached->infoAttrs, "etag");
    FileTransferResult res;
    try {
        res = getFileTransfer()->download(request);
    } catch (FileTransferError & e) {
        if (cached) {
            warn("%s; using cached version", e.msg());
            return useCached();
        } else
            throw;
    }

    // FIXME: write to temporary file.
    Attrs infoAttrs({
        {"etag", res.etag},
    });

    if (res.immutableUrl)
        infoAttrs.emplace("immutableUrl", *res.immutableUrl);

    std::optional<StorePath> storePath;

    if (res.cached) {
        assert(cached);
        storePath = std::move(cached->storePath);
    } else {
        StringSink sink;
        dumpString(res.data, sink);
        auto hash = hashString(HashAlgorithm::SHA256, res.data);
        ValidPathInfo info {
            *store,
            name,
            FixedOutputInfo {
                .method = FileIngestionMethod::Flat,
                .hash = hash,
                .references = {},
            },
            hashString(HashAlgorithm::SHA256, sink.s),
        };
        info.narSize = sink.s.size();
        auto source = StringSource { sink.s };
        store->addToStore(info, source, NoRepair, NoCheckSigs);
        storePath = std::move(info.path);
    }

    for (auto & url : res.urls) {
        inAttrs.insert_or_assign("url", url);
        infoAttrs.insert_or_assign("url", *res.urls.rbegin());
        getCache()->add(
            store,
            inAttrs,
            infoAttrs,
            *storePath,
            locked);
    }

    return {
        .storePath = std::move(*storePath),
        .etag = res.etag,
        .effectiveUrl = *res.urls.rbegin(),
        .immutableUrl = res.immutableUrl,
    };
}

/* Download and import a tarball into the Git cache. The result is
   the Git tree hash of the root directory. */
DownloadTarballResult downloadTarball(
    const std::string & url,
    const Headers & headers)
{
    Attrs inAttrs({
        {"_what", "tarballCache"},
        {"url", url},
    });

    auto cached = getCache()->lookupExpired(inAttrs);

    auto attrsToResult = [&](const Attrs & infoAttrs)
    {
        auto treeHash = getRevAttr(infoAttrs, "treeHash");
        return DownloadTarballResult {
            .treeHash = treeHash,
            .lastModified = (time_t) getIntAttr(infoAttrs, "lastModified"),
            .immutableUrl = maybeGetStrAttr(infoAttrs, "immutableUrl"),
            .accessor = getTarballCache()->getAccessor(treeHash),
        };
    };

    if (cached && !getTarballCache()->hasObject(getRevAttr(cached->infoAttrs, "treeHash")))
        cached.reset();

    if (cached && !cached->expired)
        return attrsToResult(cached->infoAttrs);

<<<<<<< HEAD
    auto _res = std::make_shared<Sync<FileTransferResult>>();
=======
    if (cached && res.etag != "" && getStrAttr(cached->infoAttrs, "etag") == res.etag) {
        unpackedStorePath = std::move(cached->storePath);
        lastModified = getIntAttr(cached->infoAttrs, "lastModified");
    } else {
        Path tmpDir = createTempDir();
        AutoDelete autoDelete(tmpDir, true);
        unpackTarfile(store->toRealPath(res.storePath), tmpDir);
        auto members = readDirectory(tmpDir);
        if (members.size() != 1)
            throw nix::Error("tarball '%s' contains an unexpected number of top-level files", url);
        auto topDir = tmpDir + "/" + members.begin()->name;
        lastModified = lstat(topDir).st_mtime;
        unpackedStorePath = store->addToStore(name, topDir, FileIngestionMethod::Recursive, HashAlgorithm::SHA256, defaultPathFilter, NoRepair);
    }
>>>>>>> 82449a45

    auto source = sinkToSource([&](Sink & sink) {
        FileTransferRequest req(url);
        req.expectedETag = cached ? getStrAttr(cached->infoAttrs, "etag") : "";
        getFileTransfer()->download(std::move(req), sink,
            [_res](FileTransferResult r)
            {
                *_res->lock() = r;
            });
    });

    // FIXME: fall back to cached value if download fails.

    /* Note: if the download is cached, `importTarball()` will receive
       no data, which causes it to import an empty tarball. */
    auto tarballInfo = getTarballCache()->importTarball(*source);

    auto res(_res->lock());

    Attrs infoAttrs;

    if (res->cached) {
        infoAttrs = cached->infoAttrs;
    } else {
        infoAttrs.insert_or_assign("etag", res->etag);
        infoAttrs.insert_or_assign("treeHash", tarballInfo.treeHash.gitRev());
        infoAttrs.insert_or_assign("lastModified", uint64_t(tarballInfo.lastModified));
        if (res->immutableUrl)
            infoAttrs.insert_or_assign("immutableUrl", *res->immutableUrl);
    }

    /* Insert a cache entry for every URL in the redirect chain. */
    for (auto & url : res->urls) {
        inAttrs.insert_or_assign("url", url);
        getCache()->upsert(inAttrs, infoAttrs);
    }

    // FIXME: add a cache entry for immutableUrl? That could allow
    // cache poisoning.

    return attrsToResult(infoAttrs);
}

// An input scheme corresponding to a curl-downloadable resource.
struct CurlInputScheme : InputScheme
{
    const std::set<std::string> transportUrlSchemes = {"file", "http", "https"};

    const bool hasTarballExtension(std::string_view path) const
    {
        return hasSuffix(path, ".zip") || hasSuffix(path, ".tar")
            || hasSuffix(path, ".tgz") || hasSuffix(path, ".tar.gz")
            || hasSuffix(path, ".tar.xz") || hasSuffix(path, ".tar.bz2")
            || hasSuffix(path, ".tar.zst");
    }

    virtual bool isValidURL(const ParsedURL & url, bool requireTree) const = 0;

    static const std::set<std::string> specialParams;

    std::optional<Input> inputFromURL(const ParsedURL & _url, bool requireTree) const override
    {
        if (!isValidURL(_url, requireTree))
            return std::nullopt;

        Input input;

        auto url = _url;

        url.scheme = parseUrlScheme(url.scheme).transport;

        auto narHash = url.query.find("narHash");
        if (narHash != url.query.end())
            input.attrs.insert_or_assign("narHash", narHash->second);

        if (auto i = get(url.query, "rev"))
            input.attrs.insert_or_assign("rev", *i);

        if (auto i = get(url.query, "revCount"))
            if (auto n = string2Int<uint64_t>(*i))
                input.attrs.insert_or_assign("revCount", *n);

        if (auto i = get(url.query, "lastModified"))
            if (auto n = string2Int<uint64_t>(*i))
                input.attrs.insert_or_assign("lastModified", *n);

        for (auto & param : allowedAttrs())
            url.query.erase(param);

        input.attrs.insert_or_assign("type", std::string { schemeName() });
        input.attrs.insert_or_assign("url", url.to_string());
        return input;
    }

    StringSet allowedAttrs() const override
    {
        return {
            "type",
            "url",
            "narHash",
            "name",
            "unpack",
            "rev",
            "revCount",
            "lastModified",
        };
    }

    std::optional<Input> inputFromAttrs(const Attrs & attrs) const override
    {
        Input input;
        input.attrs = attrs;

        //input.locked = (bool) maybeGetStrAttr(input.attrs, "hash");
        return input;
    }

    ParsedURL toURL(const Input & input) const override
    {
        auto url = parseURL(getStrAttr(input.attrs, "url"));
        // NAR hashes are preferred over file hashes since tar/zip
        // files don't have a canonical representation.
        if (auto narHash = input.getNarHash())
            url.query.insert_or_assign("narHash", narHash->to_string(HashFormat::SRI, true));
        return url;
    }

    bool isLocked(const Input & input) const override
    {
        return (bool) input.getNarHash();
    }
};

struct FileInputScheme : CurlInputScheme
{
    std::string_view schemeName() const override { return "file"; }

    bool isValidURL(const ParsedURL & url, bool requireTree) const override
    {
        auto parsedUrlScheme = parseUrlScheme(url.scheme);
        return transportUrlSchemes.count(std::string(parsedUrlScheme.transport))
            && (parsedUrlScheme.application
                ? parsedUrlScheme.application.value() == schemeName()
                : (!requireTree && !hasTarballExtension(url.path)));
    }

    std::pair<ref<InputAccessor>, Input> getAccessor(ref<Store> store, const Input & _input) const override
    {
        auto input(_input);

        auto file = downloadFile(store, getStrAttr(input.attrs, "url"), input.getName(), false);

        // FIXME: remove?
        auto narHash = store->queryPathInfo(file.storePath)->narHash;
        input.attrs.insert_or_assign("narHash", narHash.to_string(HashFormat::SRI, true));

        return {makeStorePathAccessor(store, file.storePath), input};
    }
};

struct TarballInputScheme : CurlInputScheme
{
    std::string_view schemeName() const override { return "tarball"; }

    bool isValidURL(const ParsedURL & url, bool requireTree) const override
    {
        auto parsedUrlScheme = parseUrlScheme(url.scheme);

        return transportUrlSchemes.count(std::string(parsedUrlScheme.transport))
            && (parsedUrlScheme.application
                ? parsedUrlScheme.application.value() == schemeName()
                : (requireTree || hasTarballExtension(url.path)));
    }

    std::pair<ref<InputAccessor>, Input> getAccessor(ref<Store> store, const Input & _input) const override
    {
        auto input(_input);

        auto result = downloadTarball(getStrAttr(input.attrs, "url"), {});

        result.accessor->setPathDisplay("«" + input.to_string() + "»");

        if (result.immutableUrl) {
            auto immutableInput = Input::fromURL(*result.immutableUrl);
            // FIXME: would be nice to support arbitrary flakerefs
            // here, e.g. git flakes.
            if (immutableInput.getType() != "tarball")
                throw Error("tarball 'Link' headers that redirect to non-tarball URLs are not supported");
            input = immutableInput;
        }

        if (result.lastModified && !input.attrs.contains("lastModified"))
            input.attrs.insert_or_assign("lastModified", uint64_t(result.lastModified));

        input.attrs.insert_or_assign("narHash",
            getTarballCache()->treeHashToNarHash(result.treeHash).to_string(HashFormat::SRI, true));

        return {result.accessor, input};
    }
};

static auto rTarballInputScheme = OnStartup([] { registerInputScheme(std::make_unique<TarballInputScheme>()); });
static auto rFileInputScheme = OnStartup([] { registerInputScheme(std::make_unique<FileInputScheme>()); });

}<|MERGE_RESOLUTION|>--- conflicted
+++ resolved
@@ -141,24 +141,7 @@
     if (cached && !cached->expired)
         return attrsToResult(cached->infoAttrs);
 
-<<<<<<< HEAD
     auto _res = std::make_shared<Sync<FileTransferResult>>();
-=======
-    if (cached && res.etag != "" && getStrAttr(cached->infoAttrs, "etag") == res.etag) {
-        unpackedStorePath = std::move(cached->storePath);
-        lastModified = getIntAttr(cached->infoAttrs, "lastModified");
-    } else {
-        Path tmpDir = createTempDir();
-        AutoDelete autoDelete(tmpDir, true);
-        unpackTarfile(store->toRealPath(res.storePath), tmpDir);
-        auto members = readDirectory(tmpDir);
-        if (members.size() != 1)
-            throw nix::Error("tarball '%s' contains an unexpected number of top-level files", url);
-        auto topDir = tmpDir + "/" + members.begin()->name;
-        lastModified = lstat(topDir).st_mtime;
-        unpackedStorePath = store->addToStore(name, topDir, FileIngestionMethod::Recursive, HashAlgorithm::SHA256, defaultPathFilter, NoRepair);
-    }
->>>>>>> 82449a45
 
     auto source = sinkToSource([&](Sink & sink) {
         FileTransferRequest req(url);
