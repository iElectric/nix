--- conflicted
+++ resolved
@@ -331,7 +331,6 @@
         return makeResult(infoAttrs, std::move(storePath));
     }
 
-<<<<<<< HEAD
     std::pair<ref<InputAccessor>, Input> getAccessor(ref<Store> store, const Input & _input) const override
     {
         Input input(_input);
@@ -344,14 +343,14 @@
     bool isLocked(const Input & input) const override
     {
         return (bool) input.getRev();
-=======
+    }
+
     std::optional<std::string> getFingerprint(ref<Store> store, const Input & input) const override
     {
         if (auto rev = input.getRev())
             return rev->gitRev();
         else
             return std::nullopt;
->>>>>>> 38844943
     }
 };
 
