#pragma once

#include "source-accessor.hh"
#include "ref.hh"
#include "types.hh"
#include "repair-flag.hh"
<<<<<<< HEAD
#include "hash.hh"
=======
#include "content-address.hh"
>>>>>>> 955bbe53

namespace nix {

MakeError(RestrictedPathError, Error);

struct SourcePath;
class StorePath;
class Store;

<<<<<<< HEAD
struct InputAccessor : public std::enable_shared_from_this<InputAccessor>
{
    const size_t number;

    std::string displayPrefix, displaySuffix;

    std::optional<std::string> fingerprint;

    InputAccessor();

    virtual ~InputAccessor()
    { }

    virtual std::string readFile(const CanonPath & path) = 0;

    virtual bool pathExists(const CanonPath & path) = 0;

    enum Type {
      tRegular, tSymlink, tDirectory,
      /**
        Any other node types that may be encountered on the file system, such as device nodes, sockets, named pipe, and possibly even more exotic things.

        Responsible for `"unknown"` from `builtins.readFileType "/dev/null"`.

        Unlike `DT_UNKNOWN`, this must not be used for deferring the lookup of types.
      */
      tMisc
    };

    struct Stat
=======
struct InputAccessor : SourceAccessor, std::enable_shared_from_this<InputAccessor>
{
    /**
     * Return the maximum last-modified time of the files in this
     * tree, if available.
     */
    virtual std::optional<time_t> getLastModified()
>>>>>>> 955bbe53
    {
        return std::nullopt;
    }

<<<<<<< HEAD
    virtual Stat lstat(const CanonPath & path) = 0;

    std::optional<Stat> maybeLstat(const CanonPath & path);

    typedef std::optional<Type> DirEntry;

    typedef std::map<std::string, DirEntry> DirEntries;

    virtual DirEntries readDirectory(const CanonPath & path) = 0;

    virtual std::string readLink(const CanonPath & path) = 0;

    virtual void dumpPath(
        const CanonPath & path,
        Sink & sink,
        PathFilter & filter = defaultPathFilter);

    Hash hashPath(
        const CanonPath & path,
        PathFilter & filter = defaultPathFilter,
        HashType ht = htSHA256);

    StorePath fetchToStore(
        ref<Store> store,
        const CanonPath & path,
        std::string_view name = "source",
        PathFilter * filter = nullptr,
        RepairFlag repair = NoRepair);

    /* Return a corresponding path in the root filesystem, if
       possible. This is only possible for inputs that are
       materialized in the root filesystem. */
    virtual std::optional<CanonPath> getPhysicalPath(const CanonPath & path)
    { return std::nullopt; }

    bool operator == (const InputAccessor & x) const
    {
        return number == x.number;
    }

    bool operator < (const InputAccessor & x) const
    {
        return number < x.number;
    }

    void setPathDisplay(std::string displayPrefix, std::string displaySuffix = "");

    virtual std::string showPath(const CanonPath & path);

    SourcePath root();

    /* Return the maximum last-modified time of the files in this
       tree, if available. */
    virtual std::optional<time_t> getLastModified()
    {
        return std::nullopt;
    }
};

typedef std::function<RestrictedPathError(const CanonPath & path)> MakeNotAllowedError;

struct SourcePath;

struct MemoryInputAccessor : InputAccessor
{
    virtual SourcePath addFile(CanonPath path, std::string && contents) = 0;
=======
    StorePath fetchToStore(
        ref<Store> store,
        const CanonPath & path,
        std::string_view name = "source",
        FileIngestionMethod method = FileIngestionMethod::Recursive,
        PathFilter * filter = nullptr,
        RepairFlag repair = NoRepair);

    SourcePath root();
>>>>>>> 955bbe53
};

ref<MemoryInputAccessor> makeMemoryInputAccessor();

ref<InputAccessor> makePatchingInputAccessor(
    ref<InputAccessor> next,
    const std::vector<std::string> & patches);
/**
 * An abstraction for accessing source files during
 * evaluation. Currently, it's just a wrapper around `CanonPath` that
 * accesses files in the regular filesystem, but in the future it will
 * support fetching files in other ways.
 */
struct SourcePath
{
    ref<InputAccessor> accessor;
    CanonPath path;

    std::string_view baseName() const;

    /**
     * Construct the parent of this `SourcePath`. Aborts if `this`
     * denotes the root.
     */
    SourcePath parent() const;

    /**
     * If this `SourcePath` denotes a regular file (not a symlink),
     * return its contents; otherwise throw an error.
     */
    std::string readFile() const
    { return accessor->readFile(path); }

    /**
     * Return whether this `SourcePath` denotes a file (of any type)
     * that exists
    */
    bool pathExists() const
    { return accessor->pathExists(path); }

    /**
     * Return stats about this `SourcePath`, or throw an exception if
     * it doesn't exist.
     */
    InputAccessor::Stat lstat() const
    { return accessor->lstat(path); }

    /**
     * Return stats about this `SourcePath`, or std::nullopt if it
     * doesn't exist.
     */
    std::optional<InputAccessor::Stat> maybeLstat() const
    { return accessor->maybeLstat(path); }

    /**
     * If this `SourcePath` denotes a directory (not a symlink),
     * return its directory entries; otherwise throw an error.
     */
    InputAccessor::DirEntries readDirectory() const
    { return accessor->readDirectory(path); }

    /**
     * If this `SourcePath` denotes a symlink, return its target;
     * otherwise throw an error.
     */
    std::string readLink() const
    { return accessor->readLink(path); }

    /**
     * Dump this `SourcePath` to `sink` as a NAR archive.
     */
    void dumpPath(
        Sink & sink,
        PathFilter & filter = defaultPathFilter) const
    { return accessor->dumpPath(path, sink, filter); }

    /**
     * Copy this `SourcePath` to the Nix store.
     */
    StorePath fetchToStore(
        ref<Store> store,
        std::string_view name = "source",
        FileIngestionMethod method = FileIngestionMethod::Recursive,
        PathFilter * filter = nullptr,
        RepairFlag repair = NoRepair) const;

    /**
     * Return the location of this path in the "real" filesystem, if
     * it has a physical location.
     */
    std::optional<CanonPath> getPhysicalPath() const
    { return accessor->getPhysicalPath(path); }

    std::string to_string() const
    { return accessor->showPath(path); }

    /**
     * Append a `CanonPath` to this path.
     */
    SourcePath operator + (const CanonPath & x) const
    { return {accessor, path + x}; }

    /**
     * Append a single component `c` to this path. `c` must not
     * contain a slash. A slash is implicitly added between this path
     * and `c`.
     */
    SourcePath operator + (std::string_view c) const
    {  return {accessor, path + c}; }

    bool operator == (const SourcePath & x) const
    {
        return std::tie(accessor, path) == std::tie(x.accessor, x.path);
    }

    bool operator != (const SourcePath & x) const
    {
        return std::tie(accessor, path) != std::tie(x.accessor, x.path);
    }

    bool operator < (const SourcePath & x) const
    {
        return std::tie(accessor, path) < std::tie(x.accessor, x.path);
    }

    /**
     * Resolve any symlinks in this `SourcePath` (including its
     * parents). The result is a `SourcePath` in which no element is a
     * symlink.
     */
    SourcePath resolveSymlinks() const;
};

std::ostream & operator << (std::ostream & str, const SourcePath & path);

}<|MERGE_RESOLUTION|>--- conflicted
+++ resolved
@@ -4,11 +4,8 @@
 #include "ref.hh"
 #include "types.hh"
 #include "repair-flag.hh"
-<<<<<<< HEAD
+#include "content-address.hh"
 #include "hash.hh"
-=======
-#include "content-address.hh"
->>>>>>> 955bbe53
 
 namespace nix {
 
@@ -18,118 +15,19 @@
 class StorePath;
 class Store;
 
-<<<<<<< HEAD
-struct InputAccessor : public std::enable_shared_from_this<InputAccessor>
+struct InputAccessor : virtual SourceAccessor, std::enable_shared_from_this<InputAccessor>
 {
-    const size_t number;
-
-    std::string displayPrefix, displaySuffix;
-
     std::optional<std::string> fingerprint;
 
-    InputAccessor();
-
-    virtual ~InputAccessor()
-    { }
-
-    virtual std::string readFile(const CanonPath & path) = 0;
-
-    virtual bool pathExists(const CanonPath & path) = 0;
-
-    enum Type {
-      tRegular, tSymlink, tDirectory,
-      /**
-        Any other node types that may be encountered on the file system, such as device nodes, sockets, named pipe, and possibly even more exotic things.
-
-        Responsible for `"unknown"` from `builtins.readFileType "/dev/null"`.
-
-        Unlike `DT_UNKNOWN`, this must not be used for deferring the lookup of types.
-      */
-      tMisc
-    };
-
-    struct Stat
-=======
-struct InputAccessor : SourceAccessor, std::enable_shared_from_this<InputAccessor>
-{
     /**
      * Return the maximum last-modified time of the files in this
      * tree, if available.
      */
     virtual std::optional<time_t> getLastModified()
->>>>>>> 955bbe53
     {
         return std::nullopt;
     }
 
-<<<<<<< HEAD
-    virtual Stat lstat(const CanonPath & path) = 0;
-
-    std::optional<Stat> maybeLstat(const CanonPath & path);
-
-    typedef std::optional<Type> DirEntry;
-
-    typedef std::map<std::string, DirEntry> DirEntries;
-
-    virtual DirEntries readDirectory(const CanonPath & path) = 0;
-
-    virtual std::string readLink(const CanonPath & path) = 0;
-
-    virtual void dumpPath(
-        const CanonPath & path,
-        Sink & sink,
-        PathFilter & filter = defaultPathFilter);
-
-    Hash hashPath(
-        const CanonPath & path,
-        PathFilter & filter = defaultPathFilter,
-        HashType ht = htSHA256);
-
-    StorePath fetchToStore(
-        ref<Store> store,
-        const CanonPath & path,
-        std::string_view name = "source",
-        PathFilter * filter = nullptr,
-        RepairFlag repair = NoRepair);
-
-    /* Return a corresponding path in the root filesystem, if
-       possible. This is only possible for inputs that are
-       materialized in the root filesystem. */
-    virtual std::optional<CanonPath> getPhysicalPath(const CanonPath & path)
-    { return std::nullopt; }
-
-    bool operator == (const InputAccessor & x) const
-    {
-        return number == x.number;
-    }
-
-    bool operator < (const InputAccessor & x) const
-    {
-        return number < x.number;
-    }
-
-    void setPathDisplay(std::string displayPrefix, std::string displaySuffix = "");
-
-    virtual std::string showPath(const CanonPath & path);
-
-    SourcePath root();
-
-    /* Return the maximum last-modified time of the files in this
-       tree, if available. */
-    virtual std::optional<time_t> getLastModified()
-    {
-        return std::nullopt;
-    }
-};
-
-typedef std::function<RestrictedPathError(const CanonPath & path)> MakeNotAllowedError;
-
-struct SourcePath;
-
-struct MemoryInputAccessor : InputAccessor
-{
-    virtual SourcePath addFile(CanonPath path, std::string && contents) = 0;
-=======
     StorePath fetchToStore(
         ref<Store> store,
         const CanonPath & path,
@@ -139,14 +37,14 @@
         RepairFlag repair = NoRepair);
 
     SourcePath root();
->>>>>>> 955bbe53
 };
 
-ref<MemoryInputAccessor> makeMemoryInputAccessor();
+typedef std::function<RestrictedPathError(const CanonPath & path)> MakeNotAllowedError;
 
 ref<InputAccessor> makePatchingInputAccessor(
     ref<InputAccessor> next,
     const std::vector<std::string> & patches);
+
 /**
  * An abstraction for accessing source files during
  * evaluation. Currently, it's just a wrapper around `CanonPath` that
