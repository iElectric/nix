#include "fetchers.hh"
#include "users.hh"
#include "cache.hh"
#include "globals.hh"
#include "tarfile.hh"
#include "store-api.hh"
#include "url-parts.hh"
#include "pathlocks.hh"
#include "processes.hh"
#include "git.hh"
#include "fs-input-accessor.hh"
<<<<<<< HEAD
=======
#include "mounted-input-accessor.hh"
>>>>>>> f450c877
#include "git-utils.hh"

#include "fetch-settings.hh"

#include <regex>
#include <string.h>
#include <sys/time.h>
#include <sys/wait.h>

using namespace std::string_literals;

namespace nix::fetchers {

namespace {

// Explicit initial branch of our bare repo to suppress warnings from new version of git.
// The value itself does not matter, since we always fetch a specific revision or branch.
// It is set with `-c init.defaultBranch=` instead of `--initial-branch=` to stay compatible with
// old version of git, which will ignore unrecognized `-c` options.
const std::string gitInitialBranch = "__nix_dummy_branch";

bool isCacheFileWithinTtl(time_t now, const struct stat & st)
{
    return st.st_mtime + settings.tarballTtl > now;
}

bool touchCacheFile(const Path & path, time_t touch_time)
{
    struct timeval times[2];
    times[0].tv_sec = touch_time;
    times[0].tv_usec = 0;
    times[1].tv_sec = touch_time;
    times[1].tv_usec = 0;

    return lutimes(path.c_str(), times) == 0;
}

Path getCachePath(std::string_view key)
{
    return getCacheDir() + "/nix/gitv3/" +
        hashString(htSHA256, key).to_string(HashFormat::Base32, false);
}

// Returns the name of the HEAD branch.
//
// Returns the head branch name as reported by git ls-remote --symref, e.g., if
// ls-remote returns the output below, "main" is returned based on the ref line.
//
//   ref: refs/heads/main       HEAD
//   ...
std::optional<std::string> readHead(const Path & path)
{
    auto [status, output] = runProgram(RunOptions {
        .program = "git",
        // FIXME: use 'HEAD' to avoid returning all refs
        .args = {"ls-remote", "--symref", path},
        .isInteractive = true,
    });
    if (status != 0) return std::nullopt;

    std::string_view line = output;
    line = line.substr(0, line.find("\n"));
    if (const auto parseResult = git::parseLsRemoteLine(line)) {
        switch (parseResult->kind) {
            case git::LsRemoteRefLine::Kind::Symbolic:
                debug("resolved HEAD ref '%s' for repo '%s'", parseResult->target, path);
                break;
            case git::LsRemoteRefLine::Kind::Object:
                debug("resolved HEAD rev '%s' for repo '%s'", parseResult->target, path);
                break;
        }
        return parseResult->target;
    }
    return std::nullopt;
}

// Persist the HEAD ref from the remote repo in the local cached repo.
bool storeCachedHead(const std::string & actualUrl, const std::string & headRef)
{
    Path cacheDir = getCachePath(actualUrl);
    try {
        runProgram("git", true, { "-C", cacheDir, "--git-dir", ".", "symbolic-ref", "--", "HEAD", headRef });
    } catch (ExecError &e) {
        if (!WIFEXITED(e.status)) throw;
        return false;
    }
    /* No need to touch refs/HEAD, because `git symbolic-ref` updates the mtime. */
    return true;
}

std::optional<std::string> readHeadCached(const std::string & actualUrl)
{
    // Create a cache path to store the branch of the HEAD ref. Append something
    // in front of the URL to prevent collision with the repository itself.
    Path cacheDir = getCachePath(actualUrl);
    Path headRefFile = cacheDir + "/HEAD";

    time_t now = time(0);
    struct stat st;
    std::optional<std::string> cachedRef;
    if (stat(headRefFile.c_str(), &st) == 0) {
        cachedRef = readHead(cacheDir);
        if (cachedRef != std::nullopt &&
            *cachedRef != gitInitialBranch &&
            isCacheFileWithinTtl(now, st))
        {
            debug("using cached HEAD ref '%s' for repo '%s'", *cachedRef, actualUrl);
            return cachedRef;
        }
    }

    auto ref = readHead(actualUrl);
    if (ref) return ref;

    if (cachedRef) {
        // If the cached git ref is expired in fetch() below, and the 'git fetch'
        // fails, it falls back to continuing with the most recent version.
        // This function must behave the same way, so we return the expired
        // cached ref here.
        warn("could not get HEAD ref for repository '%s'; using expired cached ref '%s'", actualUrl, *cachedRef);
        return *cachedRef;
    }

    return std::nullopt;
}

std::vector<PublicKey> getPublicKeys(const Attrs & attrs)
{
<<<<<<< HEAD
    return baseNameOf(path) != ".git";
=======
    std::vector<PublicKey> publicKeys;
    if (attrs.contains("publicKeys")) {
        nlohmann::json publicKeysJson = nlohmann::json::parse(getStrAttr(attrs, "publicKeys"));
        ensureType(publicKeysJson, nlohmann::json::value_t::array);
        publicKeys = publicKeysJson.get<std::vector<PublicKey>>();
    }
    if (attrs.contains("publicKey"))
        publicKeys.push_back(PublicKey{maybeGetStrAttr(attrs, "keytype").value_or("ssh-ed25519"),getStrAttr(attrs, "publicKey")});
    return publicKeys;
>>>>>>> f450c877
}

}  // end namespace

struct GitInputScheme : InputScheme
{
    std::optional<Input> inputFromURL(const ParsedURL & url, bool requireTree) const override
    {
        if (url.scheme != "git" &&
            url.scheme != "git+http" &&
            url.scheme != "git+https" &&
            url.scheme != "git+ssh" &&
            url.scheme != "git+file") return {};

        auto url2(url);
        if (hasPrefix(url2.scheme, "git+")) url2.scheme = std::string(url2.scheme, 4);
        url2.query.clear();

        Attrs attrs;
        attrs.emplace("type", "git");

        for (auto & [name, value] : url.query) {
            if (name == "rev" || name == "ref" || name == "keytype" || name == "publicKey" || name == "publicKeys")
                attrs.emplace(name, value);
            else if (name == "shallow" || name == "submodules" || name == "allRefs" || name == "verifyCommit")
                attrs.emplace(name, Explicit<bool> { value == "1" });
            else
                url2.query.emplace(name, value);
        }

        attrs.emplace("url", url2.to_string());

        return inputFromAttrs(attrs);
    }


    std::string_view schemeName() const override
    {
        return "git";
    }

    StringSet allowedAttrs() const override
    {
        return {
            "url",
            "ref",
            "rev",
            "shallow",
            "submodules",
            "lastModified",
            "revCount",
            "narHash",
            "allRefs",
            "name",
            "dirtyRev",
            "dirtyShortRev",
            "verifyCommit",
            "keytype",
            "publicKey",
            "publicKeys",
        };
    }

    std::optional<Input> inputFromAttrs(const Attrs & attrs) const override
    {
        for (auto & [name, _] : attrs)
            if (name == "verifyCommit"
                || name == "keytype"
                || name == "publicKey"
                || name == "publicKeys")
                experimentalFeatureSettings.require(Xp::VerifiedFetches);

        maybeGetBoolAttr(attrs, "verifyCommit");

        if (auto ref = maybeGetStrAttr(attrs, "ref")) {
            if (std::regex_search(*ref, badGitRefRegex))
                throw BadURL("invalid Git branch/tag name '%s'", *ref);
        }

        Input input;
        input.attrs = attrs;
        auto url = fixGitURL(getStrAttr(attrs, "url"));
        parseURL(url);
        input.attrs["url"] = url;
        getShallowAttr(input);
        getSubmodulesAttr(input);
        getAllRefsAttr(input);
        return input;
    }

    ParsedURL toURL(const Input & input) const override
    {
        auto url = parseURL(getStrAttr(input.attrs, "url"));
        if (url.scheme != "git") url.scheme = "git+" + url.scheme;
        if (auto rev = input.getRev()) url.query.insert_or_assign("rev", rev->gitRev());
        if (auto ref = input.getRef()) url.query.insert_or_assign("ref", *ref);
        if (getShallowAttr(input))
            url.query.insert_or_assign("shallow", "1");
        if (getSubmodulesAttr(input))
            url.query.insert_or_assign("submodules", "1");
        if (maybeGetBoolAttr(input.attrs, "verifyCommit").value_or(false))
            url.query.insert_or_assign("verifyCommit", "1");
        auto publicKeys = getPublicKeys(input.attrs);
        if (publicKeys.size() == 1) {
            url.query.insert_or_assign("keytype", publicKeys.at(0).type);
            url.query.insert_or_assign("publicKey", publicKeys.at(0).key);
        }
        else if (publicKeys.size() > 1)
            url.query.insert_or_assign("publicKeys", publicKeys_to_string(publicKeys));
        return url;
    }

    Input applyOverrides(
        const Input & input,
        std::optional<std::string> ref,
        std::optional<Hash> rev) const override
    {
        auto res(input);
        if (rev) res.attrs.insert_or_assign("rev", rev->gitRev());
        if (ref) res.attrs.insert_or_assign("ref", *ref);
        if (!res.getRef() && res.getRev())
            throw Error("Git input '%s' has a commit hash but no branch/tag name", res.to_string());
        return res;
    }

    void clone(const Input & input, const Path & destDir) const override
    {
        auto repoInfo = getRepoInfo(input);

        Strings args = {"clone"};

        args.push_back(repoInfo.url);

        if (auto ref = input.getRef()) {
            args.push_back("--branch");
            args.push_back(*ref);
        }

        if (input.getRev()) throw UnimplementedError("cloning a specific revision is not implemented");

        args.push_back(destDir);

        runProgram("git", true, args, {}, true);
    }

<<<<<<< HEAD
=======
    std::optional<Path> getSourcePath(const Input & input) const override
    {
        auto repoInfo = getRepoInfo(input);
        if (repoInfo.isLocal) return repoInfo.url;
        return std::nullopt;
    }

>>>>>>> f450c877
    void putFile(
        const Input & input,
        const CanonPath & path,
        std::string_view contents,
        std::optional<std::string> commitMsg) const override
    {
        auto repoInfo = getRepoInfo(input);
        if (!repoInfo.isLocal)
            throw Error("cannot commit '%s' to Git repository '%s' because it's not a working tree", path, input.to_string());

        writeFile((CanonPath(repoInfo.url) + path).abs(), contents);

        runProgram("git", true,
            { "-C", repoInfo.url, "--git-dir", repoInfo.gitDir, "add", "--intent-to-add", "--", std::string(path.rel()) });

        if (commitMsg)
            runProgram("git", true,
                { "-C", repoInfo.url, "--git-dir", repoInfo.gitDir, "commit", std::string(path.rel()), "-m", *commitMsg });
    }

    struct RepoInfo
    {
<<<<<<< HEAD
        bool shallow = false;
        bool submodules = false;
        bool allRefs = false;

        std::string cacheType;

=======
>>>>>>> f450c877
        /* Whether this is a local, non-bare repository. */
        bool isLocal = false;

        /* Working directory info: the complete list of files, and
           whether the working directory is dirty compared to HEAD. */
        GitRepo::WorkdirInfo workdirInfo;

<<<<<<< HEAD
        /* URL of the repo, or its path if isLocal. */
=======
        /* URL of the repo, or its path if isLocal. Never a `file` URL. */
>>>>>>> f450c877
        std::string url;

        void warnDirty() const
        {
            if (workdirInfo.isDirty) {
                if (!fetchSettings.allowDirty)
                    throw Error("Git tree '%s' is dirty", url);

                if (fetchSettings.warnDirty)
                    warn("Git tree '%s' is dirty", url);
            }
        }

        std::string gitDir = ".git";
    };

<<<<<<< HEAD
=======
    bool getShallowAttr(const Input & input) const
    {
        return maybeGetBoolAttr(input.attrs, "shallow").value_or(false);
    }

>>>>>>> f450c877
    bool getSubmodulesAttr(const Input & input) const
    {
        return maybeGetBoolAttr(input.attrs, "submodules").value_or(false);
    }

<<<<<<< HEAD
    RepoInfo getRepoInfo(const Input & input) const
    {
=======
    bool getAllRefsAttr(const Input & input) const
    {
        return maybeGetBoolAttr(input.attrs, "allRefs").value_or(false);
    }

    RepoInfo getRepoInfo(const Input & input) const
    {
>>>>>>> f450c877
        auto checkHashType = [&](const std::optional<Hash> & hash)
        {
            if (hash.has_value() && !(hash->type == htSHA1 || hash->type == htSHA256))
                throw Error("Hash '%s' is not supported by Git. Supported types are sha1 and sha256.", hash->to_string(HashFormat::Base16, true));
        };

        if (auto rev = input.getRev())
            checkHashType(rev);

<<<<<<< HEAD
        RepoInfo repoInfo {
            .shallow = maybeGetBoolAttr(input.attrs, "shallow").value_or(false),
            .submodules = getSubmodulesAttr(input),
            .allRefs = maybeGetBoolAttr(input.attrs, "allRefs").value_or(false)
        };

        repoInfo.cacheType = "git";
        if (repoInfo.shallow) repoInfo.cacheType += "-shallow";
        if (repoInfo.submodules) repoInfo.cacheType += "-submodules";
        if (repoInfo.allRefs) repoInfo.cacheType += "-all-refs";
=======
        RepoInfo repoInfo;
>>>>>>> f450c877

        // file:// URIs are normally not cloned (but otherwise treated the
        // same as remote URIs, i.e. we don't use the working tree or
        // HEAD). Exception: If _NIX_FORCE_HTTP is set, or the repo is a bare git
        // repo, treat as a remote URI to force a clone.
        static bool forceHttp = getEnv("_NIX_FORCE_HTTP") == "1"; // for testing
        auto url = parseURL(getStrAttr(input.attrs, "url"));
        bool isBareRepository = url.scheme == "file" && !pathExists(url.path + "/.git");
        repoInfo.isLocal = url.scheme == "file" && !forceHttp && !isBareRepository;
        repoInfo.url = repoInfo.isLocal ? url.path : url.base;

        // If this is a local directory and no ref or revision is
        // given, then allow the use of an unclean working tree.
        if (!input.getRef() && !input.getRev() && repoInfo.isLocal)
            repoInfo.workdirInfo = GitRepo::openRepo(CanonPath(repoInfo.url))->getWorkdirInfo();

        return repoInfo;
    }

    uint64_t getLastModified(const RepoInfo & repoInfo, const std::string & repoDir, const Hash & rev) const
    {
        Attrs key{{"_what", "gitLastModified"}, {"rev", rev.gitRev()}};

        auto cache = getCache();

        if (auto res = cache->lookup(key))
            return getIntAttr(*res, "lastModified");

        auto lastModified = GitRepo::openRepo(CanonPath(repoDir))->getLastModified(rev);

        cache->upsert(key, Attrs{{"lastModified", lastModified}});
<<<<<<< HEAD

        return lastModified;
    }

    uint64_t getRevCount(const RepoInfo & repoInfo, const std::string & repoDir, const Hash & rev) const
    {
        Attrs key{{"_what", "gitRevCount"}, {"rev", rev.gitRev()}};

        auto cache = getCache();

        if (auto revCountAttrs = cache->lookup(key))
            return getIntAttr(*revCountAttrs, "revCount");

        Activity act(*logger, lvlChatty, actUnknown, fmt("getting Git revision count of '%s'", repoInfo.url));

        auto revCount = GitRepo::openRepo(CanonPath(repoDir))->getRevCount(rev);

        cache->upsert(key, Attrs{{"revCount", revCount}});

        return revCount;
    }

    std::string getDefaultRef(const RepoInfo & repoInfo) const
    {
        auto head = repoInfo.isLocal
            ? GitRepo::openRepo(CanonPath(repoInfo.url))->getWorkdirRef()
            : readHeadCached(repoInfo.url);
        if (!head) {
            warn("could not read HEAD ref from repo at '%s', using 'master'", repoInfo.url);
            return "master";
        }
        return *head;
    }

    static MakeNotAllowedError makeNotAllowedError(std::string url)
    {
        return [url{std::move(url)}](const CanonPath & path) -> RestrictedPathError
        {
            if (nix::pathExists(path.abs()))
                return RestrictedPathError("access to path '%s' is forbidden because it is not under Git control; maybe you should 'git add' it to the repository '%s'?", path, url);
            else
                return RestrictedPathError("path '%s' does not exist in Git repository '%s'", path, url);
        };
    }

    std::pair<ref<InputAccessor>, Input> getAccessorFromCommit(
        ref<Store> store,
        RepoInfo & repoInfo,
        Input && input) const
    {
        assert(!repoInfo.workdirInfo.isDirty);

        auto origRev = input.getRev();

        std::string name = input.getName();

        auto makeResult2 = [&](const Attrs & infoAttrs, ref<InputAccessor> accessor) -> std::pair<ref<InputAccessor>, Input>
        {
            assert(input.getRev());
            assert(!origRev || origRev == input.getRev());
            if (!repoInfo.shallow)
                input.attrs.insert_or_assign("revCount", getIntAttr(infoAttrs, "revCount"));
            input.attrs.insert_or_assign("lastModified", getIntAttr(infoAttrs, "lastModified"));

            accessor->setPathDisplay("«" + input.to_string() + "»");
            return {accessor, std::move(input)};
=======

        return lastModified;
    }

    uint64_t getRevCount(const RepoInfo & repoInfo, const std::string & repoDir, const Hash & rev) const
    {
        Attrs key{{"_what", "gitRevCount"}, {"rev", rev.gitRev()}};

        auto cache = getCache();

        if (auto revCountAttrs = cache->lookup(key))
            return getIntAttr(*revCountAttrs, "revCount");

        Activity act(*logger, lvlChatty, actUnknown, fmt("getting Git revision count of '%s'", repoInfo.url));

        auto revCount = GitRepo::openRepo(CanonPath(repoDir))->getRevCount(rev);

        cache->upsert(key, Attrs{{"revCount", revCount}});

        return revCount;
    }

    std::string getDefaultRef(const RepoInfo & repoInfo) const
    {
        auto head = repoInfo.isLocal
            ? GitRepo::openRepo(CanonPath(repoInfo.url))->getWorkdirRef()
            : readHeadCached(repoInfo.url);
        if (!head) {
            warn("could not read HEAD ref from repo at '%s', using 'master'", repoInfo.url);
            return "master";
        }
        return *head;
    }

    static MakeNotAllowedError makeNotAllowedError(std::string url)
    {
        return [url{std::move(url)}](const CanonPath & path) -> RestrictedPathError
        {
            if (nix::pathExists(path.abs()))
                return RestrictedPathError("access to path '%s' is forbidden because it is not under Git control; maybe you should 'git add' it to the repository '%s'?", path, url);
            else
                return RestrictedPathError("path '%s' does not exist in Git repository '%s'", path, url);
>>>>>>> f450c877
        };
    }

<<<<<<< HEAD
        auto makeResult = [&](const Attrs & infoAttrs, const StorePath & storePath) -> std::pair<ref<InputAccessor>, Input>
        {
            // FIXME: remove?
            //input.attrs.erase("narHash");
            auto narHash = store->queryPathInfo(storePath)->narHash;
            input.attrs.insert_or_assign("narHash", narHash.to_string(HashFormat::SRI, true));

            auto accessor = makeStorePathAccessor(store, storePath, makeNotAllowedError(repoInfo.url));

            return makeResult2(infoAttrs, accessor);
        };

        auto originalRef = input.getRef();
        auto ref = originalRef ? *originalRef : getDefaultRef(repoInfo);
        input.attrs.insert_or_assign("ref", ref);
=======
    void verifyCommit(const Input & input, std::shared_ptr<GitRepo> repo) const
    {
        auto publicKeys = getPublicKeys(input.attrs);
        auto verifyCommit = maybeGetBoolAttr(input.attrs, "verifyCommit").value_or(!publicKeys.empty());

        if (verifyCommit) {
            if (input.getRev() && repo)
                repo->verifyCommit(*input.getRev(), publicKeys);
            else
                throw Error("commit verification is required for Git repository '%s', but it's dirty", input.to_string());
        }
    }

    std::pair<ref<InputAccessor>, Input> getAccessorFromCommit(
        ref<Store> store,
        RepoInfo & repoInfo,
        Input && input) const
    {
        assert(!repoInfo.workdirInfo.isDirty);

        auto origRev = input.getRev();

        std::string name = input.getName();
>>>>>>> f450c877

        auto originalRef = input.getRef();
        auto ref = originalRef ? *originalRef : getDefaultRef(repoInfo);
        input.attrs.insert_or_assign("ref", ref);

<<<<<<< HEAD
=======
        Path repoDir;

>>>>>>> f450c877
        if (repoInfo.isLocal) {
            repoDir = repoInfo.url;
            if (!input.getRev())
                input.attrs.insert_or_assign("rev", GitRepo::openRepo(CanonPath(repoDir))->resolveRef(ref).gitRev());
        } else {
            Path cacheDir = getCachePath(repoInfo.url);
            repoDir = cacheDir;
            repoInfo.gitDir = ".";

            createDirs(dirOf(cacheDir));
            PathLocks cacheDirLock({cacheDir});

            auto repo = GitRepo::openRepo(CanonPath(cacheDir), true, true);

            Path localRefFile =
                ref.compare(0, 5, "refs/") == 0
                ? cacheDir + "/" + ref
                : cacheDir + "/refs/heads/" + ref;

            bool doFetch;
            time_t now = time(0);

            /* If a rev was specified, we need to fetch if it's not in the
               repo. */
            if (auto rev = input.getRev()) {
                doFetch = !repo->hasObject(*rev);
            } else {
<<<<<<< HEAD
                if (repoInfo.allRefs) {
=======
                if (getAllRefsAttr(input)) {
>>>>>>> f450c877
                    doFetch = true;
                } else {
                    /* If the local ref is older than ‘tarball-ttl’ seconds, do a
                       git fetch to update the local ref to the remote ref. */
                    struct stat st;
                    doFetch = stat(localRefFile.c_str(), &st) != 0 ||
                        !isCacheFileWithinTtl(now, st);
                }
            }

            if (doFetch) {
<<<<<<< HEAD
                Activity act(*logger, lvlTalkative, actUnknown, fmt("fetching Git repository '%s'", repoInfo.url));

                try {
                    auto fetchRef = repoInfo.allRefs
=======
                try {
                    auto fetchRef = getAllRefsAttr(input)
>>>>>>> f450c877
                        ? "refs/*"
                        : ref.compare(0, 5, "refs/") == 0
                        ? ref
                        : ref == "HEAD"
                        ? ref
                        : "refs/heads/" + ref;

<<<<<<< HEAD
                    repo->fetch(repoInfo.url, fmt("%s:%s", fetchRef, fetchRef));
=======
                    repo->fetch(repoInfo.url, fmt("%s:%s", fetchRef, fetchRef), getShallowAttr(input));
>>>>>>> f450c877
                } catch (Error & e) {
                    if (!pathExists(localRefFile)) throw;
                    logError(e.info());
                    warn("could not update local clone of Git repository '%s'; continuing with the most recent version", repoInfo.url);
                }

                if (!touchCacheFile(localRefFile, now))
                    warn("could not update mtime for file '%s': %s", localRefFile, strerror(errno));
                if (!originalRef && !storeCachedHead(repoInfo.url, ref))
                    warn("could not update cached head '%s' for '%s'", ref, repoInfo.url);
            }

            if (auto rev = input.getRev()) {
                if (!repo->hasObject(*rev))
                    throw Error(
                        "Cannot find Git revision '%s' in ref '%s' of repository '%s'! "
                        "Please make sure that the " ANSI_BOLD "rev" ANSI_NORMAL " exists on the "
                        ANSI_BOLD "ref" ANSI_NORMAL " you've specified or add " ANSI_BOLD
                        "allRefs = true;" ANSI_NORMAL " to " ANSI_BOLD "fetchGit" ANSI_NORMAL ".",
                        rev->gitRev(),
                        ref,
                        repoInfo.url
                        );
            } else
                input.attrs.insert_or_assign("rev", Hash::parseAny(chomp(readFile(localRefFile)), htSHA1).gitRev());

            // cache dir lock is removed at scope end; we will only use read-only operations on specific revisions in the remainder
        }

<<<<<<< HEAD
        auto isShallow = GitRepo::openRepo(CanonPath(repoDir))->isShallow();

        if (isShallow && !repoInfo.shallow)
            throw Error("'%s' is a shallow Git repository, but shallow repositories are only allowed when `shallow = true;` is specified", repoInfo.url);

        // FIXME: check whether rev is an ancestor of ref?

        auto rev = *input.getRev();

        Attrs infoAttrs({
            {"rev", rev.gitRev()},
            {"lastModified", getLastModified(repoInfo, repoDir, rev)},
        });

        if (!repoInfo.shallow)
            infoAttrs.insert_or_assign("revCount",
                getRevCount(repoInfo, repoDir, rev));

        printTalkative("using revision %s of repo '%s'", rev.gitRev(), repoInfo.url);

        if (!repoInfo.submodules) {
            auto accessor = GitRepo::openRepo(CanonPath(repoDir))->getAccessor(rev);
            return makeResult2(infoAttrs, accessor);
        }

        else {
            Path tmpDir = createTempDir();
            AutoDelete delTmpDir(tmpDir, true);
            PathFilter filter = defaultPathFilter;

            Activity act(*logger, lvlChatty, actUnknown, fmt("copying Git tree '%s' to the store", input.to_string()));

            Path tmpGitDir = createTempDir();
            AutoDelete delTmpGitDir(tmpGitDir, true);
=======
        auto repo = GitRepo::openRepo(CanonPath(repoDir));

        auto isShallow = repo->isShallow();

        if (isShallow && !getShallowAttr(input))
            throw Error("'%s' is a shallow Git repository, but shallow repositories are only allowed when `shallow = true;` is specified", repoInfo.url);

        // FIXME: check whether rev is an ancestor of ref?

        auto rev = *input.getRev();

        Attrs infoAttrs({
            {"rev", rev.gitRev()},
            {"lastModified", getLastModified(repoInfo, repoDir, rev)},
        });

        if (!getShallowAttr(input))
            infoAttrs.insert_or_assign("revCount",
                getRevCount(repoInfo, repoDir, rev));

        printTalkative("using revision %s of repo '%s'", rev.gitRev(), repoInfo.url);

        verifyCommit(input, repo);

        auto accessor = repo->getAccessor(rev);

        /* If the repo has submodules, fetch them and return a mounted
           input accessor consisting of the accessor for the top-level
           repo and the accessors for the submodules. */
        if (getSubmodulesAttr(input)) {
            std::map<CanonPath, nix::ref<InputAccessor>> mounts;

            for (auto & [submodule, submoduleRev] : repo->getSubmodules(rev)) {
                auto resolved = repo->resolveSubmoduleUrl(submodule.url, repoInfo.url);
                debug("Git submodule %s: %s %s %s -> %s",
                    submodule.path, submodule.url, submodule.branch, submoduleRev.gitRev(), resolved);
                fetchers::Attrs attrs;
                attrs.insert_or_assign("type", "git");
                attrs.insert_or_assign("url", resolved);
                if (submodule.branch != "")
                    attrs.insert_or_assign("ref", submodule.branch);
                attrs.insert_or_assign("rev", submoduleRev.gitRev());
                auto submoduleInput = fetchers::Input::fromAttrs(std::move(attrs));
                auto [submoduleAccessor, submoduleInput2] =
                    submoduleInput.getAccessor(store);
                mounts.insert_or_assign(submodule.path, submoduleAccessor);
            }

            if (!mounts.empty()) {
                mounts.insert_or_assign(CanonPath::root, accessor);
                accessor = makeMountedInputAccessor(std::move(mounts));
            }
        }

        assert(!origRev || origRev == rev);
        if (!getShallowAttr(input))
            input.attrs.insert_or_assign("revCount", getIntAttr(infoAttrs, "revCount"));
        input.attrs.insert_or_assign("lastModified", getIntAttr(infoAttrs, "lastModified"));
>>>>>>> f450c877

        return {accessor, std::move(input)};
    }

    std::pair<ref<InputAccessor>, Input> getAccessorFromWorkdir(
        ref<Store> store,
        RepoInfo & repoInfo,
        Input && input) const
    {
        if (getSubmodulesAttr(input))
            /* Create mountpoints for the submodules. */
            for (auto & submodule : repoInfo.workdirInfo.submodules)
                repoInfo.workdirInfo.files.insert(submodule.path);

        ref<InputAccessor> accessor =
            makeFSInputAccessor(CanonPath(repoInfo.url), repoInfo.workdirInfo.files, makeNotAllowedError(repoInfo.url));

        /* If the repo has submodules, return a mounted input accessor
           consisting of the accessor for the top-level repo and the
           accessors for the submodule workdirs. */
        if (getSubmodulesAttr(input) && !repoInfo.workdirInfo.submodules.empty()) {
            std::map<CanonPath, nix::ref<InputAccessor>> mounts;

            for (auto & submodule : repoInfo.workdirInfo.submodules) {
                auto submodulePath = CanonPath(repoInfo.url) + submodule.path;
                fetchers::Attrs attrs;
                attrs.insert_or_assign("type", "git");
                attrs.insert_or_assign("url", submodulePath.abs());
                auto submoduleInput = fetchers::Input::fromAttrs(std::move(attrs));
                auto [submoduleAccessor, submoduleInput2] =
                    submoduleInput.getAccessor(store);

                /* If the submodule is dirty, mark this repo dirty as
                   well. */
                if (!submoduleInput2.getRev())
                    repoInfo.workdirInfo.isDirty = true;

                mounts.insert_or_assign(submodule.path, submoduleAccessor);
            }

<<<<<<< HEAD
            runProgram("git", true, { "-C", tmpDir, "checkout", "--quiet", rev.gitRev() });

            /* Ensure that we use the correct origin for fetching
               submodules. This matters for submodules with relative
               URLs. */
            if (repoInfo.isLocal) {
                writeFile(tmpGitDir + "/config", readFile(repoDir + "/" + repoInfo.gitDir + "/config"));

                /* Restore the config.bare setting we may have just
                   copied erroneously from the user's repo. */
                runProgram("git", true, { "-C", tmpDir, "config", "core.bare", "false" });
            } else
                runProgram("git", true, { "-C", tmpDir, "config", "remote.origin.url", repoInfo.url });

            /* As an optimisation, copy the modules directory of the
               source repo if it exists. */
            auto modulesPath = repoDir + "/" + repoInfo.gitDir + "/modules";
            if (pathExists(modulesPath)) {
                Activity act(*logger, lvlTalkative, actUnknown, fmt("copying submodules of '%s'", repoInfo.url));
                runProgram("cp", true, { "-R", "--", modulesPath, tmpGitDir + "/modules" });
            }

            {
                Activity act(*logger, lvlTalkative, actUnknown, fmt("fetching submodules of '%s'", repoInfo.url));
                runProgram("git", true, { "-C", tmpDir, "submodule", "--quiet", "update", "--init", "--recursive" }, {}, true);
            }

            filter = isNotDotGitDirectory;

            auto storePath = store->addToStore(name, tmpDir, FileIngestionMethod::Recursive, htSHA256, filter);

            return makeResult(infoAttrs, std::move(storePath));
        }
    }

    std::pair<ref<InputAccessor>, Input> getAccessorFromWorkdir(
        RepoInfo & repoInfo,
        Input && input) const
    {
        if (!repoInfo.workdirInfo.isDirty) {
            if (auto ref = GitRepo::openRepo(CanonPath(repoInfo.url))->getWorkdirRef())
                input.attrs.insert_or_assign("ref", *ref);

            auto rev = repoInfo.workdirInfo.headRev.value();

            input.attrs.insert_or_assign("rev", rev.gitRev());

            input.attrs.insert_or_assign("revCount", getRevCount(repoInfo, repoInfo.url, rev));
=======
            mounts.insert_or_assign(CanonPath::root, accessor);
            accessor = makeMountedInputAccessor(std::move(mounts));
        }

        if (!repoInfo.workdirInfo.isDirty) {
            auto repo = GitRepo::openRepo(CanonPath(repoInfo.url));

            if (auto ref = repo->getWorkdirRef())
                input.attrs.insert_or_assign("ref", *ref);

            auto rev = repoInfo.workdirInfo.headRev.value();

            input.attrs.insert_or_assign("rev", rev.gitRev());
            input.attrs.insert_or_assign("revCount", getRevCount(repoInfo, repoInfo.url, rev));

            verifyCommit(input, repo);
>>>>>>> f450c877
        } else {
            repoInfo.warnDirty();

            if (repoInfo.workdirInfo.headRev) {
                input.attrs.insert_or_assign("dirtyRev",
                    repoInfo.workdirInfo.headRev->gitRev() + "-dirty");
                input.attrs.insert_or_assign("dirtyShortRev",
                    repoInfo.workdirInfo.headRev->gitShortRev() + "-dirty");
            }
<<<<<<< HEAD
=======

            verifyCommit(input, nullptr);
>>>>>>> f450c877
        }

        input.attrs.insert_or_assign(
            "lastModified",
            repoInfo.workdirInfo.headRev
            ? getLastModified(repoInfo, repoInfo.url, *repoInfo.workdirInfo.headRev)
            : 0);

<<<<<<< HEAD
        return {
            makeFSInputAccessor(CanonPath(repoInfo.url), repoInfo.workdirInfo.files, makeNotAllowedError(repoInfo.url)),
            std::move(input)
        };
    }

    std::pair<ref<InputAccessor>, Input> getAccessor(ref<Store> store, const Input & _input) const override
    {
        Input input(_input);

        auto repoInfo = getRepoInfo(input);

        if (input.getRef() || input.getRev() || !repoInfo.isLocal)
            return getAccessorFromCommit(store, repoInfo, std::move(input));
        else
            return getAccessorFromWorkdir(repoInfo, std::move(input));
    }

    bool isLocked(const Input & input) const override
    {
        return (bool) input.getRev();
=======
        input.locked = true; // FIXME

        return {accessor, std::move(input)};
    }

    std::pair<ref<InputAccessor>, Input> getAccessor(ref<Store> store, const Input & _input) const override
    {
        Input input(_input);

        auto repoInfo = getRepoInfo(input);

        return
            input.getRef() || input.getRev() || !repoInfo.isLocal
            ? getAccessorFromCommit(store, repoInfo, std::move(input))
            : getAccessorFromWorkdir(store, repoInfo, std::move(input));
>>>>>>> f450c877
    }

    std::optional<std::string> getFingerprint(ref<Store> store, const Input & input) const override
    {
        if (auto rev = input.getRev()) {
            return fmt("%s;%s", rev->gitRev(), getSubmodulesAttr(input) ? "1" : "0");
        } else
            return std::nullopt;
    }

};

static auto rGitInputScheme = OnStartup([] { registerInputScheme(std::make_unique<GitInputScheme>()); });

}<|MERGE_RESOLUTION|>--- conflicted
+++ resolved
@@ -9,10 +9,7 @@
 #include "processes.hh"
 #include "git.hh"
 #include "fs-input-accessor.hh"
-<<<<<<< HEAD
-=======
 #include "mounted-input-accessor.hh"
->>>>>>> f450c877
 #include "git-utils.hh"
 
 #include "fetch-settings.hh"
@@ -141,9 +138,6 @@
 
 std::vector<PublicKey> getPublicKeys(const Attrs & attrs)
 {
-<<<<<<< HEAD
-    return baseNameOf(path) != ".git";
-=======
     std::vector<PublicKey> publicKeys;
     if (attrs.contains("publicKeys")) {
         nlohmann::json publicKeysJson = nlohmann::json::parse(getStrAttr(attrs, "publicKeys"));
@@ -153,7 +147,6 @@
     if (attrs.contains("publicKey"))
         publicKeys.push_back(PublicKey{maybeGetStrAttr(attrs, "keytype").value_or("ssh-ed25519"),getStrAttr(attrs, "publicKey")});
     return publicKeys;
->>>>>>> f450c877
 }
 
 }  // end namespace
@@ -299,16 +292,6 @@
         runProgram("git", true, args, {}, true);
     }
 
-<<<<<<< HEAD
-=======
-    std::optional<Path> getSourcePath(const Input & input) const override
-    {
-        auto repoInfo = getRepoInfo(input);
-        if (repoInfo.isLocal) return repoInfo.url;
-        return std::nullopt;
-    }
-
->>>>>>> f450c877
     void putFile(
         const Input & input,
         const CanonPath & path,
@@ -331,15 +314,6 @@
 
     struct RepoInfo
     {
-<<<<<<< HEAD
-        bool shallow = false;
-        bool submodules = false;
-        bool allRefs = false;
-
-        std::string cacheType;
-
-=======
->>>>>>> f450c877
         /* Whether this is a local, non-bare repository. */
         bool isLocal = false;
 
@@ -347,11 +321,7 @@
            whether the working directory is dirty compared to HEAD. */
         GitRepo::WorkdirInfo workdirInfo;
 
-<<<<<<< HEAD
-        /* URL of the repo, or its path if isLocal. */
-=======
         /* URL of the repo, or its path if isLocal. Never a `file` URL. */
->>>>>>> f450c877
         std::string url;
 
         void warnDirty() const
@@ -368,31 +338,23 @@
         std::string gitDir = ".git";
     };
 
-<<<<<<< HEAD
-=======
     bool getShallowAttr(const Input & input) const
     {
         return maybeGetBoolAttr(input.attrs, "shallow").value_or(false);
     }
 
->>>>>>> f450c877
     bool getSubmodulesAttr(const Input & input) const
     {
         return maybeGetBoolAttr(input.attrs, "submodules").value_or(false);
     }
 
-<<<<<<< HEAD
+    bool getAllRefsAttr(const Input & input) const
+    {
+        return maybeGetBoolAttr(input.attrs, "allRefs").value_or(false);
+    }
+
     RepoInfo getRepoInfo(const Input & input) const
     {
-=======
-    bool getAllRefsAttr(const Input & input) const
-    {
-        return maybeGetBoolAttr(input.attrs, "allRefs").value_or(false);
-    }
-
-    RepoInfo getRepoInfo(const Input & input) const
-    {
->>>>>>> f450c877
         auto checkHashType = [&](const std::optional<Hash> & hash)
         {
             if (hash.has_value() && !(hash->type == htSHA1 || hash->type == htSHA256))
@@ -402,20 +364,7 @@
         if (auto rev = input.getRev())
             checkHashType(rev);
 
-<<<<<<< HEAD
-        RepoInfo repoInfo {
-            .shallow = maybeGetBoolAttr(input.attrs, "shallow").value_or(false),
-            .submodules = getSubmodulesAttr(input),
-            .allRefs = maybeGetBoolAttr(input.attrs, "allRefs").value_or(false)
-        };
-
-        repoInfo.cacheType = "git";
-        if (repoInfo.shallow) repoInfo.cacheType += "-shallow";
-        if (repoInfo.submodules) repoInfo.cacheType += "-submodules";
-        if (repoInfo.allRefs) repoInfo.cacheType += "-all-refs";
-=======
         RepoInfo repoInfo;
->>>>>>> f450c877
 
         // file:// URIs are normally not cloned (but otherwise treated the
         // same as remote URIs, i.e. we don't use the working tree or
@@ -447,7 +396,6 @@
         auto lastModified = GitRepo::openRepo(CanonPath(repoDir))->getLastModified(rev);
 
         cache->upsert(key, Attrs{{"lastModified", lastModified}});
-<<<<<<< HEAD
 
         return lastModified;
     }
@@ -493,91 +441,6 @@
         };
     }
 
-    std::pair<ref<InputAccessor>, Input> getAccessorFromCommit(
-        ref<Store> store,
-        RepoInfo & repoInfo,
-        Input && input) const
-    {
-        assert(!repoInfo.workdirInfo.isDirty);
-
-        auto origRev = input.getRev();
-
-        std::string name = input.getName();
-
-        auto makeResult2 = [&](const Attrs & infoAttrs, ref<InputAccessor> accessor) -> std::pair<ref<InputAccessor>, Input>
-        {
-            assert(input.getRev());
-            assert(!origRev || origRev == input.getRev());
-            if (!repoInfo.shallow)
-                input.attrs.insert_or_assign("revCount", getIntAttr(infoAttrs, "revCount"));
-            input.attrs.insert_or_assign("lastModified", getIntAttr(infoAttrs, "lastModified"));
-
-            accessor->setPathDisplay("«" + input.to_string() + "»");
-            return {accessor, std::move(input)};
-=======
-
-        return lastModified;
-    }
-
-    uint64_t getRevCount(const RepoInfo & repoInfo, const std::string & repoDir, const Hash & rev) const
-    {
-        Attrs key{{"_what", "gitRevCount"}, {"rev", rev.gitRev()}};
-
-        auto cache = getCache();
-
-        if (auto revCountAttrs = cache->lookup(key))
-            return getIntAttr(*revCountAttrs, "revCount");
-
-        Activity act(*logger, lvlChatty, actUnknown, fmt("getting Git revision count of '%s'", repoInfo.url));
-
-        auto revCount = GitRepo::openRepo(CanonPath(repoDir))->getRevCount(rev);
-
-        cache->upsert(key, Attrs{{"revCount", revCount}});
-
-        return revCount;
-    }
-
-    std::string getDefaultRef(const RepoInfo & repoInfo) const
-    {
-        auto head = repoInfo.isLocal
-            ? GitRepo::openRepo(CanonPath(repoInfo.url))->getWorkdirRef()
-            : readHeadCached(repoInfo.url);
-        if (!head) {
-            warn("could not read HEAD ref from repo at '%s', using 'master'", repoInfo.url);
-            return "master";
-        }
-        return *head;
-    }
-
-    static MakeNotAllowedError makeNotAllowedError(std::string url)
-    {
-        return [url{std::move(url)}](const CanonPath & path) -> RestrictedPathError
-        {
-            if (nix::pathExists(path.abs()))
-                return RestrictedPathError("access to path '%s' is forbidden because it is not under Git control; maybe you should 'git add' it to the repository '%s'?", path, url);
-            else
-                return RestrictedPathError("path '%s' does not exist in Git repository '%s'", path, url);
->>>>>>> f450c877
-        };
-    }
-
-<<<<<<< HEAD
-        auto makeResult = [&](const Attrs & infoAttrs, const StorePath & storePath) -> std::pair<ref<InputAccessor>, Input>
-        {
-            // FIXME: remove?
-            //input.attrs.erase("narHash");
-            auto narHash = store->queryPathInfo(storePath)->narHash;
-            input.attrs.insert_or_assign("narHash", narHash.to_string(HashFormat::SRI, true));
-
-            auto accessor = makeStorePathAccessor(store, storePath, makeNotAllowedError(repoInfo.url));
-
-            return makeResult2(infoAttrs, accessor);
-        };
-
-        auto originalRef = input.getRef();
-        auto ref = originalRef ? *originalRef : getDefaultRef(repoInfo);
-        input.attrs.insert_or_assign("ref", ref);
-=======
     void verifyCommit(const Input & input, std::shared_ptr<GitRepo> repo) const
     {
         auto publicKeys = getPublicKeys(input.attrs);
@@ -601,17 +464,13 @@
         auto origRev = input.getRev();
 
         std::string name = input.getName();
->>>>>>> f450c877
 
         auto originalRef = input.getRef();
         auto ref = originalRef ? *originalRef : getDefaultRef(repoInfo);
         input.attrs.insert_or_assign("ref", ref);
 
-<<<<<<< HEAD
-=======
         Path repoDir;
 
->>>>>>> f450c877
         if (repoInfo.isLocal) {
             repoDir = repoInfo.url;
             if (!input.getRev())
@@ -639,11 +498,7 @@
             if (auto rev = input.getRev()) {
                 doFetch = !repo->hasObject(*rev);
             } else {
-<<<<<<< HEAD
-                if (repoInfo.allRefs) {
-=======
                 if (getAllRefsAttr(input)) {
->>>>>>> f450c877
                     doFetch = true;
                 } else {
                     /* If the local ref is older than ‘tarball-ttl’ seconds, do a
@@ -655,15 +510,8 @@
             }
 
             if (doFetch) {
-<<<<<<< HEAD
-                Activity act(*logger, lvlTalkative, actUnknown, fmt("fetching Git repository '%s'", repoInfo.url));
-
-                try {
-                    auto fetchRef = repoInfo.allRefs
-=======
                 try {
                     auto fetchRef = getAllRefsAttr(input)
->>>>>>> f450c877
                         ? "refs/*"
                         : ref.compare(0, 5, "refs/") == 0
                         ? ref
@@ -671,11 +519,7 @@
                         ? ref
                         : "refs/heads/" + ref;
 
-<<<<<<< HEAD
-                    repo->fetch(repoInfo.url, fmt("%s:%s", fetchRef, fetchRef));
-=======
                     repo->fetch(repoInfo.url, fmt("%s:%s", fetchRef, fetchRef), getShallowAttr(input));
->>>>>>> f450c877
                 } catch (Error & e) {
                     if (!pathExists(localRefFile)) throw;
                     logError(e.info());
@@ -705,10 +549,11 @@
             // cache dir lock is removed at scope end; we will only use read-only operations on specific revisions in the remainder
         }
 
-<<<<<<< HEAD
-        auto isShallow = GitRepo::openRepo(CanonPath(repoDir))->isShallow();
-
-        if (isShallow && !repoInfo.shallow)
+        auto repo = GitRepo::openRepo(CanonPath(repoDir));
+
+        auto isShallow = repo->isShallow();
+
+        if (isShallow && !getShallowAttr(input))
             throw Error("'%s' is a shallow Git repository, but shallow repositories are only allowed when `shallow = true;` is specified", repoInfo.url);
 
         // FIXME: check whether rev is an ancestor of ref?
@@ -720,43 +565,6 @@
             {"lastModified", getLastModified(repoInfo, repoDir, rev)},
         });
 
-        if (!repoInfo.shallow)
-            infoAttrs.insert_or_assign("revCount",
-                getRevCount(repoInfo, repoDir, rev));
-
-        printTalkative("using revision %s of repo '%s'", rev.gitRev(), repoInfo.url);
-
-        if (!repoInfo.submodules) {
-            auto accessor = GitRepo::openRepo(CanonPath(repoDir))->getAccessor(rev);
-            return makeResult2(infoAttrs, accessor);
-        }
-
-        else {
-            Path tmpDir = createTempDir();
-            AutoDelete delTmpDir(tmpDir, true);
-            PathFilter filter = defaultPathFilter;
-
-            Activity act(*logger, lvlChatty, actUnknown, fmt("copying Git tree '%s' to the store", input.to_string()));
-
-            Path tmpGitDir = createTempDir();
-            AutoDelete delTmpGitDir(tmpGitDir, true);
-=======
-        auto repo = GitRepo::openRepo(CanonPath(repoDir));
-
-        auto isShallow = repo->isShallow();
-
-        if (isShallow && !getShallowAttr(input))
-            throw Error("'%s' is a shallow Git repository, but shallow repositories are only allowed when `shallow = true;` is specified", repoInfo.url);
-
-        // FIXME: check whether rev is an ancestor of ref?
-
-        auto rev = *input.getRev();
-
-        Attrs infoAttrs({
-            {"rev", rev.gitRev()},
-            {"lastModified", getLastModified(repoInfo, repoDir, rev)},
-        });
-
         if (!getShallowAttr(input))
             infoAttrs.insert_or_assign("revCount",
                 getRevCount(repoInfo, repoDir, rev));
@@ -766,6 +574,8 @@
         verifyCommit(input, repo);
 
         auto accessor = repo->getAccessor(rev);
+
+        accessor->setPathDisplay("«" + input.to_string() + "»");
 
         /* If the repo has submodules, fetch them and return a mounted
            input accessor consisting of the accessor for the top-level
@@ -799,7 +609,6 @@
         if (!getShallowAttr(input))
             input.attrs.insert_or_assign("revCount", getIntAttr(infoAttrs, "revCount"));
         input.attrs.insert_or_assign("lastModified", getIntAttr(infoAttrs, "lastModified"));
->>>>>>> f450c877
 
         return {accessor, std::move(input)};
     }
@@ -840,56 +649,6 @@
                 mounts.insert_or_assign(submodule.path, submoduleAccessor);
             }
 
-<<<<<<< HEAD
-            runProgram("git", true, { "-C", tmpDir, "checkout", "--quiet", rev.gitRev() });
-
-            /* Ensure that we use the correct origin for fetching
-               submodules. This matters for submodules with relative
-               URLs. */
-            if (repoInfo.isLocal) {
-                writeFile(tmpGitDir + "/config", readFile(repoDir + "/" + repoInfo.gitDir + "/config"));
-
-                /* Restore the config.bare setting we may have just
-                   copied erroneously from the user's repo. */
-                runProgram("git", true, { "-C", tmpDir, "config", "core.bare", "false" });
-            } else
-                runProgram("git", true, { "-C", tmpDir, "config", "remote.origin.url", repoInfo.url });
-
-            /* As an optimisation, copy the modules directory of the
-               source repo if it exists. */
-            auto modulesPath = repoDir + "/" + repoInfo.gitDir + "/modules";
-            if (pathExists(modulesPath)) {
-                Activity act(*logger, lvlTalkative, actUnknown, fmt("copying submodules of '%s'", repoInfo.url));
-                runProgram("cp", true, { "-R", "--", modulesPath, tmpGitDir + "/modules" });
-            }
-
-            {
-                Activity act(*logger, lvlTalkative, actUnknown, fmt("fetching submodules of '%s'", repoInfo.url));
-                runProgram("git", true, { "-C", tmpDir, "submodule", "--quiet", "update", "--init", "--recursive" }, {}, true);
-            }
-
-            filter = isNotDotGitDirectory;
-
-            auto storePath = store->addToStore(name, tmpDir, FileIngestionMethod::Recursive, htSHA256, filter);
-
-            return makeResult(infoAttrs, std::move(storePath));
-        }
-    }
-
-    std::pair<ref<InputAccessor>, Input> getAccessorFromWorkdir(
-        RepoInfo & repoInfo,
-        Input && input) const
-    {
-        if (!repoInfo.workdirInfo.isDirty) {
-            if (auto ref = GitRepo::openRepo(CanonPath(repoInfo.url))->getWorkdirRef())
-                input.attrs.insert_or_assign("ref", *ref);
-
-            auto rev = repoInfo.workdirInfo.headRev.value();
-
-            input.attrs.insert_or_assign("rev", rev.gitRev());
-
-            input.attrs.insert_or_assign("revCount", getRevCount(repoInfo, repoInfo.url, rev));
-=======
             mounts.insert_or_assign(CanonPath::root, accessor);
             accessor = makeMountedInputAccessor(std::move(mounts));
         }
@@ -906,7 +665,6 @@
             input.attrs.insert_or_assign("revCount", getRevCount(repoInfo, repoInfo.url, rev));
 
             verifyCommit(input, repo);
->>>>>>> f450c877
         } else {
             repoInfo.warnDirty();
 
@@ -916,11 +674,8 @@
                 input.attrs.insert_or_assign("dirtyShortRev",
                     repoInfo.workdirInfo.headRev->gitShortRev() + "-dirty");
             }
-<<<<<<< HEAD
-=======
 
             verifyCommit(input, nullptr);
->>>>>>> f450c877
         }
 
         input.attrs.insert_or_assign(
@@ -929,31 +684,6 @@
             ? getLastModified(repoInfo, repoInfo.url, *repoInfo.workdirInfo.headRev)
             : 0);
 
-<<<<<<< HEAD
-        return {
-            makeFSInputAccessor(CanonPath(repoInfo.url), repoInfo.workdirInfo.files, makeNotAllowedError(repoInfo.url)),
-            std::move(input)
-        };
-    }
-
-    std::pair<ref<InputAccessor>, Input> getAccessor(ref<Store> store, const Input & _input) const override
-    {
-        Input input(_input);
-
-        auto repoInfo = getRepoInfo(input);
-
-        if (input.getRef() || input.getRev() || !repoInfo.isLocal)
-            return getAccessorFromCommit(store, repoInfo, std::move(input));
-        else
-            return getAccessorFromWorkdir(repoInfo, std::move(input));
-    }
-
-    bool isLocked(const Input & input) const override
-    {
-        return (bool) input.getRev();
-=======
-        input.locked = true; // FIXME
-
         return {accessor, std::move(input)};
     }
 
@@ -967,7 +697,11 @@
             input.getRef() || input.getRev() || !repoInfo.isLocal
             ? getAccessorFromCommit(store, repoInfo, std::move(input))
             : getAccessorFromWorkdir(store, repoInfo, std::move(input));
->>>>>>> f450c877
+    }
+
+    bool isLocked(const Input & input) const override
+    {
+        return (bool) input.getRev();
     }
 
     std::optional<std::string> getFingerprint(ref<Store> store, const Input & input) const override
