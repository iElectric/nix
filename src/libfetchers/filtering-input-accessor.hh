#pragma once

#include "input-accessor.hh"
#include "source-path.hh"

namespace nix {

/**
 * A function that returns an exception of type
 * `RestrictedPathError` explaining that access to `path` is
 * forbidden.
 */
typedef std::function<RestrictedPathError(const CanonPath & path)> MakeNotAllowedError;

/**
 * An abstract wrapping `InputAccessor` that performs access
 * control. Subclasses should override `isAllowed()` to implement an
 * access control policy. The error message is customized at construction.
 */
struct FilteringInputAccessor : InputAccessor
{
    ref<InputAccessor> next;
    CanonPath prefix;
    MakeNotAllowedError makeNotAllowedError;

    FilteringInputAccessor(const SourcePath & src, MakeNotAllowedError && makeNotAllowedError)
        : next(src.accessor)
        , prefix(src.path)
        , makeNotAllowedError(std::move(makeNotAllowedError))
    { }

    std::string readFile(const CanonPath & path) override;

    bool pathExists(const CanonPath & path) override;

    std::optional<Stat> maybeLstat(const CanonPath & path) override;

    DirEntries readDirectory(const CanonPath & path) override;

    std::string readLink(const CanonPath & path) override;

    std::string showPath(const CanonPath & path) override;

    /**
     * Call `makeNotAllowedError` to throw a `RestrictedPathError`
     * exception if `isAllowed()` returns `false` for `path`.
     */
    void checkAccess(const CanonPath & path);

    /**
     * Return `true` iff access to path is allowed.
     */
    virtual bool isAllowed(const CanonPath & path) = 0;
};

/**
 * A wrapping `InputAccessor` that checks paths against an allow-list.
 */
struct AllowListInputAccessor : public FilteringInputAccessor
{
    /**
     * Grant access to the specified path.
     */
    virtual void allowPath(CanonPath path) = 0;

    static ref<AllowListInputAccessor> create(
        ref<InputAccessor> next,
        std::set<CanonPath> && allowedPaths,
        MakeNotAllowedError && makeNotAllowedError);

    using FilteringInputAccessor::FilteringInputAccessor;
};

<<<<<<< HEAD
=======
/**
 * A wrapping `InputAccessor` mix-in where `isAllowed()` caches the result of virtual `isAllowedUncached()`.
 */
>>>>>>> 06be819b
struct CachingFilteringInputAccessor : FilteringInputAccessor
{
    std::map<CanonPath, bool> cache;

    using FilteringInputAccessor::FilteringInputAccessor;

    bool isAllowed(const CanonPath & path) override;

    virtual bool isAllowedUncached(const CanonPath & path) = 0;
};

}<|MERGE_RESOLUTION|>--- conflicted
+++ resolved
@@ -71,12 +71,9 @@
     using FilteringInputAccessor::FilteringInputAccessor;
 };
 
-<<<<<<< HEAD
-=======
 /**
  * A wrapping `InputAccessor` mix-in where `isAllowed()` caches the result of virtual `isAllowedUncached()`.
  */
->>>>>>> 06be819b
 struct CachingFilteringInputAccessor : FilteringInputAccessor
 {
     std::map<CanonPath, bool> cache;
