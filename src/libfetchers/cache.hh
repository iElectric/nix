#pragma once
///@file

#include "fetchers.hh"
#include "path.hh"

namespace nix::fetchers {

/**
 * A cache for arbitrary `Attrs` -> `Attrs` mappings with a timestamp
 * for expiration.
 */
struct Cache
{
    virtual ~Cache() { }

<<<<<<< HEAD
    /* A cache for arbitrary Attrs -> Attrs mappings with a timestamp
       for expiration. */

    /*
=======
    /**
>>>>>>> f450c877
     * Add a value to the cache. The cache is an arbitrary mapping of
     * Attrs to Attrs.
     */
    virtual void upsert(
        const Attrs & inAttrs,
        const Attrs & infoAttrs) = 0;

<<<<<<< HEAD
    /*
=======
    /**
>>>>>>> f450c877
     * Look up a key with infinite TTL.
     */
    virtual std::optional<Attrs> lookup(
        const Attrs & inAttrs) = 0;

<<<<<<< HEAD
    /*
=======
    /**
>>>>>>> f450c877
     * Look up a key. Return nothing if its TTL has exceeded
     * `settings.tarballTTL`.
     */
    virtual std::optional<Attrs> lookupWithTTL(
        const Attrs & inAttrs) = 0;

    struct Result2
    {
        bool expired = false;
        Attrs infoAttrs;
    };

<<<<<<< HEAD
    /*
=======
    /**
>>>>>>> f450c877
     * Look up a key. Return a bool denoting whether its TTL has
     * exceeded `settings.tarballTTL`.
     */
    virtual std::optional<Result2> lookupExpired(
        const Attrs & inAttrs) = 0;

    /* Old cache for things that have a store path. */
    virtual void add(
        ref<Store> store,
        const Attrs & inAttrs,
        const Attrs & infoAttrs,
        const StorePath & storePath,
        bool locked) = 0;

    virtual std::optional<std::pair<Attrs, StorePath>> lookup(
        ref<Store> store,
        const Attrs & inAttrs) = 0;

    struct Result
    {
        bool expired = false;
        Attrs infoAttrs;
        StorePath storePath;
    };

    virtual std::optional<Result> lookupExpired(
        ref<Store> store,
        const Attrs & inAttrs) = 0;
};

ref<Cache> getCache();

}<|MERGE_RESOLUTION|>--- conflicted
+++ resolved
@@ -14,14 +14,7 @@
 {
     virtual ~Cache() { }
 
-<<<<<<< HEAD
-    /* A cache for arbitrary Attrs -> Attrs mappings with a timestamp
-       for expiration. */
-
-    /*
-=======
     /**
->>>>>>> f450c877
      * Add a value to the cache. The cache is an arbitrary mapping of
      * Attrs to Attrs.
      */
@@ -29,21 +22,13 @@
         const Attrs & inAttrs,
         const Attrs & infoAttrs) = 0;
 
-<<<<<<< HEAD
-    /*
-=======
     /**
->>>>>>> f450c877
      * Look up a key with infinite TTL.
      */
     virtual std::optional<Attrs> lookup(
         const Attrs & inAttrs) = 0;
 
-<<<<<<< HEAD
-    /*
-=======
     /**
->>>>>>> f450c877
      * Look up a key. Return nothing if its TTL has exceeded
      * `settings.tarballTTL`.
      */
@@ -56,11 +41,7 @@
         Attrs infoAttrs;
     };
 
-<<<<<<< HEAD
-    /*
-=======
     /**
->>>>>>> f450c877
      * Look up a key. Return a bool denoting whether its TTL has
      * exceeded `settings.tarballTTL`.
      */
