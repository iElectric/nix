--- conflicted
+++ resolved
@@ -323,16 +323,11 @@
             readFile(
                 store->toRealPath(
                     downloadFile(store, url, "source", false, headers).storePath)));
-<<<<<<< HEAD
+
         return RefInfo {
-            .rev = Hash::parseAny(std::string { json["sha"] }, htSHA1),
-            .treeHash = Hash::parseAny(std::string { json["commit"]["tree"]["sha"] }, htSHA1)
+            .rev = Hash::parseAny(std::string { json["sha"] }, HashAlgorithm::SHA1),
+            .treeHash = Hash::parseAny(std::string { json["commit"]["tree"]["sha"] }, HashAlgorithm::SHA1)
         };
-=======
-        auto rev = Hash::parseAny(std::string { json["sha"] }, HashAlgorithm::SHA1);
-        debug("HEAD revision for '%s' is %s", url, rev.gitRev());
-        return rev;
->>>>>>> 790cf13c
     }
 
     DownloadUrl getDownloadUrl(const Input & input) const override
@@ -402,15 +397,10 @@
             readFile(
                 store->toRealPath(
                     downloadFile(store, url, "source", false, headers).storePath)));
-<<<<<<< HEAD
+
         return RefInfo {
-            .rev = Hash::parseAny(std::string(json[0]["id"]), htSHA1)
+            .rev = Hash::parseAny(std::string(json[0]["id"]), HashAlgorithm::SHA1)
         };
-=======
-        auto rev = Hash::parseAny(std::string(json[0]["id"]), HashAlgorithm::SHA1);
-        debug("HEAD revision for '%s' is %s", url, rev.gitRev());
-        return rev;
->>>>>>> 790cf13c
     }
 
     DownloadUrl getDownloadUrl(const Input & input) const override
@@ -500,15 +490,9 @@
         if (!id)
             throw BadURL("in '%d', couldn't find ref '%d'", input.to_string(), ref);
 
-<<<<<<< HEAD
         return RefInfo {
-            .rev = Hash::parseAny(*id, htSHA1)
+            .rev = Hash::parseAny(*id, HashAlgorithm::SHA1)
         };
-=======
-        auto rev = Hash::parseAny(*id, HashAlgorithm::SHA1);
-        debug("HEAD revision for '%s' is %s", fmt("%s/%s", base_url, ref), rev.gitRev());
-        return rev;
->>>>>>> 790cf13c
     }
 
     DownloadUrl getDownloadUrl(const Input & input) const override
