#include "filetransfer.hh"
#include "cache.hh"
#include "globals.hh"
#include "store-api.hh"
#include "types.hh"
#include "url-parts.hh"
#include "git.hh"
#include "fetchers.hh"
#include "fetch-settings.hh"
#include "input-accessor.hh"
#include "tarball.hh"

#include <optional>
#include <nlohmann/json.hpp>
#include <fstream>

namespace nix::fetchers {

struct DownloadUrl
{
    std::string url;
    Headers headers;
};

// A github, gitlab, or sourcehut host
const static std::string hostRegexS = "[a-zA-Z0-9.]*"; // FIXME: check
std::regex hostRegex(hostRegexS, std::regex::ECMAScript);

struct GitArchiveInputScheme : InputScheme
{
    virtual std::string type() const = 0;

    virtual std::optional<std::pair<std::string, std::string>> accessHeaderFromToken(const std::string & token) const = 0;

    std::optional<Input> inputFromURL(const ParsedURL & url) const override
    {
        if (url.scheme != type()) return {};

        auto path = tokenizeString<std::vector<std::string>>(url.path, "/");

        std::optional<Hash> rev;
        std::optional<std::string> ref;
        std::optional<std::string> host_url;

        auto size = path.size();
        if (size == 3) {
            if (std::regex_match(path[2], revRegex))
                rev = Hash::parseAny(path[2], htSHA1);
            else if (std::regex_match(path[2], refRegex))
                ref = path[2];
            else
                throw BadURL("in URL '%s', '%s' is not a commit hash or branch/tag name", url.url, path[2]);
        } else if (size > 3) {
            std::string rs;
            for (auto i = std::next(path.begin(), 2); i != path.end(); i++) {
                rs += *i;
                if (std::next(i) != path.end()) {
                    rs += "/";
                }
            }

            if (std::regex_match(rs, refRegex)) {
                ref = rs;
            } else {
                throw BadURL("in URL '%s', '%s' is not a branch/tag name", url.url, rs);
            }
        } else if (size < 2)
            throw BadURL("URL '%s' is invalid", url.url);

        for (auto &[name, value] : url.query) {
            if (name == "rev") {
                if (rev)
                    throw BadURL("URL '%s' contains multiple commit hashes", url.url);
                rev = Hash::parseAny(value, htSHA1);
            }
            else if (name == "ref") {
                if (!std::regex_match(value, refRegex))
                    throw BadURL("URL '%s' contains an invalid branch/tag name", url.url);
                if (ref)
                    throw BadURL("URL '%s' contains multiple branch/tag names", url.url);
                ref = value;
            }
            else if (name == "host") {
                if (!std::regex_match(value, hostRegex))
                    throw BadURL("URL '%s' contains an invalid instance host", url.url);
                host_url = value;
            }
            // FIXME: barf on unsupported attributes
        }

        if (ref && rev)
            throw BadURL("URL '%s' contains both a commit hash and a branch/tag name %s %s", url.url, *ref, rev->gitRev());

        Input input;
        input.attrs.insert_or_assign("type", type());
        input.attrs.insert_or_assign("owner", path[0]);
        input.attrs.insert_or_assign("repo", path[1]);
        if (rev) input.attrs.insert_or_assign("rev", rev->gitRev());
        if (ref) input.attrs.insert_or_assign("ref", *ref);
        if (host_url) input.attrs.insert_or_assign("host", *host_url);

        return input;
    }

    std::optional<Input> inputFromAttrs(const Attrs & attrs) const override
    {
        if (maybeGetStrAttr(attrs, "type") != type()) return {};

        for (auto & [name, value] : attrs)
            if (name != "type" && name != "owner" && name != "repo" && name != "ref" && name != "rev" && name != "narHash" && name != "lastModified" && name != "host")
                throw Error("unsupported input attribute '%s'", name);

        getStrAttr(attrs, "owner");
        getStrAttr(attrs, "repo");

        Input input;
        input.attrs = attrs;
        return input;
    }

    ParsedURL toURL(const Input & input) const override
    {
        auto owner = getStrAttr(input.attrs, "owner");
        auto repo = getStrAttr(input.attrs, "repo");
        auto ref = input.getRef();
        auto rev = input.getRev();
        auto path = owner + "/" + repo;
        assert(!(ref && rev));
        if (ref) path += "/" + *ref;
        if (rev) path += "/" + rev->to_string(Base16, false);
        return ParsedURL {
            .scheme = type(),
            .path = path,
        };
    }

    Input applyOverrides(
        const Input & _input,
        std::optional<std::string> ref,
        std::optional<Hash> rev) const override
    {
        auto input(_input);
        if (rev && ref)
            throw BadURL("cannot apply both a commit hash (%s) and a branch/tag name ('%s') to input '%s'",
                rev->gitRev(), *ref, input.to_string());
        if (rev) {
            input.attrs.insert_or_assign("rev", rev->gitRev());
            input.attrs.erase("ref");
        }
        if (ref) {
            input.attrs.insert_or_assign("ref", *ref);
            input.attrs.erase("rev");
        }
        return input;
    }

    std::optional<std::string> getAccessToken(const std::string & host) const
    {
        auto tokens = fetchSettings.accessTokens.get();
        if (auto token = get(tokens, host))
            return *token;
        return {};
    }

    Headers makeHeadersWithAuthTokens(const std::string & host) const
    {
        Headers headers;
        auto accessToken = getAccessToken(host);
        if (accessToken) {
            auto hdr = accessHeaderFromToken(*accessToken);
            if (hdr)
                headers.push_back(*hdr);
            else
                warn("Unrecognized access token for host '%s'", host);
        }
        return headers;
    }

    virtual Hash getRevFromRef(nix::ref<Store> store, const Input & input) const = 0;

    virtual DownloadUrl getDownloadUrl(const Input & input) const = 0;

    std::pair<StorePath, Input> downloadArchive(ref<Store> store, Input input) const
    {
        if (!maybeGetStrAttr(input.attrs, "ref")) input.attrs.insert_or_assign("ref", "HEAD");

        auto rev = input.getRev();
        if (!rev) rev = getRevFromRef(store, input);

        input.attrs.erase("ref");
        input.attrs.insert_or_assign("rev", rev->gitRev());

        Attrs lockedAttrs({
            {"type", "git-zipball"},
            {"rev", rev->gitRev()},
        });

        if (auto res = getCache()->lookup(store, lockedAttrs))
            return {std::move(res->second), std::move(input)};

        auto url = getDownloadUrl(input);

        auto res = downloadFile(store, url.url, input.getName(), true, url.headers);

        getCache()->add(
            store,
            lockedAttrs,
            {
                {"rev", rev->gitRev()},
            },
            res.storePath,
            true);

        return {res.storePath, std::move(input)};
    }

    std::pair<ref<InputAccessor>, Input> getAccessor(ref<Store> store, const Input & input) const override
    {
        auto [storePath, input2] = downloadArchive(store, input);

        auto accessor = makeZipInputAccessor(CanonPath(store->toRealPath(storePath)));

        auto lastModified = accessor->getLastModified();
        assert(lastModified);
        input2.attrs.insert_or_assign("lastModified", uint64_t(*lastModified));

        accessor->setPathDisplay("«" + input2.to_string() + "»");

        return {accessor, input2};
    }

    bool isLocked(const Input & input) const override
    {
        return (bool) input.getRev();
    }
};

struct GitHubInputScheme : GitArchiveInputScheme
{
    std::string type() const override { return "github"; }

    std::optional<std::pair<std::string, std::string>> accessHeaderFromToken(const std::string & token) const override
    {
        // Github supports PAT/OAuth2 tokens and HTTP Basic
        // Authentication.  The former simply specifies the token, the
        // latter can use the token as the password.  Only the first
        // is used here. See
        // https://developer.github.com/v3/#authentication and
        // https://docs.github.com/en/developers/apps/authorizing-oath-apps
        return std::pair<std::string, std::string>("Authorization", fmt("token %s", token));
    }

    std::string getHost(const Input & input) const
    {
        return maybeGetStrAttr(input.attrs, "host").value_or("github.com");
    }

    std::string getOwner(const Input & input) const
    {
        return getStrAttr(input.attrs, "owner");
    }

    std::string getRepo(const Input & input) const
    {
        return getStrAttr(input.attrs, "repo");
    }

    Hash getRevFromRef(nix::ref<Store> store, const Input & input) const override
    {
        auto host = getHost(input);
        auto url = fmt(
            host == "github.com"
            ? "https://api.%s/repos/%s/%s/commits/%s"
            : "https://%s/api/v3/repos/%s/%s/commits/%s",
            host, getOwner(input), getRepo(input), *input.getRef());

        Headers headers = makeHeadersWithAuthTokens(host);

        auto json = nlohmann::json::parse(
            readFile(
                store->toRealPath(
                    downloadFile(store, url, "source", false, headers).storePath)));
        auto rev = Hash::parseAny(std::string { json["sha"] }, htSHA1);
        debug("HEAD revision for '%s' is %s", url, rev.gitRev());
        return rev;
    }

    DownloadUrl getDownloadUrl(const Input & input) const override
    {
<<<<<<< HEAD
        // FIXME: use regular /archive URLs instead? api.github.com
        // might have stricter rate limits.
        auto host = getHost(input);
        auto url = fmt(
            host == "github.com"
            ? "https://api.%s/repos/%s/%s/zipball/%s"
            : "https://%s/api/v3/repos/%s/%s/zipball/%s",
            host, getOwner(input), getRepo(input),
=======
        auto host = maybeGetStrAttr(input.attrs, "host").value_or("github.com");
        Headers headers = makeHeadersWithAuthTokens(host);
        // If we have no auth headers then we default to the public archive
        // urls so we do not run into rate limits.
        const auto urlFmt =
            host != "github.com"
            ? "https://%s/api/v3/repos/%s/%s/tarball/%s"
            : headers.empty()
            ? "https://%s/%s/%s/archive/%s.tar.gz"
            : "https://api.%s/repos/%s/%s/tarball/%s";

        const auto url = fmt(urlFmt, host, getStrAttr(input.attrs, "owner"), getStrAttr(input.attrs, "repo"),
>>>>>>> dd1970c2
            input.getRev()->to_string(Base16, false));

        return DownloadUrl { url, headers };
    }

    void clone(const Input & input, const Path & destDir) const override
    {
        auto host = getHost(input);
        Input::fromURL(fmt("git+https://%s/%s/%s.git",
                host, getOwner(input), getRepo(input)))
            .applyOverrides(input.getRef(), input.getRev())
            .clone(destDir);
    }

    std::pair<ref<InputAccessor>, Input> getAccessor(ref<Store> store, const Input & _input) const override
    {
        auto [accessor, input] = GitArchiveInputScheme::getAccessor(store, _input);
        if (getHost(input) == "github.com")
            accessor->setPathDisplay(fmt("https://github.com/%s/%s/blob/%s",
                    getOwner(input),
                    getRepo(input),
                    input.getRev()->to_string(Base16, false)));
        return {accessor, input};
    }
};

struct GitLabInputScheme : GitArchiveInputScheme
{
    std::string type() const override { return "gitlab"; }

    std::optional<std::pair<std::string, std::string>> accessHeaderFromToken(const std::string & token) const override
    {
        // Gitlab supports 4 kinds of authorization, two of which are
        // relevant here: OAuth2 and PAT (Private Access Token).  The
        // user can indicate which token is used by specifying the
        // token as <TYPE>:<VALUE>, where type is "OAuth2" or "PAT".
        // If the <TYPE> is unrecognized, this will fall back to
        // treating this simply has <HDRNAME>:<HDRVAL>.  See
        // https://docs.gitlab.com/12.10/ee/api/README.html#authentication
        auto fldsplit = token.find_first_of(':');
        // n.b. C++20 would allow: if (token.starts_with("OAuth2:")) ...
        if ("OAuth2" == token.substr(0, fldsplit))
            return std::make_pair("Authorization", fmt("Bearer %s", token.substr(fldsplit+1)));
        if ("PAT" == token.substr(0, fldsplit))
            return std::make_pair("Private-token", token.substr(fldsplit+1));
        warn("Unrecognized GitLab token type %s",  token.substr(0, fldsplit));
        return std::make_pair(token.substr(0,fldsplit), token.substr(fldsplit+1));
    }

    Hash getRevFromRef(nix::ref<Store> store, const Input & input) const override
    {
        auto host = maybeGetStrAttr(input.attrs, "host").value_or("gitlab.com");
        // See rate limiting note below
        auto url = fmt("https://%s/api/v4/projects/%s%%2F%s/repository/commits?ref_name=%s",
            host, getStrAttr(input.attrs, "owner"), getStrAttr(input.attrs, "repo"), *input.getRef());

        Headers headers = makeHeadersWithAuthTokens(host);

        auto json = nlohmann::json::parse(
            readFile(
                store->toRealPath(
                    downloadFile(store, url, "source", false, headers).storePath)));
        auto rev = Hash::parseAny(std::string(json[0]["id"]), htSHA1);
        debug("HEAD revision for '%s' is %s", url, rev.gitRev());
        return rev;
    }

    DownloadUrl getDownloadUrl(const Input & input) const override
    {
        // This endpoint has a rate limit threshold that may be
        // server-specific and vary based whether the user is
        // authenticated via an accessToken or not, but the usual rate
        // is 10 reqs/sec/ip-addr.  See
        // https://docs.gitlab.com/ee/user/gitlab_com/index.html#gitlabcom-specific-rate-limits
        auto host = maybeGetStrAttr(input.attrs, "host").value_or("gitlab.com");
        auto url = fmt("https://%s/api/v4/projects/%s%%2F%s/repository/archive.zip?sha=%s",
            host, getStrAttr(input.attrs, "owner"), getStrAttr(input.attrs, "repo"),
            input.getRev()->to_string(Base16, false));

        Headers headers = makeHeadersWithAuthTokens(host);
        return DownloadUrl { url, headers };
    }

    void clone(const Input & input, const Path & destDir) const override
    {
        auto host = maybeGetStrAttr(input.attrs, "host").value_or("gitlab.com");
        // FIXME: get username somewhere
        Input::fromURL(fmt("git+https://%s/%s/%s.git",
                host, getStrAttr(input.attrs, "owner"), getStrAttr(input.attrs, "repo")))
            .applyOverrides(input.getRef(), input.getRev())
            .clone(destDir);
    }
};

struct SourceHutInputScheme : GitArchiveInputScheme
{
    std::string type() const override { return "sourcehut"; }

    std::optional<std::pair<std::string, std::string>> accessHeaderFromToken(const std::string & token) const override
    {
        // SourceHut supports both PAT and OAuth2. See
        // https://man.sr.ht/meta.sr.ht/oauth.md
        return std::pair<std::string, std::string>("Authorization", fmt("Bearer %s", token));
        // Note: This currently serves no purpose, as this kind of authorization
        // does not allow for downloading tarballs on sourcehut private repos.
        // Once it is implemented, however, should work as expected.
    }

    Hash getRevFromRef(nix::ref<Store> store, const Input & input) const override
    {
        // TODO: In the future, when the sourcehut graphql API is implemented for mercurial
        // and with anonymous access, this method should use it instead.

        auto ref = *input.getRef();

        auto host = maybeGetStrAttr(input.attrs, "host").value_or("git.sr.ht");
        auto base_url = fmt("https://%s/%s/%s",
            host, getStrAttr(input.attrs, "owner"), getStrAttr(input.attrs, "repo"));

        Headers headers = makeHeadersWithAuthTokens(host);

        std::string refUri;
        if (ref == "HEAD") {
            auto file = store->toRealPath(
                downloadFile(store, fmt("%s/HEAD", base_url), "source", false, headers).storePath);
            std::ifstream is(file);
            std::string line;
            getline(is, line);

            auto remoteLine = git::parseLsRemoteLine(line);
            if (!remoteLine) {
                throw BadURL("in '%d', couldn't resolve HEAD ref '%d'", input.to_string(), ref);
            }
            refUri = remoteLine->target;
        } else {
            refUri = fmt("refs/(heads|tags)/%s", ref);
        }
        std::regex refRegex(refUri);

        auto file = store->toRealPath(
            downloadFile(store, fmt("%s/info/refs", base_url), "source", false, headers).storePath);
        std::ifstream is(file);

        std::string line;
        std::optional<std::string> id;
        while(!id && getline(is, line)) {
            auto parsedLine = git::parseLsRemoteLine(line);
            if (parsedLine && parsedLine->reference && std::regex_match(*parsedLine->reference, refRegex))
                id = parsedLine->target;
        }

        if(!id)
            throw BadURL("in '%d', couldn't find ref '%d'", input.to_string(), ref);

        auto rev = Hash::parseAny(*id, htSHA1);
        debug("HEAD revision for '%s' is %s", fmt("%s/%s", base_url, ref), rev.gitRev());
        return rev;
    }

    DownloadUrl getDownloadUrl(const Input & input) const override
    {
        auto host = maybeGetStrAttr(input.attrs, "host").value_or("git.sr.ht");
        auto url = fmt("https://%s/%s/%s/archive/%s.tar.gz",
            host, getStrAttr(input.attrs, "owner"), getStrAttr(input.attrs, "repo"),
            input.getRev()->to_string(Base16, false));

        Headers headers = makeHeadersWithAuthTokens(host);
        return DownloadUrl { url, headers };
    }

    void clone(const Input & input, const Path & destDir) const override
    {
        auto host = maybeGetStrAttr(input.attrs, "host").value_or("git.sr.ht");
        Input::fromURL(fmt("git+https://%s/%s/%s",
                host, getStrAttr(input.attrs, "owner"), getStrAttr(input.attrs, "repo")))
            .applyOverrides(input.getRef(), input.getRev())
            .clone(destDir);
    }
};

static auto rGitHubInputScheme = OnStartup([] { registerInputScheme(std::make_unique<GitHubInputScheme>()); });
static auto rGitLabInputScheme = OnStartup([] { registerInputScheme(std::make_unique<GitLabInputScheme>()); });
static auto rSourceHutInputScheme = OnStartup([] { registerInputScheme(std::make_unique<SourceHutInputScheme>()); });

}<|MERGE_RESOLUTION|>--- conflicted
+++ resolved
@@ -287,29 +287,20 @@
 
     DownloadUrl getDownloadUrl(const Input & input) const override
     {
-<<<<<<< HEAD
-        // FIXME: use regular /archive URLs instead? api.github.com
-        // might have stricter rate limits.
         auto host = getHost(input);
-        auto url = fmt(
-            host == "github.com"
-            ? "https://api.%s/repos/%s/%s/zipball/%s"
-            : "https://%s/api/v3/repos/%s/%s/zipball/%s",
-            host, getOwner(input), getRepo(input),
-=======
-        auto host = maybeGetStrAttr(input.attrs, "host").value_or("github.com");
-        Headers headers = makeHeadersWithAuthTokens(host);
+
+        Headers headers = makeHeadersWithAuthTokens(host);
+
         // If we have no auth headers then we default to the public archive
         // urls so we do not run into rate limits.
         const auto urlFmt =
             host != "github.com"
-            ? "https://%s/api/v3/repos/%s/%s/tarball/%s"
+            ? "https://%s/api/v3/repos/%s/%s/zipball/%s"
             : headers.empty()
-            ? "https://%s/%s/%s/archive/%s.tar.gz"
-            : "https://api.%s/repos/%s/%s/tarball/%s";
-
-        const auto url = fmt(urlFmt, host, getStrAttr(input.attrs, "owner"), getStrAttr(input.attrs, "repo"),
->>>>>>> dd1970c2
+            ? "https://%s/%s/%s/archive/%s.zip"
+            : "https://api.%s/repos/%s/%s/zipball/%s";
+
+        const auto url = fmt(urlFmt, host, getOwner(input), getRepo(input),
             input.getRev()->to_string(Base16, false));
 
         return DownloadUrl { url, headers };
