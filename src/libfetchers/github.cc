--- conflicted
+++ resolved
@@ -9,10 +9,7 @@
 #include "fetch-settings.hh"
 #include "input-accessor.hh"
 #include "tarball.hh"
-<<<<<<< HEAD
-=======
 #include "tarfile.hh"
->>>>>>> 06be819b
 #include "git-utils.hh"
 
 #include <optional>
@@ -216,10 +213,6 @@
 
     virtual DownloadUrl getDownloadUrl(const Input & input) const = 0;
 
-<<<<<<< HEAD
-    std::pair<Input, GitRepo::TarballInfo> downloadArchive(ref<Store> store, Input input) const
-    {
-=======
     struct TarballInfo
     {
         Hash treeHash;
@@ -228,7 +221,6 @@
 
     std::pair<Input, TarballInfo> downloadArchive(ref<Store> store, Input input) const
     {
->>>>>>> 06be819b
         if (!maybeGetStrAttr(input.attrs, "ref")) input.attrs.insert_or_assign("ref", "HEAD");
 
         std::optional<Hash> upstreamTreeHash;
@@ -254,11 +246,7 @@
                 auto treeHash = getRevAttr(*treeHashAttrs, "treeHash");
                 auto lastModified = getIntAttr(*lastModifiedAttrs, "lastModified");
                 if (getTarballCache()->hasObject(treeHash))
-<<<<<<< HEAD
-                    return {std::move(input), GitRepo::TarballInfo { .treeHash = treeHash, .lastModified = (time_t) lastModified }};
-=======
                     return {std::move(input), TarballInfo { .treeHash = treeHash, .lastModified = (time_t) lastModified }};
->>>>>>> 06be819b
                 else
                     debug("Git tree with hash '%s' has disappeared from the cache, refetching...", treeHash.gitRev());
             }
@@ -273,40 +261,6 @@
             getFileTransfer()->download(std::move(req), sink);
         });
 
-<<<<<<< HEAD
-        auto tarballInfo = getTarballCache()->importTarball(*source);
-
-        cache->upsert(treeHashKey, Attrs{{"treeHash", tarballInfo.treeHash.gitRev()}});
-        cache->upsert(lastModifiedKey, Attrs{{"lastModified", (uint64_t) tarballInfo.lastModified}});
-
-        if (upstreamTreeHash != tarballInfo.treeHash)
-            warn(
-                "Git tree hash mismatch for revision '%s' of '%s': "
-                "expected '%s', got '%s'. "
-                "This can happen if the Git repository uses submodules.",
-                rev->gitRev(), input.to_string(), upstreamTreeHash->gitRev(), tarballInfo.treeHash.gitRev());
-
-        return {std::move(input), tarballInfo};
-    }
-
-    std::pair<ref<InputAccessor>, Input> getAccessor(ref<Store> store, const Input & _input) const override
-    {
-        auto [input, tarballInfo] = downloadArchive(store, _input);
-
-        input.attrs.insert_or_assign("treeHash", tarballInfo.treeHash.gitRev());
-        input.attrs.insert_or_assign("lastModified", uint64_t(tarballInfo.lastModified));
-
-        auto accessor = getTarballCache()->getAccessor(tarballInfo.treeHash);
-
-        accessor->setPathDisplay("«" + input.to_string() + "»");
-
-        return {accessor, input};
-    }
-
-    bool isLocked(const Input & input) const override
-    {
-        return (bool) input.getRev();
-=======
         TarArchive archive { *source };
         auto parseSink = getTarballCache()->getFileSystemObjectSink();
         auto lastModified = unpackTarfileToSink(archive, *parseSink);
@@ -345,7 +299,11 @@
         accessor->fingerprint = input.getFingerprint(store);
 
         return {accessor, input};
->>>>>>> 06be819b
+    }
+
+    bool isLocked(const Input & input) const override
+    {
+        return (bool) input.getRev();
     }
 
     std::optional<ExperimentalFeature> experimentalFeature() const override
@@ -392,10 +350,7 @@
         return getStrAttr(input.attrs, "repo");
     }
 
-<<<<<<< HEAD
     /* .commit.tree.sha, .commit.committer.date */
-=======
->>>>>>> 06be819b
     RefInfo getRevFromRef(nix::ref<Store> store, const Input & input) const override
     {
         auto host = getHost(input);
@@ -411,10 +366,7 @@
             readFile(
                 store->toRealPath(
                     downloadFile(store, url, "source", false, headers).storePath)));
-<<<<<<< HEAD
-=======
-
->>>>>>> 06be819b
+
         return RefInfo {
             .rev = Hash::parseAny(std::string { json["sha"] }, HashAlgorithm::SHA1),
             .treeHash = Hash::parseAny(std::string { json["commit"]["tree"]["sha"] }, HashAlgorithm::SHA1)
@@ -488,10 +440,7 @@
             readFile(
                 store->toRealPath(
                     downloadFile(store, url, "source", false, headers).storePath)));
-<<<<<<< HEAD
-=======
-
->>>>>>> 06be819b
+
         return RefInfo {
             .rev = Hash::parseAny(std::string(json[0]["id"]), HashAlgorithm::SHA1)
         };
