#include "filetransfer.hh"
#include "cache.hh"
#include "globals.hh"
#include "store-api.hh"
#include "types.hh"
#include "url-parts.hh"
#include "git.hh"
#include "fetchers.hh"
#include "fetch-settings.hh"
#include "input-accessor.hh"
#include "tarball.hh"
#include "tarfile.hh"
#include "git-utils.hh"

#include <optional>
#include <nlohmann/json.hpp>
#include <fstream>

namespace nix::fetchers {

struct DownloadUrl
{
    std::string url;
    Headers headers;
};

// A github, gitlab, or sourcehut host
const static std::string hostRegexS = "[a-zA-Z0-9.-]*"; // FIXME: check
std::regex hostRegex(hostRegexS, std::regex::ECMAScript);

struct GitArchiveInputScheme : InputScheme
{
    virtual std::optional<std::pair<std::string, std::string>> accessHeaderFromToken(const std::string & token) const = 0;

    std::optional<Input> inputFromURL(const ParsedURL & url, bool requireTree) const override
    {
        if (url.scheme != schemeName()) return {};

        auto path = tokenizeString<std::vector<std::string>>(url.path, "/");

        std::optional<Hash> rev;
        std::optional<std::string> ref;
        std::optional<std::string> host_url;

        auto size = path.size();
        if (size == 3) {
            if (std::regex_match(path[2], revRegex))
                rev = Hash::parseAny(path[2], HashAlgorithm::SHA1);
            else if (std::regex_match(path[2], refRegex))
                ref = path[2];
            else
                throw BadURL("in URL '%s', '%s' is not a commit hash or branch/tag name", url.url, path[2]);
        } else if (size > 3) {
            std::string rs;
            for (auto i = std::next(path.begin(), 2); i != path.end(); i++) {
                rs += *i;
                if (std::next(i) != path.end()) {
                    rs += "/";
                }
            }

            if (std::regex_match(rs, refRegex)) {
                ref = rs;
            } else {
                throw BadURL("in URL '%s', '%s' is not a branch/tag name", url.url, rs);
            }
        } else if (size < 2)
            throw BadURL("URL '%s' is invalid", url.url);

        for (auto &[name, value] : url.query) {
            if (name == "rev") {
                if (rev)
                    throw BadURL("URL '%s' contains multiple commit hashes", url.url);
                rev = Hash::parseAny(value, HashAlgorithm::SHA1);
            }
            else if (name == "ref") {
                if (!std::regex_match(value, refRegex))
                    throw BadURL("URL '%s' contains an invalid branch/tag name", url.url);
                if (ref)
                    throw BadURL("URL '%s' contains multiple branch/tag names", url.url);
                ref = value;
            }
            else if (name == "host") {
                if (!std::regex_match(value, hostRegex))
                    throw BadURL("URL '%s' contains an invalid instance host", url.url);
                host_url = value;
            }
            // FIXME: barf on unsupported attributes
        }

        if (ref && rev)
            throw BadURL("URL '%s' contains both a commit hash and a branch/tag name %s %s", url.url, *ref, rev->gitRev());

        Input input;
        input.attrs.insert_or_assign("type", std::string { schemeName() });
        input.attrs.insert_or_assign("owner", path[0]);
        input.attrs.insert_or_assign("repo", path[1]);
        if (rev) input.attrs.insert_or_assign("rev", rev->gitRev());
        if (ref) input.attrs.insert_or_assign("ref", *ref);
        if (host_url) input.attrs.insert_or_assign("host", *host_url);

        auto narHash = url.query.find("narHash");
        if (narHash != url.query.end())
            input.attrs.insert_or_assign("narHash", narHash->second);

        return input;
    }

    StringSet allowedAttrs() const override
    {
        return {
            "owner",
            "repo",
            "ref",
            "rev",
            "narHash",
            "lastModified",
            "host",
            "treeHash",
        };
    }

    std::optional<Input> inputFromAttrs(const Attrs & attrs) const override
    {
        getStrAttr(attrs, "owner");
        getStrAttr(attrs, "repo");

        Input input;
        input.attrs = attrs;
        return input;
    }

    ParsedURL toURL(const Input & input) const override
    {
        auto owner = getStrAttr(input.attrs, "owner");
        auto repo = getStrAttr(input.attrs, "repo");
        auto ref = input.getRef();
        auto rev = input.getRev();
        auto path = owner + "/" + repo;
        assert(!(ref && rev));
        if (ref) path += "/" + *ref;
        if (rev) path += "/" + rev->to_string(HashFormat::Base16, false);
        auto url = ParsedURL {
            .scheme = std::string { schemeName() },
            .path = path,
        };
        if (auto narHash = input.getNarHash())
            url.query.insert_or_assign("narHash", narHash->to_string(HashFormat::SRI, true));
        return url;
    }

    Input applyOverrides(
        const Input & _input,
        std::optional<std::string> ref,
        std::optional<Hash> rev) const override
    {
        auto input(_input);
        if (rev && ref)
            throw BadURL("cannot apply both a commit hash (%s) and a branch/tag name ('%s') to input '%s'",
                rev->gitRev(), *ref, input.to_string());
        if (rev) {
            input.attrs.insert_or_assign("rev", rev->gitRev());
            input.attrs.erase("ref");
        }
        if (ref) {
            input.attrs.insert_or_assign("ref", *ref);
            input.attrs.erase("rev");
        }
        return input;
    }

    std::optional<Hash> getTreeHash(const Input & input) const
    {
        if (auto treeHash = maybeGetStrAttr(input.attrs, "treeHash"))
            return Hash::parseAny(*treeHash, HashAlgorithm::SHA1);
        else
            return std::nullopt;
    }

    void checkLocks(const Input & specified, const Input & final) const override
    {
        InputScheme::checkLocks(specified, final);

        if (auto prevTreeHash = getTreeHash(specified)) {
            if (getTreeHash(final) != prevTreeHash)
                throw Error("Git tree hash mismatch in input '%s', expected '%s'",
                    specified.to_string(), prevTreeHash->gitRev());
        }
    }

    std::optional<std::string> getAccessToken(const std::string & host) const
    {
        auto tokens = fetchSettings.accessTokens.get();
        if (auto token = get(tokens, host))
            return *token;
        return {};
    }

    Headers makeHeadersWithAuthTokens(const std::string & host) const
    {
        Headers headers;
        auto accessToken = getAccessToken(host);
        if (accessToken) {
            auto hdr = accessHeaderFromToken(*accessToken);
            if (hdr)
                headers.push_back(*hdr);
            else
                warn("Unrecognized access token for host '%s'", host);
        }
        return headers;
    }

    struct RefInfo
    {
        Hash rev;
        std::optional<Hash> treeHash;
    };

    virtual RefInfo getRevFromRef(nix::ref<Store> store, const Input & input) const = 0;

    virtual DownloadUrl getDownloadUrl(const Input & input) const = 0;

    struct TarballInfo
    {
        Hash treeHash;
        time_t lastModified;
    };

    std::pair<Input, TarballInfo> downloadArchive(ref<Store> store, Input input) const
    {
        if (!maybeGetStrAttr(input.attrs, "ref")) input.attrs.insert_or_assign("ref", "HEAD");

        std::optional<Hash> upstreamTreeHash;

        auto rev = input.getRev();
        if (!rev) {
            auto refInfo = getRevFromRef(store, input);
            rev = refInfo.rev;
            upstreamTreeHash = refInfo.treeHash;
            debug("HEAD revision for '%s' is %s", input.to_string(), refInfo.rev.gitRev());
        }

        input.attrs.erase("ref");
        input.attrs.insert_or_assign("rev", rev->gitRev());

        auto cache = getCache();

        Attrs treeHashKey{{"_what", "gitRevToTreeHash"}, {"rev", rev->gitRev()}};
        Attrs lastModifiedKey{{"_what", "gitRevToLastModified"}, {"rev", rev->gitRev()}};

        if (auto treeHashAttrs = cache->lookup(treeHashKey)) {
            if (auto lastModifiedAttrs = cache->lookup(lastModifiedKey)) {
                auto treeHash = getRevAttr(*treeHashAttrs, "treeHash");
                auto lastModified = getIntAttr(*lastModifiedAttrs, "lastModified");
                if (getTarballCache()->hasObject(treeHash))
                    return {std::move(input), TarballInfo { .treeHash = treeHash, .lastModified = (time_t) lastModified }};
                else
                    debug("Git tree with hash '%s' has disappeared from the cache, refetching...", treeHash.gitRev());
            }
        }

        /* Stream the tarball into the tarball cache. */
        auto url = getDownloadUrl(input);

        auto source = sinkToSource([&](Sink & sink) {
            FileTransferRequest req(url.url);
            req.headers = url.headers;
            getFileTransfer()->download(std::move(req), sink);
        });

        TarArchive archive { *source };
        auto parseSink = getTarballCache()->getFileSystemObjectSink();
        auto lastModified = unpackTarfileToSink(archive, *parseSink);

        TarballInfo tarballInfo {
            .treeHash = parseSink->sync(),
            .lastModified = lastModified
        };

        cache->upsert(treeHashKey, Attrs{{"treeHash", tarballInfo.treeHash.gitRev()}});
        cache->upsert(lastModifiedKey, Attrs{{"lastModified", (uint64_t) tarballInfo.lastModified}});

        #if 0
        if (upstreamTreeHash != tarballInfo.treeHash)
            warn(
                "Git tree hash mismatch for revision '%s' of '%s': "
                "expected '%s', got '%s'. "
                "This can happen if the Git repository uses submodules.",
                rev->gitRev(), input.to_string(), upstreamTreeHash->gitRev(), tarballInfo.treeHash.gitRev());
        #endif

        return {std::move(input), tarballInfo};
    }

    std::pair<ref<InputAccessor>, Input> getAccessor(ref<Store> store, const Input & _input) const override
    {
        auto [input, tarballInfo] = downloadArchive(store, _input);

        #if 0
        input.attrs.insert_or_assign("treeHash", tarballInfo.treeHash.gitRev());
        #endif
        input.attrs.insert_or_assign("lastModified", uint64_t(tarballInfo.lastModified));

        auto accessor = getTarballCache()->getAccessor(tarballInfo.treeHash, false);

        accessor->setPathDisplay("«" + input.to_string() + "»");

        return {accessor, input};
    }

    bool isLocked(const Input & input) const override
    {
        /* Since we can't verify the integrity of the tarball from the
<<<<<<< HEAD
           Git revision alone, we also require a Git tree hash for
           locking. */
        return input.getRev().has_value() && getTreeHash(input).has_value();
=======
           Git revision alone, we also require a NAR hash for
           locking. FIXME: in the future, we may want to require a Git
           tree hash instead of a NAR hash. */
        return input.getRev().has_value()
            && (fetchSettings.trustTarballsFromGitForges ||
                input.getNarHash().has_value());
>>>>>>> 29c3e4f5
    }

    std::optional<ExperimentalFeature> experimentalFeature() const override
    {
        return Xp::Flakes;
    }

    std::optional<std::string> getFingerprint(ref<Store> store, const Input & input) const override
    {
        if (auto rev = input.getRev())
            return rev->gitRev();
        else
            return std::nullopt;
    }
};

struct GitHubInputScheme : GitArchiveInputScheme
{
    std::string_view schemeName() const override { return "github"; }

    std::optional<std::pair<std::string, std::string>> accessHeaderFromToken(const std::string & token) const override
    {
        // Github supports PAT/OAuth2 tokens and HTTP Basic
        // Authentication.  The former simply specifies the token, the
        // latter can use the token as the password.  Only the first
        // is used here. See
        // https://developer.github.com/v3/#authentication and
        // https://docs.github.com/en/developers/apps/authorizing-oath-apps
        return std::pair<std::string, std::string>("Authorization", fmt("token %s", token));
    }

    std::string getHost(const Input & input) const
    {
        return maybeGetStrAttr(input.attrs, "host").value_or("github.com");
    }

    std::string getOwner(const Input & input) const
    {
        return getStrAttr(input.attrs, "owner");
    }

    std::string getRepo(const Input & input) const
    {
        return getStrAttr(input.attrs, "repo");
    }

    /* .commit.tree.sha, .commit.committer.date */
    RefInfo getRevFromRef(nix::ref<Store> store, const Input & input) const override
    {
        auto host = getHost(input);
        auto url = fmt(
            host == "github.com"
            ? "https://api.%s/repos/%s/%s/commits/%s"
            : "https://%s/api/v3/repos/%s/%s/commits/%s",
            host, getOwner(input), getRepo(input), *input.getRef());

        Headers headers = makeHeadersWithAuthTokens(host);

        auto json = nlohmann::json::parse(
            readFile(
                store->toRealPath(
                    downloadFile(store, url, "source", false, headers).storePath)));

        return RefInfo {
            .rev = Hash::parseAny(std::string { json["sha"] }, HashAlgorithm::SHA1),
            .treeHash = Hash::parseAny(std::string { json["commit"]["tree"]["sha"] }, HashAlgorithm::SHA1)
        };
    }

    DownloadUrl getDownloadUrl(const Input & input) const override
    {
        auto host = getHost(input);

        Headers headers = makeHeadersWithAuthTokens(host);

        // If we have no auth headers then we default to the public archive
        // urls so we do not run into rate limits.
        const auto urlFmt =
            host != "github.com"
            ? "https://%s/api/v3/repos/%s/%s/tarball/%s"
            : headers.empty()
            ? "https://%s/%s/%s/archive/%s.tar.gz"
            : "https://api.%s/repos/%s/%s/tarball/%s";

        const auto url = fmt(urlFmt, host, getOwner(input), getRepo(input),
            input.getRev()->to_string(HashFormat::Base16, false));

        return DownloadUrl { url, headers };
    }

    void clone(const Input & input, const Path & destDir) const override
    {
        auto host = getHost(input);
        Input::fromURL(fmt("git+https://%s/%s/%s.git",
                host, getOwner(input), getRepo(input)))
            .applyOverrides(input.getRef(), input.getRev())
            .clone(destDir);
    }
};

struct GitLabInputScheme : GitArchiveInputScheme
{
    std::string_view schemeName() const override { return "gitlab"; }

    std::optional<std::pair<std::string, std::string>> accessHeaderFromToken(const std::string & token) const override
    {
        // Gitlab supports 4 kinds of authorization, two of which are
        // relevant here: OAuth2 and PAT (Private Access Token).  The
        // user can indicate which token is used by specifying the
        // token as <TYPE>:<VALUE>, where type is "OAuth2" or "PAT".
        // If the <TYPE> is unrecognized, this will fall back to
        // treating this simply has <HDRNAME>:<HDRVAL>.  See
        // https://docs.gitlab.com/12.10/ee/api/README.html#authentication
        auto fldsplit = token.find_first_of(':');
        // n.b. C++20 would allow: if (token.starts_with("OAuth2:")) ...
        if ("OAuth2" == token.substr(0, fldsplit))
            return std::make_pair("Authorization", fmt("Bearer %s", token.substr(fldsplit+1)));
        if ("PAT" == token.substr(0, fldsplit))
            return std::make_pair("Private-token", token.substr(fldsplit+1));
        warn("Unrecognized GitLab token type %s",  token.substr(0, fldsplit));
        return std::make_pair(token.substr(0,fldsplit), token.substr(fldsplit+1));
    }

    RefInfo getRevFromRef(nix::ref<Store> store, const Input & input) const override
    {
        auto host = maybeGetStrAttr(input.attrs, "host").value_or("gitlab.com");
        // See rate limiting note below
        auto url = fmt("https://%s/api/v4/projects/%s%%2F%s/repository/commits?ref_name=%s",
            host, getStrAttr(input.attrs, "owner"), getStrAttr(input.attrs, "repo"), *input.getRef());

        Headers headers = makeHeadersWithAuthTokens(host);

        auto json = nlohmann::json::parse(
            readFile(
                store->toRealPath(
                    downloadFile(store, url, "source", false, headers).storePath)));

        return RefInfo {
            .rev = Hash::parseAny(std::string(json[0]["id"]), HashAlgorithm::SHA1)
        };
    }

    DownloadUrl getDownloadUrl(const Input & input) const override
    {
        // This endpoint has a rate limit threshold that may be
        // server-specific and vary based whether the user is
        // authenticated via an accessToken or not, but the usual rate
        // is 10 reqs/sec/ip-addr.  See
        // https://docs.gitlab.com/ee/user/gitlab_com/index.html#gitlabcom-specific-rate-limits
        auto host = maybeGetStrAttr(input.attrs, "host").value_or("gitlab.com");
        auto url = fmt("https://%s/api/v4/projects/%s%%2F%s/repository/archive.tar.gz?sha=%s",
            host, getStrAttr(input.attrs, "owner"), getStrAttr(input.attrs, "repo"),
            input.getRev()->to_string(HashFormat::Base16, false));

        Headers headers = makeHeadersWithAuthTokens(host);
        return DownloadUrl { url, headers };
    }

    void clone(const Input & input, const Path & destDir) const override
    {
        auto host = maybeGetStrAttr(input.attrs, "host").value_or("gitlab.com");
        // FIXME: get username somewhere
        Input::fromURL(fmt("git+https://%s/%s/%s.git",
                host, getStrAttr(input.attrs, "owner"), getStrAttr(input.attrs, "repo")))
            .applyOverrides(input.getRef(), input.getRev())
            .clone(destDir);
    }
};

struct SourceHutInputScheme : GitArchiveInputScheme
{
    std::string_view schemeName() const override { return "sourcehut"; }

    std::optional<std::pair<std::string, std::string>> accessHeaderFromToken(const std::string & token) const override
    {
        // SourceHut supports both PAT and OAuth2. See
        // https://man.sr.ht/meta.sr.ht/oauth.md
        return std::pair<std::string, std::string>("Authorization", fmt("Bearer %s", token));
        // Note: This currently serves no purpose, as this kind of authorization
        // does not allow for downloading tarballs on sourcehut private repos.
        // Once it is implemented, however, should work as expected.
    }

    RefInfo getRevFromRef(nix::ref<Store> store, const Input & input) const override
    {
        // TODO: In the future, when the sourcehut graphql API is implemented for mercurial
        // and with anonymous access, this method should use it instead.

        auto ref = *input.getRef();

        auto host = maybeGetStrAttr(input.attrs, "host").value_or("git.sr.ht");
        auto base_url = fmt("https://%s/%s/%s",
            host, getStrAttr(input.attrs, "owner"), getStrAttr(input.attrs, "repo"));

        Headers headers = makeHeadersWithAuthTokens(host);

        std::string refUri;
        if (ref == "HEAD") {
            auto file = store->toRealPath(
                downloadFile(store, fmt("%s/HEAD", base_url), "source", false, headers).storePath);
            std::ifstream is(file);
            std::string line;
            getline(is, line);

            auto remoteLine = git::parseLsRemoteLine(line);
            if (!remoteLine) {
                throw BadURL("in '%d', couldn't resolve HEAD ref '%d'", input.to_string(), ref);
            }
            refUri = remoteLine->target;
        } else {
            refUri = fmt("refs/(heads|tags)/%s", ref);
        }
        std::regex refRegex(refUri);

        auto file = store->toRealPath(
            downloadFile(store, fmt("%s/info/refs", base_url), "source", false, headers).storePath);
        std::ifstream is(file);

        std::string line;
        std::optional<std::string> id;
        while(!id && getline(is, line)) {
            auto parsedLine = git::parseLsRemoteLine(line);
            if (parsedLine && parsedLine->reference && std::regex_match(*parsedLine->reference, refRegex))
                id = parsedLine->target;
        }

        if (!id)
            throw BadURL("in '%d', couldn't find ref '%d'", input.to_string(), ref);

        return RefInfo {
            .rev = Hash::parseAny(*id, HashAlgorithm::SHA1)
        };
    }

    DownloadUrl getDownloadUrl(const Input & input) const override
    {
        auto host = maybeGetStrAttr(input.attrs, "host").value_or("git.sr.ht");
        auto url = fmt("https://%s/%s/%s/archive/%s.tar.gz",
            host, getStrAttr(input.attrs, "owner"), getStrAttr(input.attrs, "repo"),
            input.getRev()->to_string(HashFormat::Base16, false));

        Headers headers = makeHeadersWithAuthTokens(host);
        return DownloadUrl { url, headers };
    }

    void clone(const Input & input, const Path & destDir) const override
    {
        auto host = maybeGetStrAttr(input.attrs, "host").value_or("git.sr.ht");
        Input::fromURL(fmt("git+https://%s/%s/%s",
                host, getStrAttr(input.attrs, "owner"), getStrAttr(input.attrs, "repo")))
            .applyOverrides(input.getRef(), input.getRev())
            .clone(destDir);
    }
};

static auto rGitHubInputScheme = OnStartup([] { registerInputScheme(std::make_unique<GitHubInputScheme>()); });
static auto rGitLabInputScheme = OnStartup([] { registerInputScheme(std::make_unique<GitLabInputScheme>()); });
static auto rSourceHutInputScheme = OnStartup([] { registerInputScheme(std::make_unique<SourceHutInputScheme>()); });

}<|MERGE_RESOLUTION|>--- conflicted
+++ resolved
@@ -311,18 +311,12 @@
     bool isLocked(const Input & input) const override
     {
         /* Since we can't verify the integrity of the tarball from the
-<<<<<<< HEAD
-           Git revision alone, we also require a Git tree hash for
-           locking. */
-        return input.getRev().has_value() && getTreeHash(input).has_value();
-=======
-           Git revision alone, we also require a NAR hash for
-           locking. FIXME: in the future, we may want to require a Git
-           tree hash instead of a NAR hash. */
+           Git revision alone, we also require a NAR hash or Git tree hash
+           for locking. */
         return input.getRev().has_value()
-            && (fetchSettings.trustTarballsFromGitForges ||
-                input.getNarHash().has_value());
->>>>>>> 29c3e4f5
+            && (fetchSettings.trustTarballsFromGitForges
+                || input.getNarHash().has_value()
+                || getTreeHash(input).has_value());
     }
 
     std::optional<ExperimentalFeature> experimentalFeature() const override
