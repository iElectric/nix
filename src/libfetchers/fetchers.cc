--- conflicted
+++ resolved
@@ -247,14 +247,8 @@
 
     auto [accessor, final] = scheme->getAccessor(store, *this);
 
-<<<<<<< HEAD
-    if (!accessor->fingerprint)
-        // FIXME: remove getFingerprint()?
-        accessor->fingerprint = scheme->getFingerprint(store, final);
-=======
     assert(!accessor->fingerprint);
     accessor->fingerprint = scheme->getFingerprint(store, final);
->>>>>>> cfe3ee3d
 
     return {accessor, std::move(final)};
 }
