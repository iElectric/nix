#include "fetchers.hh"
#include "store-api.hh"

#include <nlohmann/json.hpp>

namespace nix::fetchers {

std::unique_ptr<std::vector<std::shared_ptr<InputScheme>>> inputSchemes = nullptr;

void registerInputScheme(std::shared_ptr<InputScheme> && inputScheme)
{
    if (!inputSchemes) inputSchemes = std::make_unique<std::vector<std::shared_ptr<InputScheme>>>();
    inputSchemes->push_back(std::move(inputScheme));
}

Input Input::fromURL(const std::string & url)
{
    return fromURL(parseURL(url));
}

static void fixupInput(Input & input)
{
    // Check common attributes.
    input.getType();
    input.getRef();
    if (input.getRev())
        input.immutable = true;
    input.getRevCount();
    input.getLastModified();
    if (input.getNarHash())
        input.immutable = true;
}

Input Input::fromURL(const ParsedURL & url)
{
    for (auto & inputScheme : *inputSchemes) {
        auto res = inputScheme->inputFromURL(url);
        if (res) {
            res->scheme = inputScheme;
            fixupInput(*res);
            return std::move(*res);
        }
    }

    throw Error("input '%s' is unsupported", url.url);
}

Input Input::fromAttrs(Attrs && attrs)
{
    for (auto & inputScheme : *inputSchemes) {
        auto res = inputScheme->inputFromAttrs(attrs);
        if (res) {
<<<<<<< HEAD
            res->scheme = inputScheme;
            fixupInput(*res);
            return std::move(*res);
=======
            if (auto narHash = maybeGetStrAttr(attrs, "narHash"))
                // FIXME: require SRI hash.
                res->narHash = newHashAllowEmpty(*narHash, htUnknown);
            return res;
>>>>>>> 29542865
        }
    }

    Input input;
    input.attrs = attrs;
    fixupInput(input);
    return input;
}

ParsedURL Input::toURL() const
{
    if (!scheme)
        throw Error("cannot show unsupported input '%s'", attrsToJson(attrs));
    return scheme->toURL(*this);
}

std::string Input::to_string() const
{
    return toURL().to_string();
}

Attrs Input::toAttrs() const
{
<<<<<<< HEAD
=======
    auto attrs = toAttrsInternal();
    if (narHash)
        attrs.emplace("narHash", narHash->to_string(SRI, true));
    attrs.emplace("type", type());
>>>>>>> 29542865
    return attrs;
}

bool Input::hasAllInfo() const
{
    return getNarHash() && scheme && scheme->hasAllInfo(*this);
}

bool Input::operator ==(const Input & other) const
{
    return attrs == other.attrs;
}

bool Input::contains(const Input & other) const
{
    if (*this == other) return true;
    auto other2(other);
    other2.attrs.erase("ref");
    other2.attrs.erase("rev");
    if (*this == other2) return true;
    return false;
}

std::pair<Tree, Input> Input::fetch(ref<Store> store) const
{
    if (!scheme)
        throw Error("cannot fetch unsupported input '%s'", attrsToJson(toAttrs()));

    /* The tree may already be in the Nix store, or it could be
       substituted (which is often faster than fetching from the
       original source). So check that. */
    if (hasAllInfo()) {
        try {
            auto storePath = computeStorePath(*store);

            store->ensurePath(storePath);

            debug("using substituted/cached input '%s' in '%s'",
                to_string(), store->printStorePath(storePath));

            auto actualPath = store->toRealPath(storePath);

            return {fetchers::Tree(std::move(actualPath), std::move(storePath)), *this};
        } catch (Error & e) {
            debug("substitution of input '%s' failed: %s", to_string(), e.what());
        }
    }

    auto [tree, input] = scheme->fetch(store, *this);

    if (tree.actualPath == "")
        tree.actualPath = store->toRealPath(tree.storePath);

    auto narHash = store->queryPathInfo(tree.storePath)->narHash;
    input.attrs.insert_or_assign("narHash", narHash.to_string(SRI));

    if (auto prevNarHash = getNarHash()) {
        if (narHash != *prevNarHash)
            throw Error("NAR hash mismatch in input '%s' (%s), expected '%s', got '%s'",
                to_string(), tree.actualPath, prevNarHash->to_string(SRI), narHash.to_string(SRI));
    }

    if (auto prevLastModified = getLastModified()) {
        if (input.getLastModified() != prevLastModified)
            throw Error("'lastModified' attribute mismatch in input '%s', expected %d",
                input.to_string(), *prevLastModified);
    }

<<<<<<< HEAD
    if (auto prevRevCount = getRevCount()) {
        if (input.getRevCount() != prevRevCount)
            throw Error("'revCount' attribute mismatch in input '%s', expected %d",
                input.to_string(), *prevRevCount);
    }

    input.immutable = true;

    assert(input.hasAllInfo());
=======
    if (narHash && narHash != input->narHash)
        throw Error("NAR hash mismatch in input '%s' (%s), expected '%s', got '%s'",
            to_string(), tree.actualPath, narHash->to_string(SRI, true), input->narHash->to_string(SRI, true));
>>>>>>> 29542865

    return {std::move(tree), input};
}

Input Input::applyOverrides(
    std::optional<std::string> ref,
    std::optional<Hash> rev) const
{
    if (!scheme) return *this;
    return scheme->applyOverrides(*this, ref, rev);
}

void Input::clone(const Path & destDir) const
{
    assert(scheme);
    scheme->clone(*this, destDir);
}

std::optional<Path> Input::getSourcePath() const
{
    assert(scheme);
    return scheme->getSourcePath(*this);
}

void Input::markChangedFile(
    std::string_view file,
    std::optional<std::string> commitMsg) const
{
    assert(scheme);
    return scheme->markChangedFile(*this, file, commitMsg);
}

StorePath Input::computeStorePath(Store & store) const
{
    auto narHash = getNarHash();
    if (!narHash)
        throw Error("cannot compute store path for mutable input '%s'", to_string());
    return store.makeFixedOutputPath(FileIngestionMethod::Recursive, *narHash, "source");
}

std::string Input::getType() const
{
    return getStrAttr(attrs, "type");
}

std::optional<Hash> Input::getNarHash() const
{
    if (auto s = maybeGetStrAttr(attrs, "narHash"))
        // FIXME: require SRI hash.
        return Hash(*s, htSHA256);
    return {};
}

std::optional<std::string> Input::getRef() const
{
    if (auto s = maybeGetStrAttr(attrs, "ref"))
        return *s;
    return {};
}

std::optional<Hash> Input::getRev() const
{
    if (auto s = maybeGetStrAttr(attrs, "rev"))
        return Hash(*s, htSHA1);
    return {};
}

std::optional<uint64_t> Input::getRevCount() const
{
    if (auto n = maybeGetIntAttr(attrs, "revCount"))
        return *n;
    return {};
}

std::optional<time_t> Input::getLastModified() const
{
    if (auto n = maybeGetIntAttr(attrs, "lastModified"))
        return *n;
    return {};
}

ParsedURL InputScheme::toURL(const Input & input)
{
    throw Error("don't know how to convert input '%s' to a URL", attrsToJson(input.attrs));
}

Input InputScheme::applyOverrides(
    const Input & input,
    std::optional<std::string> ref,
    std::optional<Hash> rev)
{
    if (ref)
        throw Error("don't know how to set branch/tag name of input '%s' to '%s'", input.to_string(), *ref);
    if (rev)
        throw Error("don't know how to set revision of input '%s' to '%s'", input.to_string(), rev->gitRev());
    return input;
}

std::optional<Path> InputScheme::getSourcePath(const Input & input)
{
    return {};
}

void InputScheme::markChangedFile(const Input & input, std::string_view file, std::optional<std::string> commitMsg)
{
    assert(false);
}

void InputScheme::clone(const Input & input, const Path & destDir)
{
    throw Error("do not know how to clone input '%s'", input.to_string());
}

}<|MERGE_RESOLUTION|>--- conflicted
+++ resolved
@@ -50,16 +50,9 @@
     for (auto & inputScheme : *inputSchemes) {
         auto res = inputScheme->inputFromAttrs(attrs);
         if (res) {
-<<<<<<< HEAD
             res->scheme = inputScheme;
             fixupInput(*res);
             return std::move(*res);
-=======
-            if (auto narHash = maybeGetStrAttr(attrs, "narHash"))
-                // FIXME: require SRI hash.
-                res->narHash = newHashAllowEmpty(*narHash, htUnknown);
-            return res;
->>>>>>> 29542865
         }
     }
 
@@ -83,13 +76,6 @@
 
 Attrs Input::toAttrs() const
 {
-<<<<<<< HEAD
-=======
-    auto attrs = toAttrsInternal();
-    if (narHash)
-        attrs.emplace("narHash", narHash->to_string(SRI, true));
-    attrs.emplace("type", type());
->>>>>>> 29542865
     return attrs;
 }
 
@@ -144,12 +130,12 @@
         tree.actualPath = store->toRealPath(tree.storePath);
 
     auto narHash = store->queryPathInfo(tree.storePath)->narHash;
-    input.attrs.insert_or_assign("narHash", narHash.to_string(SRI));
+    input.attrs.insert_or_assign("narHash", narHash.to_string(SRI, true));
 
     if (auto prevNarHash = getNarHash()) {
         if (narHash != *prevNarHash)
             throw Error("NAR hash mismatch in input '%s' (%s), expected '%s', got '%s'",
-                to_string(), tree.actualPath, prevNarHash->to_string(SRI), narHash.to_string(SRI));
+                to_string(), tree.actualPath, prevNarHash->to_string(SRI, true), narHash.to_string(SRI, true));
     }
 
     if (auto prevLastModified = getLastModified()) {
@@ -158,7 +144,6 @@
                 input.to_string(), *prevLastModified);
     }
 
-<<<<<<< HEAD
     if (auto prevRevCount = getRevCount()) {
         if (input.getRevCount() != prevRevCount)
             throw Error("'revCount' attribute mismatch in input '%s', expected %d",
@@ -168,11 +153,6 @@
     input.immutable = true;
 
     assert(input.hasAllInfo());
-=======
-    if (narHash && narHash != input->narHash)
-        throw Error("NAR hash mismatch in input '%s' (%s), expected '%s', got '%s'",
-            to_string(), tree.actualPath, narHash->to_string(SRI, true), input->narHash->to_string(SRI, true));
->>>>>>> 29542865
 
     return {std::move(tree), input};
 }
@@ -222,7 +202,7 @@
 {
     if (auto s = maybeGetStrAttr(attrs, "narHash"))
         // FIXME: require SRI hash.
-        return Hash(*s, htSHA256);
+        return newHashAllowEmpty(*s, htSHA256);
     return {};
 }
 
