nix_tests = \
  test-infra.sh \
  flakes/flakes.sh \
  flakes/develop.sh \
  flakes/edit.sh \
  flakes/run.sh \
  flakes/mercurial.sh \
  flakes/circular.sh \
  flakes/init.sh \
  flakes/inputs.sh \
  flakes/relative-paths.sh \
  flakes/follow-paths.sh \
  flakes/bundle.sh \
  flakes/check.sh \
  flakes/unlocked-override.sh \
  flakes/absolute-paths.sh \
  flakes/absolute-attr-paths.sh \
  flakes/build-paths.sh \
  flakes/flake-in-submodule.sh \
<<<<<<< HEAD
  flakes/tree-operators.sh \
  flakes/patch.sh \
  flakes/lazy-trees.sh \
=======
  flakes/prefetch.sh \
  flakes/eval-cache.sh \
>>>>>>> f809edba
  gc.sh \
  nix-collect-garbage-d.sh \
  remote-store.sh \
  legacy-ssh-store.sh \
  lang.sh \
  characterisation-test-infra.sh \
  experimental-features.sh \
  fetchMercurial.sh \
  gc-auto.sh \
  user-envs.sh \
  user-envs-migration.sh \
  binary-cache.sh \
  multiple-outputs.sh \
  nix-build.sh \
  gc-concurrent.sh \
  repair.sh \
  fixed.sh \
  export-graph.sh \
  timeout.sh \
  fetchGitRefs.sh \
  gc-runtime.sh \
  tarball.sh \
  fetchGit.sh \
  fetchurl.sh \
  fetchPath.sh \
  fetchTree-file.sh \
  simple.sh \
  referrers.sh \
  optimise-store.sh \
  substitute-with-invalid-ca.sh \
  signing.sh \
  hash-convert.sh \
  hash-path.sh \
  gc-non-blocking.sh \
  check.sh \
  nix-shell.sh \
  check-refs.sh \
  build-remote-input-addressed.sh \
  secure-drv-outputs.sh \
  restricted.sh \
  fetchGitSubmodules.sh \
  fetchGitVerification.sh \
  flakes/search-root.sh \
  readfile-context.sh \
  nix-channel.sh \
  recursive.sh \
  dependencies.sh \
  check-reqs.sh \
  build-remote-content-addressed-fixed.sh \
  build-remote-content-addressed-floating.sh \
  build-remote-trustless-should-pass-0.sh \
  build-remote-trustless-should-pass-1.sh \
  build-remote-trustless-should-pass-2.sh \
  build-remote-trustless-should-pass-3.sh \
  build-remote-trustless-should-fail-0.sh \
  build-remote-with-mounted-ssh-ng.sh \
  nar-access.sh \
  impure-eval.sh \
  pure-eval.sh \
  eval.sh \
  repl.sh \
  binary-cache-build-remote.sh \
  search.sh \
  logging.sh \
  export.sh \
  config.sh \
  add.sh \
  chroot-store.sh \
  filter-source.sh \
  misc.sh \
  dump-db.sh \
  linux-sandbox.sh \
  supplementary-groups.sh \
  build-dry.sh \
  structured-attrs.sh \
  shell.sh \
  brotli.sh \
  zstd.sh \
  compression-levels.sh \
  nix-copy-ssh.sh \
  nix-copy-ssh-ng.sh \
  post-hook.sh \
  function-trace.sh \
  flakes/config.sh \
  fmt.sh \
  eval-store.sh \
  why-depends.sh \
  derivation-json.sh \
  derivation-advanced-attributes.sh \
  import-derivation.sh \
  nix_path.sh \
  case-hack.sh \
  placeholders.sh \
  ssh-relay.sh \
  build.sh \
  build-delete.sh \
  output-normalization.sh \
  selfref-gc.sh \
  db-migration.sh \
  bash-profile.sh \
  pass-as-file.sh \
  nix-profile.sh \
  suggestions.sh \
  store-info.sh \
  fetchClosure.sh \
  completions.sh \
  flakes/show.sh \
  impure-derivations.sh \
  path-from-hash-part.sh \
  path-info.sh \
  toString-path.sh \
  read-only-store.sh \
  nested-sandboxing.sh \
  impure-env.sh \
  debugger.sh \
  extra-sandbox-profile.sh \
  help.sh

ifeq ($(HAVE_LIBCPUID), 1)
  nix_tests += compute-levels.sh
endif

ifeq ($(ENABLE_BUILD), yes)
  nix_tests += test-libstoreconsumer.sh

  ifeq ($(BUILD_SHARED_LIBS), 1)
    nix_tests += plugins.sh
  endif
endif

$(d)/test-libstoreconsumer.sh.test $(d)/test-libstoreconsumer.sh.test-debug: \
  $(buildprefix)$(d)/test-libstoreconsumer/test-libstoreconsumer
$(d)/plugins.sh.test $(d)/plugins.sh.test-debug: \
  $(buildprefix)$(d)/plugins/libplugintest.$(SO_EXT)

install-tests += $(foreach x, $(nix_tests), $(d)/$(x))

test-clean-files := \
  $(d)/common/subst-vars.sh \
  $(d)/config.nix

clean-files += $(test-clean-files)
test-deps += $(test-clean-files)<|MERGE_RESOLUTION|>--- conflicted
+++ resolved
@@ -17,14 +17,11 @@
   flakes/absolute-attr-paths.sh \
   flakes/build-paths.sh \
   flakes/flake-in-submodule.sh \
-<<<<<<< HEAD
+  flakes/prefetch.sh \
+  flakes/eval-cache.sh \
   flakes/tree-operators.sh \
   flakes/patch.sh \
   flakes/lazy-trees.sh \
-=======
-  flakes/prefetch.sh \
-  flakes/eval-cache.sh \
->>>>>>> f809edba
   gc.sh \
   nix-collect-garbage-d.sh \
   remote-store.sh \
