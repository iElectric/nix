--- conflicted
+++ resolved
@@ -197,15 +197,11 @@
             bzip2 xz brotli editline
             openssl sqlite
             libarchive
-<<<<<<< HEAD
-            libgit2
-=======
             (pkgs.libgit2.overrideAttrs (attrs: {
               src = libgit2;
               version = libgit2.lastModifiedDate;
               cmakeFlags = (attrs.cmakeFlags or []) ++ ["-DUSE_SSH=exec"];
             }))
->>>>>>> f450c877
             boost
             lowdown-nix
             libsodium
