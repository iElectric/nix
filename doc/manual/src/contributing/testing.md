# Running tests

## Unit-tests

The unit-tests for each Nix library (`libexpr`, `libstore`, etc..) are defined
under `src/{library_name}/tests` using the
[googletest](https://google.github.io/googletest/) and
[rapidcheck](https://github.com/emil-e/rapidcheck) frameworks.

You can run the whole testsuite with `make check`, or the tests for a specific component with `make libfoo-tests_RUN`. Finer-grained filtering is also possible using the [--gtest_filter](https://google.github.io/googletest/advanced.html#running-a-subset-of-the-tests) command-line option.

## Functional tests

The functional tests reside under the `tests` directory and are listed in `tests/local.mk`.
Each test is a bash script.

### Running the whole test suite

The whole test suite can be run with:

```shell-session
$ make install && make installcheck
ran test tests/foo.sh... [PASS]
ran test tests/bar.sh... [PASS]
...
```

### Grouping tests

Sometimes it is useful to group related tests so they can be easily run together without running the entire test suite.
<<<<<<< HEAD
For example, `tests/ca/local.mk` defines a "ca" test group for tests relating to content-addressed derivation outputs.
=======
Each test group is in a subdirectory of `tests`.
For example, `tests/ca/local.mk` defines a `ca` test group for content-addressed derivation outputs.
>>>>>>> 453c4be9

That test group can be run like this:

```shell-session
$ make ca.test-group -j50
ran test tests/ca/nix-run.sh... [PASS]
ran test tests/ca/import-derivation.sh... [PASS]
...
```

<<<<<<< HEAD
The testgroup is defined in Make like this:
=======
The test group is defined in Make like this:
>>>>>>> 453c4be9
```makefile
$(test-group-name)-tests := \
  $(d)/test0.sh \
  $(d)/test1.sh \
  ...

install-tests-groups += $(test-group-name)
```

### Running individual tests

Individual tests can be run with `make`:

```shell-session
$ make tests/${testName}.sh.test
ran test tests/${testName}.sh... [PASS]
```

or without `make`:

```shell-session
$ ./mk/run-test.sh tests/${testName}.sh
ran test tests/${testName}.sh... [PASS]
```

To see the complete output, one can also run:

```shell-session
$ ./mk/debug-test.sh tests/${testName}.sh
+ foo
output from foo
+ bar
output from bar
...
```

The test script will then be traced with `set -x` and the output displayed as it happens, regardless of whether the test succeeds or fails.

### Debugging failing functional tests

When a functional test fails, it usually does so somewhere in the middle of the script.

To figure out what's wrong, it is convenient to run the test regularly up to the failing `nix` command, and then run that command with a debugger like GDB.

For example, if the script looks like:

```bash
foo
nix blah blub
bar
```
edit it like so:

```diff
 foo
-nix blah blub
+gdb --args nix blah blub
 bar
```

Then, running the test with `./mk/debug-test.sh` will drop you into GDB once the script reaches that point:

```shell-session
$ ./mk/debug-test.sh tests/${testName}.sh
...
+ gdb blash blub
GNU gdb (GDB) 12.1
...
(gdb)
```

One can debug the Nix invocation in all the usual ways.
For example, enter `run` to start the Nix invocation.

### Characterization testing

Occasionally, Nix utilizes a technique called [Characterization Testing](https://en.wikipedia.org/wiki/Characterization_test) as part of the functional tests.
This technique is to include the exact output/behavior of a former version of Nix in a test in order to check that Nix continues to produce the same behavior going forward.

For example, this technique is used for the language tests, to check both the printed final value if evaluation was successful, and any errors and warnings encountered.

It is frequently useful to regenerate the expected output.
To do that, rerun the failed test with `_NIX_TEST_ACCEPT=1`.
(At least, this is the convention we've used for `tests/lang.sh`.
If we add more characterization testing we should always strive to be consistent.)

An interesting situation to document is the case when these tests are "overfitted".
The language tests are, again, an example of this.
The expected successful output of evaluation is supposed to be highly stable – we do not intend to make breaking changes to (the stable parts of) the Nix language.
However, the errors and warnings during evaluation (successful or not) are not stable in this way.
We are free to change how they are displayed at any time.

It may be surprising that we would test non-normative behavior like diagnostic outputs.
Diagnostic outputs are indeed not a stable interface, but they still are important to users.
By recording the expected output, the test suite guards against accidental changes, and ensure the *result* (not just the code that implements it) of the diagnostic code paths are under code review.
Regressions are caught, and improvements always show up in code review.

To ensure that characterization testing doesn't make it harder to intentionally change these interfaces, there always must be an easy way to regenerate the expected output, as we do with `_NIX_TEST_ACCEPT=1`.

## Integration tests

The integration tests are defined in the Nix flake under the `hydraJobs.tests` attribute.
These tests include everything that needs to interact with external services or run Nix in a non-trivial distributed setup.
Because these tests are expensive and require more than what the standard github-actions setup provides, they only run on the master branch (on <https://hydra.nixos.org/jobset/nix/master>).

You can run them manually with `nix build .#hydraJobs.tests.{testName}` or `nix-build -A hydraJobs.tests.{testName}`

## Installer tests

After a one-time setup, the Nix repository's GitHub Actions continuous integration (CI) workflow can test the installer each time you push to a branch.

Creating a Cachix cache for your installer tests and adding its authorization token to GitHub enables [two installer-specific jobs in the CI workflow](https://github.com/NixOS/nix/blob/88a45d6149c0e304f6eb2efcc2d7a4d0d569f8af/.github/workflows/ci.yml#L50-L91):

- The `installer` job generates installers for the platforms below and uploads them to your Cachix cache:
  - `x86_64-linux`
  - `armv6l-linux`
  - `armv7l-linux`
  - `x86_64-darwin`

- The `installer_test` job (which runs on `ubuntu-latest` and `macos-latest`) will try to install Nix with the cached installer and run a trivial Nix command.

### One-time setup

1. Have a GitHub account with a fork of the [Nix repository](https://github.com/NixOS/nix).
2. At cachix.org:
    - Create or log in to an account.
    - Create a Cachix cache using the format `<github-username>-nix-install-tests`.
    - Navigate to the new cache > Settings > Auth Tokens.
    - Generate a new Cachix auth token and copy the generated value.
3. At github.com:
    - Navigate to your Nix fork > Settings > Secrets > Actions > New repository secret.
    - Name the secret `CACHIX_AUTH_TOKEN`.
    - Paste the copied value of the Cachix cache auth token.

## Working on documentation

### Using the CI-generated installer for manual testing

After the CI run completes, you can check the output to extract the installer URL:
1. Click into the detailed view of the CI run.
2. Click into any `installer_test` run (the URL you're here to extract will be the same in all of them).
3. Click into the `Run cachix/install-nix-action@v...` step and click the detail triangle next to the first log line (it will also be `Run cachix/install-nix-action@v...`)
4. Copy the value of `install_url`
5. To generate an install command, plug this `install_url` and your GitHub username into this template:

    ```console
    curl -L <install_url> | sh -s -- --tarball-url-prefix https://<github-username>-nix-install-tests.cachix.org/serve
    ```

<!-- #### Manually generating test installers

There's obviously a manual way to do this, and it's still the only way for
platforms that lack GA runners.

I did do this back in Fall 2020 (before the GA approach encouraged here). I'll
sketch what I recall in case it encourages someone to fill in detail, but: I
didn't know what I was doing at the time and had to fumble/ask around a lot--
so I don't want to uphold any of it as "right". It may have been dumb or
the _hard_ way from the getgo. Fundamentals may have changed since.

Here's the build command I used to do this on and for x86_64-darwin:
nix build --out-link /tmp/foo ".#checks.x86_64-darwin.binaryTarball"

I used the stable out-link to make it easier to script the next steps:
link=$(readlink /tmp/foo)
cp $link/*-darwin.tar.xz ~/somewheres

I've lost the last steps and am just going from memory:

From here, I think I had to extract and modify the `install` script to point
it at this tarball (which I scped to my own site, but it might make more sense
to just share them locally). I extracted this script once and then just
search/replaced in it for each new build.

The installer now supports a `--tarball-url-prefix` flag which _may_ have
solved this need?
-->
<|MERGE_RESOLUTION|>--- conflicted
+++ resolved
@@ -28,12 +28,8 @@
 ### Grouping tests
 
 Sometimes it is useful to group related tests so they can be easily run together without running the entire test suite.
-<<<<<<< HEAD
-For example, `tests/ca/local.mk` defines a "ca" test group for tests relating to content-addressed derivation outputs.
-=======
 Each test group is in a subdirectory of `tests`.
 For example, `tests/ca/local.mk` defines a `ca` test group for content-addressed derivation outputs.
->>>>>>> 453c4be9
 
 That test group can be run like this:
 
@@ -44,11 +40,7 @@
 ...
 ```
 
-<<<<<<< HEAD
-The testgroup is defined in Make like this:
-=======
 The test group is defined in Make like this:
->>>>>>> 453c4be9
 ```makefile
 $(test-group-name)-tests := \
   $(d)/test0.sh \
