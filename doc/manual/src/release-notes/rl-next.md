--- conflicted
+++ resolved
@@ -1,6 +1,10 @@
 # Release X.Y (202?-??-??)
 
-<<<<<<< HEAD
+* `<nix/fetchurl.nix>` now accepts an additional argument `impure` which
+  defaults to `false`.  If it is set to `true`, the `hash` and `sha256`
+  arguments will be ignored and the resulting derivation will have
+  `__impure` set to `true`, making it an impure derivation.
+
 * You can now use flake references in the old CLI, e.g.
 
   ```
@@ -8,10 +12,4 @@
   # nix-build -I nixpkgs=flake:github:NixOS/nixpkgs/nixos-22.05 \
       '<nixpkgs>' -A hello
   # NIX_PATH=nixpkgs=flake:nixpkgs nix-build '<nixpkgs>' -A hello
-  ```
-=======
-* `<nix/fetchurl.nix>` now accepts an additional argument `impure` which
-  defaults to `false`.  If it is set to `true`, the `hash` and `sha256`
-  arguments will be ignored and the resulting derivation will have
-  `__impure` set to `true`, making it an impure derivation.
->>>>>>> 050fcd39
+  ```