--- conflicted
+++ resolved
@@ -1,19 +1,6 @@
 # Release X.Y (202?-??-??)
 
-<<<<<<< HEAD
-* `<nix/fetchurl.nix>` now accepts an additional argument `impure` which
-  defaults to `false`.  If it is set to `true`, the `hash` and `sha256`
-  arguments will be ignored and the resulting derivation will have
-  `__impure` set to `true`, making it an impure derivation.
-
-* If `builtins.readFile` is called on a file with context, then only the parts
-  of that context that appear in the content of the file are retained.
-  This avoids a lot of spurious errors where some benign strings end-up having
-  a context just because they are read from a store path
-  ([#7260](https://github.com/NixOS/nix/pull/7260)).
-
-* Allow explicitly selecting outputs with *store derivations* installable syntax too.
-=======
 * The `repeat` and `enforce-determinism` options have been removed
   since they had been broken under many circumstances for a long time.
->>>>>>> c00fb26b
+
+* Allow explicitly selecting outputs with *store derivations* installable syntax too.